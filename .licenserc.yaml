# Licensed to the Apache Software Foundation (ASF) under one
# or more contributor license agreements.  See the NOTICE file
# distributed with this work for additional information
# regarding copyright ownership.  The ASF licenses this file
# to you under the Apache License, Version 2.0 (the
# "License"); you may not use this file except in compliance
# with the License.  You may obtain a copy of the License at
#
#   http://www.apache.org/licenses/LICENSE-2.0
#
# Unless required by applicable law or agreed to in writing,
# software distributed under the License is distributed on an
# "AS IS" BASIS, WITHOUT WARRANTIES OR CONDITIONS OF ANY
# KIND, either express or implied.  See the License for the
# specific language governing permissions and limitations
# under the License.

header:
  license:
    spdx-id: Apache-2.0
    copyright-owner: Apache Software Foundation

  paths-ignore:
    - 'LICENSE'
    - 'NOTICE'
<<<<<<< HEAD
    - '**/*.md'
    - '**/*.json'
=======
>>>>>>> a00a3c1b

  comment: on-failure<|MERGE_RESOLUTION|>--- conflicted
+++ resolved
@@ -23,10 +23,6 @@
   paths-ignore:
     - 'LICENSE'
     - 'NOTICE'
-<<<<<<< HEAD
-    - '**/*.md'
     - '**/*.json'
-=======
->>>>>>> a00a3c1b
 
   comment: on-failure