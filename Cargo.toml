--- conflicted
+++ resolved
@@ -56,16 +56,6 @@
 aws-sdk-glue = "1.39"
 base64 = "0.22.1"
 bimap = "0.6"
-<<<<<<< HEAD
-bytes = "1.9"
-chrono = "0.4.38"
-clap = { version = "4.5.27", features = ["derive", "cargo"] }
-ctor = "0.2.8"
-datafusion = "45"
-datafusion-cli = "45"
-derive_builder = "0.20"
-dirs = "6"
-=======
 bytes = "1.10"
 chrono = "0.4.40"
 clap = { version = "4.5.35", features = ["derive", "cargo"] }
@@ -76,7 +66,6 @@
 derive_builder = "0.20"
 dirs = "6"
 enum-ordinalize = "4.3.0"
->>>>>>> 7d794fa4
 expect-test = "1"
 faststr = "0.2.31"
 fnv = "1.0.7"
@@ -123,11 +112,7 @@
 thrift = "0.17.0"
 tokio = { version = "1.44", default-features = false }
 toml = "0.8"
-<<<<<<< HEAD
-tracing = "0.1.37"
-=======
 tracing = "0.1.40"
->>>>>>> 7d794fa4
 tracing-subscriber = "0.3.8"
 typed-builder = "0.20"
 url = "2.5.4"
