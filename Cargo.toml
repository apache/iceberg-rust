--- conflicted
+++ resolved
@@ -78,12 +78,9 @@
 http = "1.2"
 iceberg = { version = "0.6.0", path = "./crates/iceberg" }
 iceberg-catalog-rest = { version = "0.6.0", path = "./crates/catalog/rest" }
-<<<<<<< HEAD
-iceberg-catalog-hms = { version = "0.6.0", path = "./crates/catalog/hms" }
-=======
 iceberg-catalog-glue = { version = "0.6.0", path = "./crates/catalog/glue" }
 iceberg-catalog-s3tables = { version = "0.6.0", path = "./crates/catalog/s3tables" }
->>>>>>> 3a21ce9a
+iceberg-catalog-hms = { version = "0.6.0", path = "./crates/catalog/hms" }
 iceberg-datafusion = { version = "0.6.0", path = "./crates/integrations/datafusion" }
 indicatif = "0.17"
 itertools = "0.13"
