--- conflicted
+++ resolved
@@ -78,12 +78,9 @@
 iceberg = { version = "0.7.0", path = "./crates/iceberg" }
 iceberg-catalog-glue = { version = "0.7.0", path = "./crates/catalog/glue" }
 iceberg-catalog-hms = { version = "0.7.0", path = "./crates/catalog/hms" }
-<<<<<<< HEAD
 iceberg-catalog-sql = { version = "0.7.0", path = "./crates/catalog/sql" }
-=======
 iceberg-catalog-rest = { version = "0.7.0", path = "./crates/catalog/rest" }
 iceberg-catalog-s3tables = { version = "0.7.0", path = "./crates/catalog/s3tables" }
->>>>>>> 273991ee
 iceberg-datafusion = { version = "0.7.0", path = "./crates/integrations/datafusion" }
 indicatif = "0.17"
 itertools = "0.13"
