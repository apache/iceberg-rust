# Licensed to the Apache Software Foundation (ASF) under one
# or more contributor license agreements.  See the NOTICE file
# distributed with this work for additional information
# regarding copyright ownership.  The ASF licenses this file
# to you under the Apache License, Version 2.0 (the
# "License"); you may not use this file except in compliance
# with the License.  You may obtain a copy of the License at
#
#   http://www.apache.org/licenses/LICENSE-2.0
#
# Unless required by applicable law or agreed to in writing,
# software distributed under the License is distributed on an
# "AS IS" BASIS, WITHOUT WARRANTIES OR CONDITIONS OF ANY
# KIND, either express or implied.  See the License for the
# specific language governing permissions and limitations
# under the License.

[workspace]
exclude = ["bindings/python"]
members = [
  "crates/catalog/*",
  "crates/examples",
  "crates/iceberg",
  "crates/integration_tests",
  "crates/integrations/*",
  "crates/sqllogictest",
  "crates/test_utils",
]
resolver = "2"

[workspace.package]
edition = "2021"
homepage = "https://rust.iceberg.apache.org/"
version = "0.4.0"

license = "Apache-2.0"
repository = "https://github.com/apache/iceberg-rust"
# Check the MSRV policy in README.md before changing this
rust-version = "1.84"

[workspace.dependencies]
anyhow = "1.0.72"
apache-avro = "0.17"
array-init = "2"
arrow-arith = { version = "54.2.0" }
arrow-array = { version = "54.2.0" }
arrow-buffer = { version = "54.2.0" }
arrow-cast = { version = "54.2.0" }
arrow-ord = { version = "54.2.0" }
arrow-schema = { version = "54.2.0" }
arrow-select = { version = "54.2.0" }
arrow-string = { version = "54.2.0" }
async-std = "1.12"
async-trait = "0.1.86"
aws-config = "1"
aws-sdk-glue = "1.39"
bimap = "0.6"
bitvec = "1.0.1"
bytes = "1.6"
chrono = "0.4.38"
ctor = "0.2.8"
datafusion = "45"
derive_builder = "0.20"
<<<<<<< HEAD
tracing-subscriber = "0.3.8"
=======
env_logger = "0.11.0"
expect-test = "1"
>>>>>>> 45312032
fnv = "1.0.7"
futures = "0.3"
hive_metastore = "0.1"
http = "1.1"
iceberg = { version = "0.4.0", path = "./crates/iceberg" }
iceberg-catalog-memory = { version = "0.4.0", path = "./crates/catalog/memory" }
iceberg-catalog-rest = { version = "0.4.0", path = "./crates/catalog/rest" }
iceberg-datafusion = { version = "0.4.0", path = "./crates/integrations/datafusion" }
itertools = "0.13"
tracing = "0.1.37"
mockito = "1"
murmur3 = "0.5.2"
num-bigint = "0.4.6"
once_cell = "1.20"
opendal = "0.53.0"
ordered-float = "4"
parquet = "54.2.0"
pilota = "0.11.2"
port_scanner = "0.1.5"
pretty_assertions = "1.4"
rand = "0.8.5"
regex = "1.10.5"
reqwest = { version = "0.12.2", default-features = false, features = ["json"] }
roaring = { version = "0.10", git = "https://github.com/RoaringBitmap/roaring-rs.git" }
rust_decimal = "1.31"
serde = { version = "1.0.204", features = ["rc"] }
serde_bytes = "0.11.15"
serde_derive = "1.0.204"
serde_json = "1.0.138"
serde_repr = "0.1.16"
serde_with = "3.4"
tempfile = "3.18"
tera = "1"
thrift = "0.17.0"
tokio = { version = "1.44", default-features = false }
typed-builder = "0.20"
url = "2.5.4"
uuid = { version = "1.14", features = ["v7"] }
volo-thrift = "0.10"
zstd = "0.13.2"<|MERGE_RESOLUTION|>--- conflicted
+++ resolved
@@ -61,12 +61,8 @@
 ctor = "0.2.8"
 datafusion = "45"
 derive_builder = "0.20"
-<<<<<<< HEAD
 tracing-subscriber = "0.3.8"
-=======
-env_logger = "0.11.0"
 expect-test = "1"
->>>>>>> 45312032
 fnv = "1.0.7"
 futures = "0.3"
 hive_metastore = "0.1"
