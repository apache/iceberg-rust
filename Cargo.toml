--- conflicted
+++ resolved
@@ -106,15 +106,9 @@
 rustversion  = "1.0.19"
 rust_decimal = "1.37.1"
 serde = { version = "1.0.219", features = ["rc"] }
-<<<<<<< HEAD
-serde_bytes = "0.11.15"
-serde_derive = "1.0.219"
-serde_json = "1.0.140"
-=======
 serde_bytes = "0.11.17"
 serde_derive = "1.0.219"
 serde_json = "1.0.142"
->>>>>>> 0912b63d
 serde_repr = "0.1.16"
 serde_with = "3.4"
 smol = "2.0.2"
@@ -130,11 +124,7 @@
 tracing-subscriber = "0.3.8"
 typed-builder = "0.20"
 url = "2.5.4"
-<<<<<<< HEAD
-uuid = { version = "1.17", features = ["v7"] }
-=======
 uuid = { version = "1.18", features = ["v7"] }
->>>>>>> 0912b63d
 volo = "0.10.6"
 volo-thrift = "0.10.8"
 zstd = "0.13.2"