# Licensed to the Apache Software Foundation (ASF) under one
# or more contributor license agreements.  See the NOTICE file
# distributed with this work for additional information
# regarding copyright ownership.  The ASF licenses this file
# to you under the Apache License, Version 2.0 (the
# "License"); you may not use this file except in compliance
# with the License.  You may obtain a copy of the License at
#
#   http://www.apache.org/licenses/LICENSE-2.0
#
# Unless required by applicable law or agreed to in writing,
# software distributed under the License is distributed on an
# "AS IS" BASIS, WITHOUT WARRANTIES OR CONDITIONS OF ANY
# KIND, either express or implied.  See the License for the
# specific language governing permissions and limitations
# under the License.

[package]
edition = { workspace = true }
homepage = { workspace = true }
name = "iceberg-catalog-loader"
rust-version = { workspace = true }
version = { workspace = true }

categories = ["database"]
description = "Apache Iceberg Catalog Loader API"
keywords = ["iceberg", "catalog"]
license = { workspace = true }
repository = { workspace = true }

[dependencies]
iceberg = { workspace = true }
<<<<<<< HEAD
iceberg-catalog-rest = {workspace = true}
iceberg-catalog-hms = { workspace = true }
=======
iceberg-catalog-rest = { workspace = true }
iceberg-catalog-glue = { workspace = true }
iceberg-catalog-s3tables = { workspace = true }
>>>>>>> 3a21ce9a
tokio = { workspace = true }
async-trait = { workspace = true }<|MERGE_RESOLUTION|>--- conflicted
+++ resolved
@@ -30,13 +30,9 @@
 
 [dependencies]
 iceberg = { workspace = true }
-<<<<<<< HEAD
-iceberg-catalog-rest = {workspace = true}
-iceberg-catalog-hms = { workspace = true }
-=======
 iceberg-catalog-rest = { workspace = true }
 iceberg-catalog-glue = { workspace = true }
 iceberg-catalog-s3tables = { workspace = true }
->>>>>>> 3a21ce9a
+iceberg-catalog-hms = { workspace = true }
 tokio = { workspace = true }
 async-trait = { workspace = true }