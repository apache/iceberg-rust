// Licensed to the Apache Software Foundation (ASF) under one
// or more contributor license agreements.  See the NOTICE file
// distributed with this work for additional information
// regarding copyright ownership.  The ASF licenses this file
// to you under the Apache License, Version 2.0 (the
// "License"); you may not use this file except in compliance
// with the License.  You may obtain a copy of the License at
//
//   http://www.apache.org/licenses/LICENSE-2.0
//
// Unless required by applicable law or agreed to in writing,
// software distributed under the License is distributed on an
// "AS IS" BASIS, WITHOUT WARRANTIES OR CONDITIONS OF ANY
// KIND, either express or implied.  See the License for the
// specific language governing permissions and limitations
// under the License.

use std::collections::HashMap;
use std::sync::Arc;

use async_trait::async_trait;
use iceberg::{Catalog, CatalogBuilder, Error, ErrorKind, Result};
<<<<<<< HEAD
use iceberg_catalog_hms::HmsCatalogBuilder;
=======
use iceberg_catalog_glue::GlueCatalogBuilder;
>>>>>>> 3a21ce9a
use iceberg_catalog_rest::RestCatalogBuilder;
use iceberg_catalog_s3tables::S3TablesCatalogBuilder;

/// A CatalogBuilderFactory creating a new catalog builder.
type CatalogBuilderFactory = fn() -> Box<dyn BoxedCatalogBuilder>;

/// A registry of catalog builders.
static CATALOG_REGISTRY: &[(&str, CatalogBuilderFactory)] = &[
    ("rest", || Box::new(RestCatalogBuilder::default())),
    ("glue", || Box::new(GlueCatalogBuilder::default())),
    ("s3tables", || Box::new(S3TablesCatalogBuilder::default())),
];

/// Return the list of supported catalog types.
pub fn supported_types() -> Vec<&'static str> {
    CATALOG_REGISTRY.iter().map(|(k, _)| *k).collect()
}

#[async_trait]
pub trait BoxedCatalogBuilder {
    async fn load(
        self: Box<Self>,
        name: String,
        props: HashMap<String, String>,
    ) -> Result<Arc<dyn Catalog>>;
}

#[async_trait]
impl<T: CatalogBuilder + 'static> BoxedCatalogBuilder for T {
    async fn load(
        self: Box<Self>,
        name: String,
        props: HashMap<String, String>,
    ) -> Result<Arc<dyn Catalog>> {
        let builder = *self;
        Ok(Arc::new(builder.load(name, props).await?) as Arc<dyn Catalog>)
    }
}

/// Load a catalog from a string.
pub fn load(r#type: &str) -> Result<Box<dyn BoxedCatalogBuilder>> {
<<<<<<< HEAD
    match r#type {
        "rest" => Ok(Box::new(RestCatalogBuilder::default()) as Box<dyn BoxedCatalogBuilder>),
        "hms" => Ok(Box::new(HmsCatalogBuilder::default()) as Box<dyn BoxedCatalogBuilder>),
        _ => Err(Error::new(
=======
    let key = r#type.trim();
    if let Some((_, factory)) = CATALOG_REGISTRY
        .iter()
        .find(|(k, _)| k.eq_ignore_ascii_case(key))
    {
        Ok(factory())
    } else {
        Err(Error::new(
>>>>>>> 3a21ce9a
            ErrorKind::FeatureUnsupported,
            format!(
                "Unsupported catalog type: {}. Supported types: {}",
                r#type,
                supported_types().join(", ")
            ),
        ))
    }
}

/// Ergonomic catalog loader builder pattern.
pub struct CatalogLoader<'a> {
    catalog_type: &'a str,
}

impl<'a> From<&'a str> for CatalogLoader<'a> {
    fn from(s: &'a str) -> Self {
        Self { catalog_type: s }
    }
}

impl CatalogLoader<'_> {
    pub async fn load(
        self,
        name: String,
        props: HashMap<String, String>,
    ) -> Result<Arc<dyn Catalog>> {
        let builder = load(self.catalog_type)?;
        builder.load(name, props).await
    }
}

#[cfg(test)]
mod tests {
    use std::collections::HashMap;

    use crate::{CatalogLoader, load};

    #[tokio::test]
    async fn test_load_glue_catalog() {
        use iceberg_catalog_glue::GLUE_CATALOG_PROP_WAREHOUSE;

        let catalog_loader = load("glue").unwrap();
        let catalog = catalog_loader
            .load(
                "glue".to_string(),
                HashMap::from([
                    (
                        GLUE_CATALOG_PROP_WAREHOUSE.to_string(),
                        "s3://test".to_string(),
                    ),
                    ("key".to_string(), "value".to_string()),
                ]),
            )
            .await;

        assert!(catalog.is_ok());
    }

    #[tokio::test]
    async fn test_load_rest_catalog() {
        use iceberg_catalog_rest::REST_CATALOG_PROP_URI;

        let catalog_loader = load("rest").unwrap();
        let catalog = catalog_loader
            .load(
                "rest".to_string(),
                HashMap::from([
                    (
                        REST_CATALOG_PROP_URI.to_string(),
                        "http://localhost:8080".to_string(),
                    ),
                    ("key".to_string(), "value".to_string()),
                ]),
            )
            .await;

        assert!(catalog.is_ok());
    }

    #[tokio::test]
<<<<<<< HEAD
    async fn test_load_hms_catalog() {
        use iceberg_catalog_hms::{HMS_CATALOG_PROP_URI, HMS_CATALOG_PROP_WAREHOUSE};

        let catalog_loader = load("hms").unwrap();
        let catalog = catalog_loader
            .load(
                "hms".to_string(),
                HashMap::from([
                    (
                        HMS_CATALOG_PROP_URI.to_string(),
                        "127.0.0.1:1".to_string(),
                    ),
                    (
                        HMS_CATALOG_PROP_WAREHOUSE.to_string(),
                        "s3://warehouse".to_string(),
=======
    async fn test_load_unsupported_catalog() {
        let result = load("unsupported");
        assert!(result.is_err());
    }

    #[tokio::test]
    async fn test_catalog_loader_pattern() {
        use iceberg_catalog_rest::REST_CATALOG_PROP_URI;

        let catalog = CatalogLoader::from("rest")
            .load(
                "rest".to_string(),
                HashMap::from([
                    (
                        REST_CATALOG_PROP_URI.to_string(),
                        "http://localhost:8080".to_string(),
                    ),
                    ("key".to_string(), "value".to_string()),
                ]),
            )
            .await;

        assert!(catalog.is_ok());
    }

    #[tokio::test]
    async fn test_catalog_loader_pattern_s3tables() {
        use iceberg_catalog_s3tables::S3TABLES_CATALOG_PROP_TABLE_BUCKET_ARN;

        let catalog = CatalogLoader::from("s3tables")
            .load(
                "s3tables".to_string(),
                HashMap::from([
                    (
                        S3TABLES_CATALOG_PROP_TABLE_BUCKET_ARN.to_string(),
                        "arn:aws:s3tables:us-east-1:123456789012:bucket/test".to_string(),
>>>>>>> 3a21ce9a
                    ),
                    ("key".to_string(), "value".to_string()),
                ]),
            )
            .await;

        assert!(catalog.is_ok());
    }
<<<<<<< HEAD
=======

    #[tokio::test]
    async fn test_error_message_includes_supported_types() {
        let err = match load("does-not-exist") {
            Ok(_) => panic!("expected error for unsupported type"),
            Err(e) => e,
        };
        let msg = err.message().to_string();
        assert!(msg.contains("Supported types:"));
        // Should include at least the built-in type
        assert!(msg.contains("rest"));
    }
>>>>>>> 3a21ce9a
}<|MERGE_RESOLUTION|>--- conflicted
+++ resolved
@@ -20,11 +20,8 @@
 
 use async_trait::async_trait;
 use iceberg::{Catalog, CatalogBuilder, Error, ErrorKind, Result};
-<<<<<<< HEAD
+use iceberg_catalog_glue::GlueCatalogBuilder;
 use iceberg_catalog_hms::HmsCatalogBuilder;
-=======
-use iceberg_catalog_glue::GlueCatalogBuilder;
->>>>>>> 3a21ce9a
 use iceberg_catalog_rest::RestCatalogBuilder;
 use iceberg_catalog_s3tables::S3TablesCatalogBuilder;
 
@@ -66,12 +63,6 @@
 
 /// Load a catalog from a string.
 pub fn load(r#type: &str) -> Result<Box<dyn BoxedCatalogBuilder>> {
-<<<<<<< HEAD
-    match r#type {
-        "rest" => Ok(Box::new(RestCatalogBuilder::default()) as Box<dyn BoxedCatalogBuilder>),
-        "hms" => Ok(Box::new(HmsCatalogBuilder::default()) as Box<dyn BoxedCatalogBuilder>),
-        _ => Err(Error::new(
-=======
     let key = r#type.trim();
     if let Some((_, factory)) = CATALOG_REGISTRY
         .iter()
@@ -80,7 +71,6 @@
         Ok(factory())
     } else {
         Err(Error::new(
->>>>>>> 3a21ce9a
             ErrorKind::FeatureUnsupported,
             format!(
                 "Unsupported catalog type: {}. Supported types: {}",
@@ -162,7 +152,6 @@
     }
 
     #[tokio::test]
-<<<<<<< HEAD
     async fn test_load_hms_catalog() {
         use iceberg_catalog_hms::{HMS_CATALOG_PROP_URI, HMS_CATALOG_PROP_WAREHOUSE};
 
@@ -178,7 +167,16 @@
                     (
                         HMS_CATALOG_PROP_WAREHOUSE.to_string(),
                         "s3://warehouse".to_string(),
-=======
+                    ),
+                    ("key".to_string(), "value".to_string()),
+                ]),
+            )
+            .await;
+
+        assert!(catalog.is_ok());
+    }
+
+    #[tokio::test]
     async fn test_load_unsupported_catalog() {
         let result = load("unsupported");
         assert!(result.is_err());
@@ -215,17 +213,14 @@
                     (
                         S3TABLES_CATALOG_PROP_TABLE_BUCKET_ARN.to_string(),
                         "arn:aws:s3tables:us-east-1:123456789012:bucket/test".to_string(),
->>>>>>> 3a21ce9a
-                    ),
-                    ("key".to_string(), "value".to_string()),
-                ]),
-            )
-            .await;
-
-        assert!(catalog.is_ok());
-    }
-<<<<<<< HEAD
-=======
+                    ),
+                    ("key".to_string(), "value".to_string()),
+                ]),
+            )
+            .await;
+
+        assert!(catalog.is_ok());
+    }
 
     #[tokio::test]
     async fn test_error_message_includes_supported_types() {
@@ -238,5 +233,4 @@
         // Should include at least the built-in type
         assert!(msg.contains("rest"));
     }
->>>>>>> 3a21ce9a
 }