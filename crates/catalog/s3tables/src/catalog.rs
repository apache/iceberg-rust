// Licensed to the Apache Software Foundation (ASF) under one
// or more contributor license agreements.  See the NOTICE file
// distributed with this work for additional information
// regarding copyright ownership.  The ASF licenses this file
// to you under the Apache License, Version 2.0 (the
// "License"); you may not use this file except in compliance
// with the License.  You may obtain a copy of the License at
//
//   http://www.apache.org/licenses/LICENSE-2.0
//
// Unless required by applicable law or agreed to in writing,
// software distributed under the License is distributed on an
// "AS IS" BASIS, WITHOUT WARRANTIES OR CONDITIONS OF ANY
// KIND, either express or implied.  See the License for the
// specific language governing permissions and limitations
// under the License.

use std::collections::HashMap;
use std::future::Future;

use async_trait::async_trait;
use aws_sdk_s3tables::operation::create_table::CreateTableOutput;
use aws_sdk_s3tables::operation::get_namespace::GetNamespaceOutput;
use aws_sdk_s3tables::operation::get_table::GetTableOutput;
use aws_sdk_s3tables::operation::list_tables::ListTablesOutput;
use aws_sdk_s3tables::operation::update_table_metadata_location::UpdateTableMetadataLocationError;
use aws_sdk_s3tables::types::OpenTableFormat;
use iceberg::io::{FileIO, FileIOBuilder};
use iceberg::spec::{TableMetadata, TableMetadataBuilder};
use iceberg::table::Table;
use iceberg::{
    Catalog, CatalogBuilder, Error, ErrorKind, MetadataLocation, Namespace, NamespaceIdent, Result,
    TableCommit, TableCreation, TableIdent,
};

use crate::utils::create_sdk_config;

/// S3Tables table bucket ARN property
pub const S3TABLES_CATALOG_PROP_TABLE_BUCKET_ARN: &str = "table_bucket_arn";
/// S3Tables endpoint URL property
pub const S3TABLES_CATALOG_PROP_ENDPOINT_URL: &str = "endpoint_url";

/// S3Tables catalog configuration.
#[derive(Debug)]
struct S3TablesCatalogConfig {
    /// Catalog name.
    name: Option<String>,
    /// Unlike other buckets, S3Tables bucket is not a physical bucket, but a virtual bucket
    /// that is managed by s3tables. We can't directly access the bucket with path like
    /// s3://{bucket_name}/{file_path}, all the operations are done with respect of the bucket
    /// ARN.
    table_bucket_arn: String,
    /// Endpoint URL for the catalog.
    endpoint_url: Option<String>,
    /// Optional pre-configured AWS SDK client for S3Tables.
    client: Option<aws_sdk_s3tables::Client>,
    /// Properties for the catalog. The available properties are:
    /// - `profile_name`: The name of the AWS profile to use.
    /// - `region_name`: The AWS region to use.
    /// - `aws_access_key_id`: The AWS access key ID to use.
    /// - `aws_secret_access_key`: The AWS secret access key to use.
    /// - `aws_session_token`: The AWS session token to use.
    props: HashMap<String, String>,
}

/// Builder for [`S3TablesCatalog`].
#[derive(Debug)]
pub struct S3TablesCatalogBuilder(S3TablesCatalogConfig);

/// Default builder for [`S3TablesCatalog`].
impl Default for S3TablesCatalogBuilder {
    fn default() -> Self {
        Self(S3TablesCatalogConfig {
            name: None,
            table_bucket_arn: "".to_string(),
            endpoint_url: None,
            client: None,
            props: HashMap::new(),
        })
    }
}

/// Builder methods for [`S3TablesCatalog`].
impl S3TablesCatalogBuilder {
    /// Configure the catalog with a custom endpoint URL (useful for local testing/mocking).
    ///
    /// # Behavior with Properties
    ///
    /// If both this method and the `endpoint_url` property are provided during catalog loading,
    /// the property value will take precedence and overwrite the value set by this method.
    /// This follows the general pattern where properties specified in the `load()` method
    /// have higher priority than builder method configurations.
    pub fn with_endpoint_url(mut self, endpoint_url: impl Into<String>) -> Self {
        self.0.endpoint_url = Some(endpoint_url.into());
        self
    }

    /// Configure the catalog with a pre-built AWS SDK client.
    pub fn with_client(mut self, client: aws_sdk_s3tables::Client) -> Self {
        self.0.client = Some(client);
        self
    }

    /// Configure the catalog with a table bucket ARN.
    ///
    /// # Behavior with Properties
    ///
    /// If both this method and the `table_bucket_arn` property are provided during catalog loading,
    /// the property value will take precedence and overwrite the value set by this method.
    /// This follows the general pattern where properties specified in the `load()` method
    /// have higher priority than builder method configurations.
    pub fn with_table_bucket_arn(mut self, table_bucket_arn: impl Into<String>) -> Self {
        self.0.table_bucket_arn = table_bucket_arn.into();
        self
    }
}

impl CatalogBuilder for S3TablesCatalogBuilder {
    type C = S3TablesCatalog;

    fn load(
        mut self,
        name: impl Into<String>,
        props: HashMap<String, String>,
    ) -> impl Future<Output = Result<Self::C>> + Send {
        let catalog_name = name.into();
        self.0.name = Some(catalog_name.clone());

        if props.contains_key(S3TABLES_CATALOG_PROP_TABLE_BUCKET_ARN) {
            self.0.table_bucket_arn = props
                .get(S3TABLES_CATALOG_PROP_TABLE_BUCKET_ARN)
                .cloned()
                .unwrap_or_default();
        }

        if props.contains_key(S3TABLES_CATALOG_PROP_ENDPOINT_URL) {
            self.0.endpoint_url = props.get(S3TABLES_CATALOG_PROP_ENDPOINT_URL).cloned();
        }

        // Collect other remaining properties
        self.0.props = props
            .into_iter()
            .filter(|(k, _)| {
                k != S3TABLES_CATALOG_PROP_TABLE_BUCKET_ARN
                    && k != S3TABLES_CATALOG_PROP_ENDPOINT_URL
            })
            .collect();

        async move {
            if catalog_name.trim().is_empty() {
                Err(Error::new(
                    ErrorKind::DataInvalid,
                    "Catalog name cannot be empty",
                ))
            } else if self.0.table_bucket_arn.is_empty() {
                Err(Error::new(
                    ErrorKind::DataInvalid,
                    "Table bucket ARN is required",
                ))
            } else {
                S3TablesCatalog::new(self.0).await
            }
        }
    }
}

/// S3Tables catalog implementation.
#[derive(Debug)]
pub struct S3TablesCatalog {
    config: S3TablesCatalogConfig,
    s3tables_client: aws_sdk_s3tables::Client,
    file_io: FileIO,
}

impl S3TablesCatalog {
    /// Creates a new S3Tables catalog.
    async fn new(config: S3TablesCatalogConfig) -> Result<Self> {
        let s3tables_client = if let Some(client) = config.client.clone() {
            client
        } else {
            let aws_config = create_sdk_config(&config.props, config.endpoint_url.clone()).await;
            aws_sdk_s3tables::Client::new(&aws_config)
        };

        let file_io = FileIOBuilder::new("s3").with_props(&config.props).build()?;

        Ok(Self {
            config,
            s3tables_client,
            file_io,
        })
    }

    async fn load_table_with_version_token(
        &self,
        table_ident: &TableIdent,
    ) -> Result<(Table, String)> {
        let req = self
            .s3tables_client
            .get_table()
            .table_bucket_arn(self.config.table_bucket_arn.clone())
            .namespace(table_ident.namespace().to_url_string())
            .name(table_ident.name());
        let resp: GetTableOutput = req.send().await.map_err(from_aws_sdk_error)?;

        // when a table is created, it's possible that the metadata location is not set.
        let metadata_location = resp.metadata_location().ok_or_else(|| {
            Error::new(
                ErrorKind::Unexpected,
                format!(
                    "Table {} does not have metadata location",
                    table_ident.name()
                ),
            )
        })?;
        let metadata = TableMetadata::read_from(&self.file_io, metadata_location).await?;

        let table = Table::builder()
            .identifier(table_ident.clone())
            .metadata(metadata)
            .metadata_location(metadata_location)
            .file_io(self.file_io.clone())
            .build()?;
        Ok((table, resp.version_token))
    }
}

#[async_trait]
impl Catalog for S3TablesCatalog {
    /// List namespaces from s3tables catalog.
    ///
    /// S3Tables doesn't support nested namespaces. If parent is provided, it will
    /// return an empty list.
    async fn list_namespaces(
        &self,
        parent: Option<&NamespaceIdent>,
    ) -> Result<Vec<NamespaceIdent>> {
        if parent.is_some() {
            return Ok(vec![]);
        }

        let mut result = Vec::new();
        let mut continuation_token = None;
        loop {
            let mut req = self
                .s3tables_client
                .list_namespaces()
                .table_bucket_arn(self.config.table_bucket_arn.clone());
            if let Some(token) = continuation_token {
                req = req.continuation_token(token);
            }
            let resp = req.send().await.map_err(from_aws_sdk_error)?;
            for ns in resp.namespaces() {
                result.push(NamespaceIdent::from_vec(ns.namespace().to_vec())?);
            }
            continuation_token = resp.continuation_token().map(|s| s.to_string());
            if continuation_token.is_none() {
                break;
            }
        }
        Ok(result)
    }

    /// Creates a new namespace with the given identifier and properties.
    ///
    /// Attempts to create a namespace defined by the `namespace`. The `properties`
    /// parameter is ignored.
    ///
    /// The following naming rules apply to namespaces:
    ///
    /// - Names must be between 3 (min) and 63 (max) characters long.
    /// - Names can consist only of lowercase letters, numbers, and underscores (_).
    /// - Names must begin and end with a letter or number.
    /// - Names must not contain hyphens (-) or periods (.).
    ///
    /// This function can return an error in the following situations:
    ///
    /// - Errors from the underlying database creation process, converted using
    /// `from_aws_sdk_error`.
    async fn create_namespace(
        &self,
        namespace: &NamespaceIdent,
        _properties: HashMap<String, String>,
    ) -> Result<Namespace> {
        let req = self
            .s3tables_client
            .create_namespace()
            .table_bucket_arn(self.config.table_bucket_arn.clone())
            .namespace(namespace.to_url_string());
        req.send().await.map_err(from_aws_sdk_error)?;
        Ok(Namespace::with_properties(
            namespace.clone(),
            HashMap::new(),
        ))
    }

    /// Retrieves a namespace by its identifier.
    ///
    /// Validates the given namespace identifier and then queries the
    /// underlying database client to fetch the corresponding namespace data.
    /// Constructs a `Namespace` object with the retrieved data and returns it.
    ///
    /// This function can return an error in any of the following situations:
    /// - If there is an error querying the database, returned by
    /// `from_aws_sdk_error`.
    async fn get_namespace(&self, namespace: &NamespaceIdent) -> Result<Namespace> {
        let req = self
            .s3tables_client
            .get_namespace()
            .table_bucket_arn(self.config.table_bucket_arn.clone())
            .namespace(namespace.to_url_string());
        let resp: GetNamespaceOutput = req.send().await.map_err(from_aws_sdk_error)?;
        let properties = HashMap::new();
        Ok(Namespace::with_properties(
            NamespaceIdent::from_vec(resp.namespace().to_vec())?,
            properties,
        ))
    }

    /// Checks if a namespace exists within the s3tables catalog.
    ///
    /// Validates the namespace identifier by querying the s3tables catalog
    /// to determine if the specified namespace exists.
    ///
    /// # Returns
    /// A `Result<bool>` indicating the outcome of the check:
    /// - `Ok(true)` if the namespace exists.
    /// - `Ok(false)` if the namespace does not exist, identified by a specific
    /// `IsNotFoundException` variant.
    /// - `Err(...)` if an error occurs during validation or the s3tables catalog
    /// query, with the error encapsulating the issue.
    async fn namespace_exists(&self, namespace: &NamespaceIdent) -> Result<bool> {
        let req = self
            .s3tables_client
            .get_namespace()
            .table_bucket_arn(self.config.table_bucket_arn.clone())
            .namespace(namespace.to_url_string());
        match req.send().await {
            Ok(_) => Ok(true),
            Err(err) => {
                if err.as_service_error().map(|e| e.is_not_found_exception()) == Some(true) {
                    Ok(false)
                } else {
                    Err(from_aws_sdk_error(err))
                }
            }
        }
    }

    /// Updates the properties of an existing namespace.
    ///
    /// S3Tables doesn't support updating namespace properties, so this function
    /// will always return an error.
    async fn update_namespace(
        &self,
        _namespace: &NamespaceIdent,
        _properties: HashMap<String, String>,
    ) -> Result<()> {
        Err(Error::new(
            ErrorKind::FeatureUnsupported,
            "Update namespace is not supported for s3tables catalog",
        ))
    }

    /// Drops an existing namespace from the s3tables catalog.
    ///
    /// Validates the namespace identifier and then deletes the corresponding
    /// namespace from the s3tables catalog.
    ///
    /// This function can return an error in the following situations:
    /// - Errors from the underlying database deletion process, converted using
    /// `from_aws_sdk_error`.
    async fn drop_namespace(&self, namespace: &NamespaceIdent) -> Result<()> {
        let req = self
            .s3tables_client
            .delete_namespace()
            .table_bucket_arn(self.config.table_bucket_arn.clone())
            .namespace(namespace.to_url_string());
        req.send().await.map_err(from_aws_sdk_error)?;
        Ok(())
    }

    /// Lists all tables within a given namespace.
    ///
    /// Retrieves all tables associated with the specified namespace and returns
    /// their identifiers.
    ///
    /// This function can return an error in the following situations:
    /// - Errors from the underlying database query process, converted using
    /// `from_aws_sdk_error`.
    async fn list_tables(&self, namespace: &NamespaceIdent) -> Result<Vec<TableIdent>> {
        let mut result = Vec::new();
        let mut continuation_token = None;
        loop {
            let mut req = self
                .s3tables_client
                .list_tables()
                .table_bucket_arn(self.config.table_bucket_arn.clone())
                .namespace(namespace.to_url_string());
            if let Some(token) = continuation_token {
                req = req.continuation_token(token);
            }
            let resp: ListTablesOutput = req.send().await.map_err(from_aws_sdk_error)?;
            for table in resp.tables() {
                result.push(TableIdent::new(
                    NamespaceIdent::from_vec(table.namespace().to_vec())?,
                    table.name().to_string(),
                ));
            }
            continuation_token = resp.continuation_token().map(|s| s.to_string());
            if continuation_token.is_none() {
                break;
            }
        }
        Ok(result)
    }

    /// Creates a new table within a specified namespace.
    ///
    /// Attempts to create a table defined by the `creation` parameter. The metadata
    /// location is generated by the s3tables catalog, looks like:
    ///
    /// s3://{RANDOM WAREHOUSE LOCATION}/metadata/{VERSION}-{UUID}.metadata.json
    ///
    /// We have to get this random warehouse location after the table is created.
    ///
    /// This function can return an error in the following situations:
    /// - If the location of the table is set by user, identified by a specific
    /// `DataInvalid` variant.
    /// - Errors from the underlying database creation process, converted using
    /// `from_aws_sdk_error`.
    async fn create_table(
        &self,
        namespace: &NamespaceIdent,
        mut creation: TableCreation,
    ) -> Result<Table> {
        let table_ident = TableIdent::new(namespace.clone(), creation.name.clone());

        // create table
        let create_resp: CreateTableOutput = self
            .s3tables_client
            .create_table()
            .table_bucket_arn(self.config.table_bucket_arn.clone())
            .namespace(namespace.to_url_string())
            .format(OpenTableFormat::Iceberg)
            .name(table_ident.name())
            .send()
            .await
            .map_err(from_aws_sdk_error)?;

        // prepare metadata location. the warehouse location is generated by s3tables catalog,
        // which looks like: s3://e6c9bf20-991a-46fb-kni5xs1q2yxi3xxdyxzjzigdeop1quse2b--table-s3
        let metadata_location = match &creation.location {
            Some(_) => {
                return Err(Error::new(
                    ErrorKind::DataInvalid,
                    "The location of the table is generated by s3tables catalog, can't be set by user.",
                ));
            }
            None => {
                let get_resp: GetTableOutput = self
                    .s3tables_client
                    .get_table()
                    .table_bucket_arn(self.config.table_bucket_arn.clone())
                    .namespace(namespace.to_url_string())
                    .name(table_ident.name())
                    .send()
                    .await
                    .map_err(from_aws_sdk_error)?;
                let warehouse_location = get_resp.warehouse_location().to_string();
                MetadataLocation::new_with_table_location(warehouse_location).to_string()
            }
        };

        // write metadata to file
        creation.location = Some(metadata_location.clone());
        let metadata = TableMetadataBuilder::from_table_creation(creation)?
            .build()?
            .metadata;
        metadata.write_to(&self.file_io, &metadata_location).await?;

        // update metadata location
        self.s3tables_client
            .update_table_metadata_location()
            .table_bucket_arn(self.config.table_bucket_arn.clone())
            .namespace(namespace.to_url_string())
            .name(table_ident.name())
            .metadata_location(metadata_location.clone())
            .version_token(create_resp.version_token())
            .send()
            .await
            .map_err(from_aws_sdk_error)?;

        let table = Table::builder()
            .identifier(table_ident)
            .metadata_location(metadata_location)
            .metadata(metadata)
            .file_io(self.file_io.clone())
            .build()?;
        Ok(table)
    }

    /// Loads an existing table from the s3tables catalog.
    ///
    /// Retrieves the metadata location of the specified table and constructs a
    /// `Table` object with the retrieved metadata.
    ///
    /// This function can return an error in the following situations:
    /// - If the table does not have a metadata location, identified by a specific
    /// `Unexpected` variant.
    /// - Errors from the underlying database query process, converted using
    /// `from_aws_sdk_error`.
    async fn load_table(&self, table_ident: &TableIdent) -> Result<Table> {
        Ok(self.load_table_with_version_token(table_ident).await?.0)
    }

    /// Drops an existing table from the s3tables catalog.
    ///
    /// Validates the table identifier and then deletes the corresponding
    /// table from the s3tables catalog.
    ///
    /// This function can return an error in the following situations:
    /// - Errors from the underlying database deletion process, converted using
    /// `from_aws_sdk_error`.
    async fn drop_table(&self, table: &TableIdent) -> Result<()> {
        let req = self
            .s3tables_client
            .delete_table()
            .table_bucket_arn(self.config.table_bucket_arn.clone())
            .namespace(table.namespace().to_url_string())
            .name(table.name());
        req.send().await.map_err(from_aws_sdk_error)?;
        Ok(())
    }

    /// Checks if a table exists within the s3tables catalog.
    ///
    /// Validates the table identifier by querying the s3tables catalog
    /// to determine if the specified table exists.
    ///
    /// # Returns
    /// A `Result<bool>` indicating the outcome of the check:
    /// - `Ok(true)` if the table exists.
    /// - `Ok(false)` if the table does not exist, identified by a specific
    /// `IsNotFoundException` variant.
    /// - `Err(...)` if an error occurs during validation or the s3tables catalog
    /// query, with the error encapsulating the issue.
    async fn table_exists(&self, table_ident: &TableIdent) -> Result<bool> {
        let req = self
            .s3tables_client
            .get_table()
            .table_bucket_arn(self.config.table_bucket_arn.clone())
            .namespace(table_ident.namespace().to_url_string())
            .name(table_ident.name());
        match req.send().await {
            Ok(_) => Ok(true),
            Err(err) => {
                if err.as_service_error().map(|e| e.is_not_found_exception()) == Some(true) {
                    Ok(false)
                } else {
                    Err(from_aws_sdk_error(err))
                }
            }
        }
    }

    /// Renames an existing table within the s3tables catalog.
    ///
    /// Validates the source and destination table identifiers and then renames
    /// the source table to the destination table.
    ///
    /// This function can return an error in the following situations:
    /// - Errors from the underlying database renaming process, converted using
    /// `from_aws_sdk_error`.
    async fn rename_table(&self, src: &TableIdent, dest: &TableIdent) -> Result<()> {
        let req = self
            .s3tables_client
            .rename_table()
            .table_bucket_arn(self.config.table_bucket_arn.clone())
            .namespace(src.namespace().to_url_string())
            .name(src.name())
            .new_namespace_name(dest.namespace().to_url_string())
            .new_name(dest.name());
        req.send().await.map_err(from_aws_sdk_error)?;
        Ok(())
    }

    async fn register_table(
        &self,
        _table_ident: &TableIdent,
        _metadata_location: String,
    ) -> Result<Table> {
        Err(Error::new(
            ErrorKind::FeatureUnsupported,
            "Registering a table is not supported yet",
        ))
    }

    /// Updates an existing table within the s3tables catalog.
    async fn update_table(&self, commit: TableCommit) -> Result<Table> {
        let table_ident = commit.identifier().clone();
        let table_namespace = table_ident.namespace();
        let (current_table, version_token) =
            self.load_table_with_version_token(&table_ident).await?;

        let staged_table = commit.apply(current_table)?;
        let staged_metadata_location = staged_table.metadata_location_result()?;

        staged_table
            .metadata()
            .write_to(staged_table.file_io(), staged_metadata_location)
            .await?;

        let builder = self
            .s3tables_client
            .update_table_metadata_location()
            .table_bucket_arn(&self.config.table_bucket_arn)
            .namespace(table_namespace.to_url_string())
            .name(table_ident.name())
            .version_token(version_token)
            .metadata_location(staged_metadata_location);

        let _ = builder.send().await.map_err(|e| {
            let error = e.into_service_error();
            match error {
                UpdateTableMetadataLocationError::ConflictException(_) => Error::new(
                    ErrorKind::CatalogCommitConflicts,
                    format!("Commit conflicted for table: {table_ident}"),
                )
                .with_retryable(true),
                UpdateTableMetadataLocationError::NotFoundException(_) => Error::new(
                    ErrorKind::TableNotFound,
                    format!("Table {table_ident} is not found"),
                ),
                _ => Error::new(
                    ErrorKind::Unexpected,
                    "Operation failed for hitting aws sdk error",
                ),
            }
            .with_source(anyhow!("aws sdk error: {:?}", error))
        })?;

        Ok(staged_table)
    }
}

/// Format AWS SDK error into iceberg error
pub(crate) fn from_aws_sdk_error<T>(error: aws_sdk_s3tables::error::SdkError<T>) -> Error
where T: std::fmt::Debug {
    Error::new(
        ErrorKind::Unexpected,
        format!("Operation failed for hitting aws sdk error: {:?}", error),
    )
}

#[cfg(test)]
mod tests {
    use iceberg::spec::{NestedField, PrimitiveType, Schema, Type};
    use iceberg::transaction::{ApplyTransactionAction, Transaction};

    use super::*;

    async fn load_s3tables_catalog_from_env() -> Result<Option<S3TablesCatalog>> {
        let table_bucket_arn = match std::env::var("TABLE_BUCKET_ARN").ok() {
            Some(table_bucket_arn) => table_bucket_arn,
            None => return Ok(None),
        };

        let config = S3TablesCatalogConfig {
            name: None,
            table_bucket_arn,
            endpoint_url: None,
            client: None,
            props: HashMap::new(),
        };

        Ok(Some(S3TablesCatalog::new(config).await?))
    }

    #[tokio::test]
    async fn test_s3tables_list_namespace() {
        let catalog = match load_s3tables_catalog_from_env().await {
            Ok(Some(catalog)) => catalog,
            Ok(None) => return,
            Err(e) => panic!("Error loading catalog: {}", e),
        };

        let namespaces = catalog.list_namespaces(None).await.unwrap();
        assert!(!namespaces.is_empty());
    }

    #[tokio::test]
    async fn test_s3tables_list_tables() {
        let catalog = match load_s3tables_catalog_from_env().await {
            Ok(Some(catalog)) => catalog,
            Ok(None) => return,
            Err(e) => panic!("Error loading catalog: {}", e),
        };

        let tables = catalog
            .list_tables(&NamespaceIdent::new("aws_s3_metadata".to_string()))
            .await
            .unwrap();
        assert!(!tables.is_empty());
    }

    #[tokio::test]
    async fn test_s3tables_load_table() {
        let catalog = match load_s3tables_catalog_from_env().await {
            Ok(Some(catalog)) => catalog,
            Ok(None) => return,
            Err(e) => panic!("Error loading catalog: {}", e),
        };

        let table = catalog
            .load_table(&TableIdent::new(
                NamespaceIdent::new("aws_s3_metadata".to_string()),
                "query_storage_metadata".to_string(),
            ))
            .await
            .unwrap();
        println!("{:?}", table);
    }

    #[tokio::test]
    async fn test_s3tables_create_delete_namespace() {
        let catalog = match load_s3tables_catalog_from_env().await {
            Ok(Some(catalog)) => catalog,
            Ok(None) => return,
            Err(e) => panic!("Error loading catalog: {}", e),
        };

        let namespace = NamespaceIdent::new("test_s3tables_create_delete_namespace".to_string());
        catalog
            .create_namespace(&namespace, HashMap::new())
            .await
            .unwrap();
        assert!(catalog.namespace_exists(&namespace).await.unwrap());
        catalog.drop_namespace(&namespace).await.unwrap();
        assert!(!catalog.namespace_exists(&namespace).await.unwrap());
    }

    #[tokio::test]
    async fn test_s3tables_create_delete_table() {
        let catalog = match load_s3tables_catalog_from_env().await {
            Ok(Some(catalog)) => catalog,
            Ok(None) => return,
            Err(e) => panic!("Error loading catalog: {}", e),
        };

        let creation = {
            let schema = Schema::builder()
                .with_schema_id(0)
                .with_fields(vec![
                    NestedField::required(1, "foo", Type::Primitive(PrimitiveType::Int)).into(),
                    NestedField::required(2, "bar", Type::Primitive(PrimitiveType::String)).into(),
                ])
                .build()
                .unwrap();
            TableCreation::builder()
                .name("test_s3tables_create_delete_table".to_string())
                .properties(HashMap::new())
                .schema(schema)
                .build()
        };

        let namespace = NamespaceIdent::new("test_s3tables_create_delete_table".to_string());
        let table_ident = TableIdent::new(
            namespace.clone(),
            "test_s3tables_create_delete_table".to_string(),
        );
        catalog.drop_namespace(&namespace).await.ok();
        catalog.drop_table(&table_ident).await.ok();

        catalog
            .create_namespace(&namespace, HashMap::new())
            .await
            .unwrap();
        catalog.create_table(&namespace, creation).await.unwrap();
        assert!(catalog.table_exists(&table_ident).await.unwrap());
        catalog.drop_table(&table_ident).await.unwrap();
        assert!(!catalog.table_exists(&table_ident).await.unwrap());
        catalog.drop_namespace(&namespace).await.unwrap();
    }

    #[tokio::test]
<<<<<<< HEAD
    async fn test_s3tables_update_table() {
        let catalog = match load_s3tables_catalog_from_env().await {
            Ok(Some(catalog)) => catalog,
            Ok(None) => return,
            Err(e) => panic!("Error loading catalog: {}", e),
        };

        // Create a test namespace and table
        let namespace = NamespaceIdent::new("test_s3tables_update_table".to_string());
        let table_ident =
            TableIdent::new(namespace.clone(), "test_s3tables_update_table".to_string());

        // Clean up any existing resources from previous test runs
        catalog.drop_table(&table_ident).await.ok();
        catalog.drop_namespace(&namespace).await.ok();

        // Create namespace and table
        catalog
            .create_namespace(&namespace, HashMap::new())
            .await
            .unwrap();

        let creation = {
            let schema = Schema::builder()
                .with_schema_id(0)
                .with_fields(vec![
                    NestedField::required(1, "foo", Type::Primitive(PrimitiveType::Int)).into(),
                    NestedField::required(2, "bar", Type::Primitive(PrimitiveType::String)).into(),
                ])
                .build()
                .unwrap();
            TableCreation::builder()
                .name(table_ident.name().to_string())
                .properties(HashMap::new())
                .schema(schema)
                .build()
        };

        let table = catalog.create_table(&namespace, creation).await.unwrap();

        // Create a transaction to update the table
        let tx = Transaction::new(&table);

        // Store the original metadata location for comparison
        let original_metadata_location = table.metadata_location();

        // Update table properties using the transaction
        let tx = tx
            .update_table_properties()
            .set("test_property".to_string(), "test_value".to_string())
            .apply(tx)
            .unwrap();

        // Commit the transaction to the catalog
        let updated_table = tx.commit(&catalog).await.unwrap();

        // Verify the update was successful
        assert_eq!(
            updated_table.metadata().properties().get("test_property"),
            Some(&"test_value".to_string())
        );

        // Verify the metadata location has been updated
        assert_ne!(
            updated_table.metadata_location(),
            original_metadata_location,
            "Metadata location should be updated after commit"
        );

        // Load the table again from the catalog to verify changes were persisted
        let reloaded_table = catalog.load_table(&table_ident).await.unwrap();

        // Verify the reloaded table matches the updated table
        assert_eq!(
            reloaded_table.metadata().properties().get("test_property"),
            Some(&"test_value".to_string())
        );
        assert_eq!(
            reloaded_table.metadata_location(),
            updated_table.metadata_location(),
            "Reloaded table should have the same metadata location as the updated table"
        );
    }
=======
    async fn test_builder_load_missing_bucket_arn() {
        let builder = S3TablesCatalogBuilder::default();
        let result = builder.load("s3tables", HashMap::new()).await;

        assert!(result.is_err());
        if let Err(err) = result {
            assert_eq!(err.kind(), ErrorKind::DataInvalid);
            assert_eq!(err.message(), "Table bucket ARN is required");
        }
    }

    #[tokio::test]
    async fn test_builder_with_endpoint_url_ok() {
        let builder = S3TablesCatalogBuilder::default().with_endpoint_url("http://localhost:4566");

        let result = builder
            .load(
                "s3tables",
                HashMap::from([
                    (
                        S3TABLES_CATALOG_PROP_TABLE_BUCKET_ARN.to_string(),
                        "arn:aws:s3tables:us-east-1:123456789012:bucket/test".to_string(),
                    ),
                    ("some_prop".to_string(), "some_value".to_string()),
                ]),
            )
            .await;

        assert!(result.is_ok());
    }

    #[tokio::test]
    async fn test_builder_with_client_ok() {
        use aws_config::BehaviorVersion;

        let sdk_config = aws_config::defaults(BehaviorVersion::latest()).load().await;
        let client = aws_sdk_s3tables::Client::new(&sdk_config);

        let builder = S3TablesCatalogBuilder::default().with_client(client);
        let result = builder
            .load(
                "s3tables",
                HashMap::from([(
                    S3TABLES_CATALOG_PROP_TABLE_BUCKET_ARN.to_string(),
                    "arn:aws:s3tables:us-east-1:123456789012:bucket/test".to_string(),
                )]),
            )
            .await;

        assert!(result.is_ok());
    }

    #[tokio::test]
    async fn test_builder_with_table_bucket_arn() {
        let test_arn = "arn:aws:s3tables:us-west-2:123456789012:bucket/test-bucket";
        let builder = S3TablesCatalogBuilder::default().with_table_bucket_arn(test_arn);

        let result = builder.load("s3tables", HashMap::new()).await;

        assert!(result.is_ok());
        let catalog = result.unwrap();
        assert_eq!(catalog.config.table_bucket_arn, test_arn);
    }

    #[tokio::test]
    async fn test_builder_empty_table_bucket_arn_edge_cases() {
        let mut props = HashMap::new();
        props.insert(
            S3TABLES_CATALOG_PROP_TABLE_BUCKET_ARN.to_string(),
            "".to_string(),
        );

        let builder = S3TablesCatalogBuilder::default();
        let result = builder.load("s3tables", props).await;

        assert!(result.is_err());
        if let Err(err) = result {
            assert_eq!(err.kind(), ErrorKind::DataInvalid);
            assert_eq!(err.message(), "Table bucket ARN is required");
        }
    }

    #[tokio::test]
    async fn test_endpoint_url_property_overrides_builder_method() {
        let test_arn = "arn:aws:s3tables:us-west-2:123456789012:bucket/test-bucket";
        let builder_endpoint = "http://localhost:4566";
        let property_endpoint = "http://localhost:8080";

        let builder = S3TablesCatalogBuilder::default()
            .with_table_bucket_arn(test_arn)
            .with_endpoint_url(builder_endpoint);

        let mut props = HashMap::new();
        props.insert(
            S3TABLES_CATALOG_PROP_ENDPOINT_URL.to_string(),
            property_endpoint.to_string(),
        );

        let result = builder.load("s3tables", props).await;

        assert!(result.is_ok());
        let catalog = result.unwrap();

        // Property value should override builder method value
        assert_eq!(
            catalog.config.endpoint_url,
            Some(property_endpoint.to_string())
        );
        assert_ne!(
            catalog.config.endpoint_url,
            Some(builder_endpoint.to_string())
        );
    }

    #[tokio::test]
    async fn test_endpoint_url_builder_method_only() {
        let test_arn = "arn:aws:s3tables:us-west-2:123456789012:bucket/test-bucket";
        let builder_endpoint = "http://localhost:4566";

        let builder = S3TablesCatalogBuilder::default()
            .with_table_bucket_arn(test_arn)
            .with_endpoint_url(builder_endpoint);

        let result = builder.load("s3tables", HashMap::new()).await;

        assert!(result.is_ok());
        let catalog = result.unwrap();

        assert_eq!(
            catalog.config.endpoint_url,
            Some(builder_endpoint.to_string())
        );
    }

    #[tokio::test]
    async fn test_endpoint_url_property_only() {
        let test_arn = "arn:aws:s3tables:us-west-2:123456789012:bucket/test-bucket";
        let property_endpoint = "http://localhost:8080";

        let builder = S3TablesCatalogBuilder::default().with_table_bucket_arn(test_arn);

        let mut props = HashMap::new();
        props.insert(
            S3TABLES_CATALOG_PROP_ENDPOINT_URL.to_string(),
            property_endpoint.to_string(),
        );

        let result = builder.load("s3tables", props).await;

        assert!(result.is_ok());
        let catalog = result.unwrap();

        assert_eq!(
            catalog.config.endpoint_url,
            Some(property_endpoint.to_string())
        );
    }

    #[tokio::test]
    async fn test_table_bucket_arn_property_overrides_builder_method() {
        let builder_arn = "arn:aws:s3tables:us-west-2:123456789012:bucket/builder-bucket";
        let property_arn = "arn:aws:s3tables:us-east-1:987654321098:bucket/property-bucket";

        let builder = S3TablesCatalogBuilder::default().with_table_bucket_arn(builder_arn);

        let mut props = HashMap::new();
        props.insert(
            S3TABLES_CATALOG_PROP_TABLE_BUCKET_ARN.to_string(),
            property_arn.to_string(),
        );

        let result = builder.load("s3tables", props).await;

        assert!(result.is_ok());
        let catalog = result.unwrap();

        assert_eq!(catalog.config.table_bucket_arn, property_arn);
        assert_ne!(catalog.config.table_bucket_arn, builder_arn);
    }

    #[tokio::test]
    async fn test_table_bucket_arn_builder_method_only() {
        let builder_arn = "arn:aws:s3tables:us-west-2:123456789012:bucket/builder-bucket";

        let builder = S3TablesCatalogBuilder::default().with_table_bucket_arn(builder_arn);

        let result = builder.load("s3tables", HashMap::new()).await;

        assert!(result.is_ok());
        let catalog = result.unwrap();

        assert_eq!(catalog.config.table_bucket_arn, builder_arn);
    }

    #[tokio::test]
    async fn test_table_bucket_arn_property_only() {
        let property_arn = "arn:aws:s3tables:us-east-1:987654321098:bucket/property-bucket";

        let builder = S3TablesCatalogBuilder::default();

        let mut props = HashMap::new();
        props.insert(
            S3TABLES_CATALOG_PROP_TABLE_BUCKET_ARN.to_string(),
            property_arn.to_string(),
        );

        let result = builder.load("s3tables", props).await;

        assert!(result.is_ok());
        let catalog = result.unwrap();

        assert_eq!(catalog.config.table_bucket_arn, property_arn);
    }

    #[tokio::test]
    async fn test_builder_empty_name_validation() {
        let test_arn = "arn:aws:s3tables:us-west-2:123456789012:bucket/test-bucket";
        let builder = S3TablesCatalogBuilder::default().with_table_bucket_arn(test_arn);

        let result = builder.load("", HashMap::new()).await;

        assert!(result.is_err());
        if let Err(err) = result {
            assert_eq!(err.kind(), ErrorKind::DataInvalid);
            assert_eq!(err.message(), "Catalog name cannot be empty");
        }
    }

    #[tokio::test]
    async fn test_builder_whitespace_only_name_validation() {
        let test_arn = "arn:aws:s3tables:us-west-2:123456789012:bucket/test-bucket";
        let builder = S3TablesCatalogBuilder::default().with_table_bucket_arn(test_arn);

        let result = builder.load("   \t\n  ", HashMap::new()).await;

        assert!(result.is_err());
        if let Err(err) = result {
            assert_eq!(err.kind(), ErrorKind::DataInvalid);
            assert_eq!(err.message(), "Catalog name cannot be empty");
        }
    }

    #[tokio::test]
    async fn test_builder_name_validation_with_missing_arn() {
        let builder = S3TablesCatalogBuilder::default();

        let result = builder.load("", HashMap::new()).await;

        assert!(result.is_err());
        if let Err(err) = result {
            assert_eq!(err.kind(), ErrorKind::DataInvalid);
            assert_eq!(err.message(), "Catalog name cannot be empty");
        }
    }
>>>>>>> 16ddd0e2
}<|MERGE_RESOLUTION|>--- conflicted
+++ resolved
@@ -784,7 +784,6 @@
     }
 
     #[tokio::test]
-<<<<<<< HEAD
     async fn test_s3tables_update_table() {
         let catalog = match load_s3tables_catalog_from_env().await {
             Ok(Some(catalog)) => catalog,
@@ -868,7 +867,8 @@
             "Reloaded table should have the same metadata location as the updated table"
         );
     }
-=======
+
+    #[tokio::test]
     async fn test_builder_load_missing_bucket_arn() {
         let builder = S3TablesCatalogBuilder::default();
         let result = builder.load("s3tables", HashMap::new()).await;
@@ -1123,5 +1123,4 @@
             assert_eq!(err.message(), "Catalog name cannot be empty");
         }
     }
->>>>>>> 16ddd0e2
 }