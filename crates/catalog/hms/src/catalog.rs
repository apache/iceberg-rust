// Licensed to the Apache Software Foundation (ASF) under one
// or more contributor license agreements.  See the NOTICE file
// distributed with this work for additional information
// regarding copyright ownership.  The ASF licenses this file
// to you under the Apache License, Version 2.0 (the
// "License"); you may not use this file except in compliance
// with the License.  You may obtain a copy of the License at
//
//   http://www.apache.org/licenses/LICENSE-2.0
//
// Unless required by applicable law or agreed to in writing,
// software distributed under the License is distributed on an
// "AS IS" BASIS, WITHOUT WARRANTIES OR CONDITIONS OF ANY
// KIND, either express or implied.  See the License for the
// specific language governing permissions and limitations
// under the License.

use crate::error::from_io_error;
use crate::error::from_thrift_error;

use super::utils::*;
use async_trait::async_trait;
use hive_metastore::ThriftHiveMetastoreClient;
use hive_metastore::ThriftHiveMetastoreClientBuilder;
use hive_metastore::ThriftHiveMetastoreGetDatabaseException;
use hive_metastore::ThriftHiveMetastoreGetTableException;
use iceberg::io::FileIO;
use iceberg::spec::TableMetadata;
use iceberg::table::Table;
use iceberg::{
    Catalog, Error, ErrorKind, Namespace, NamespaceIdent, Result, TableCommit, TableCreation,
    TableIdent,
};
use std::collections::HashMap;
use std::fmt::{Debug, Formatter};
use std::net::ToSocketAddrs;
use tokio::io::AsyncReadExt;
use typed_builder::TypedBuilder;
use volo_thrift::ResponseError;

/// Which variant of the thrift transport to communicate with HMS
/// See: <https://github.com/apache/thrift/blob/master/doc/specs/thrift-rpc.md#framed-vs-unframed-transport>
#[derive(Debug, Default)]
pub enum HmsThriftTransport {
    /// Use the framed transport
    Framed,
    /// Use the buffered transport (default)
    #[default]
    Buffered,
}

/// Hive metastore Catalog configuration.
#[derive(Debug, TypedBuilder)]
pub struct HmsCatalogConfig {
    address: String,
    thrift_transport: HmsThriftTransport,
}

struct HmsClient(ThriftHiveMetastoreClient);

/// Hive metastore Catalog.
pub struct HmsCatalog {
    config: HmsCatalogConfig,
    client: HmsClient,
}

impl Debug for HmsCatalog {
    fn fmt(&self, f: &mut Formatter<'_>) -> std::fmt::Result {
        f.debug_struct("HmsCatalog")
            .field("config", &self.config)
            .finish_non_exhaustive()
    }
}

impl HmsCatalog {
    /// Create a new hms catalog.
    pub fn new(config: HmsCatalogConfig) -> Result<Self> {
        let address = config
            .address
            .as_str()
            .to_socket_addrs()
            .map_err(from_io_error)?
            .next()
            .ok_or_else(|| {
                Error::new(
                    ErrorKind::Unexpected,
                    format!("invalid address: {}", config.address),
                )
            })?;

        let builder = ThriftHiveMetastoreClientBuilder::new("hms").address(address);

        let client = match &config.thrift_transport {
            HmsThriftTransport::Framed => builder
                .make_codec(volo_thrift::codec::default::DefaultMakeCodec::framed())
                .build(),
            HmsThriftTransport::Buffered => builder
                .make_codec(volo_thrift::codec::default::DefaultMakeCodec::buffered())
                .build(),
        };

        Ok(Self {
            config,
            client: HmsClient(client),
        })
    }
}

#[async_trait]
impl Catalog for HmsCatalog {
    /// HMS doesn't support nested namespaces.
    ///
    /// We will return empty list if parent is some.
    ///
    /// Align with java implementation: <https://github.com/apache/iceberg/blob/9bd62f79f8cd973c39d14e89163cb1c707470ed2/hive-metastore/src/main/java/org/apache/iceberg/hive/HiveCatalog.java#L305C26-L330>
    async fn list_namespaces(
        &self,
        parent: Option<&NamespaceIdent>,
    ) -> Result<Vec<NamespaceIdent>> {
        let dbs = if parent.is_some() {
            return Ok(vec![]);
        } else {
            self.client
                .0
                .get_all_databases()
                .await
                .map_err(from_thrift_error)?
        };

        Ok(dbs
            .into_iter()
            .map(|v| NamespaceIdent::new(v.into()))
            .collect())
    }

    /// Creates a new namespace with the given identifier and properties.
    ///
    /// Attempts to create a namespace defined by the `namespace`
    /// parameter and configured with the specified `properties`.
    ///
    /// This function can return an error in the following situations:
    ///
    /// - If `hive.metastore.database.owner-type` is specified without  
    /// `hive.metastore.database.owner`,
    /// - Errors from `validate_namespace` if the namespace identifier does not
    /// meet validation criteria.
    /// - Errors from `convert_to_database` if the properties cannot be  
    /// successfully converted into a database configuration.
    /// - Errors from the underlying database creation process, converted using
    /// `from_thrift_error`.
    async fn create_namespace(
        &self,
        namespace: &NamespaceIdent,
        properties: HashMap<String, String>,
    ) -> Result<Namespace> {
        let database = convert_to_database(namespace, &properties)?;

        self.client
            .0
            .create_database(database)
            .await
            .map_err(from_thrift_error)?;

        Ok(Namespace::new(namespace.clone()))
    }

    /// Retrieves a namespace by its identifier.
    ///
    /// Validates the given namespace identifier and then queries the
    /// underlying database client to fetch the corresponding namespace data.
    /// Constructs a `Namespace` object with the retrieved data and returns it.
    ///
    /// This function can return an error in any of the following situations:
    /// - If the provided namespace identifier fails validation checks
    /// - If there is an error querying the database, returned by
    /// `from_thrift_error`.
    async fn get_namespace(&self, namespace: &NamespaceIdent) -> Result<Namespace> {
        let name = validate_namespace(namespace)?;

        let db = self
            .client
            .0
            .get_database(name.clone().into())
            .await
            .map_err(from_thrift_error)?;

        let ns = convert_to_namespace(&db)?;

        Ok(ns)
    }

    /// Checks if a namespace exists within the Hive Metastore.
    ///
    /// Validates the namespace identifier by querying the Hive Metastore
    /// to determine if the specified namespace (database) exists.
    ///
    /// # Returns
    /// A `Result<bool>` indicating the outcome of the check:
    /// - `Ok(true)` if the namespace exists.
    /// - `Ok(false)` if the namespace does not exist, identified by a specific
    /// `UserException` variant.
    /// - `Err(...)` if an error occurs during validation or the Hive Metastore
    /// query, with the error encapsulating the issue.
    async fn namespace_exists(&self, namespace: &NamespaceIdent) -> Result<bool> {
        let name = validate_namespace(namespace)?;

        let resp = self.client.0.get_database(name.clone().into()).await;

        match resp {
            Ok(_) => Ok(true),
            Err(err) => {
                if let ResponseError::UserException(ThriftHiveMetastoreGetDatabaseException::O1(
                    _,
                )) = &err
                {
                    Ok(false)
                } else {
                    Err(from_thrift_error(err))
                }
            }
        }
    }

    /// Asynchronously updates properties of an existing namespace.
    ///
    /// Converts the given namespace identifier and properties into a database
    /// representation and then attempts to update the corresponding namespace  
    /// in the Hive Metastore.
    ///
    /// # Returns
    /// Returns `Ok(())` if the namespace update is successful. If the
    /// namespace cannot be updated due to missing information or an error
    /// during the update process, an `Err(...)` is returned.
    async fn update_namespace(
        &self,
        namespace: &NamespaceIdent,
        properties: HashMap<String, String>,
    ) -> Result<()> {
        let db = convert_to_database(namespace, &properties)?;

        let name = match &db.name {
            Some(name) => name,
            None => {
                return Err(Error::new(
                    ErrorKind::DataInvalid,
                    "Database name must be specified",
                ))
            }
        };

        self.client
            .0
            .alter_database(name.clone(), db)
            .await
            .map_err(from_thrift_error)?;

        Ok(())
    }

    /// Asynchronously drops a namespace from the Hive Metastore.
    ///
    /// # Returns
    /// A `Result<()>` indicating the outcome:
    /// - `Ok(())` signifies successful namespace deletion.
    /// - `Err(...)` signifies failure to drop the namespace due to validation  
    /// errors, connectivity issues, or Hive Metastore constraints.
    async fn drop_namespace(&self, namespace: &NamespaceIdent) -> Result<()> {
        let name = validate_namespace(namespace)?;

        self.client
            .0
            .drop_database(name.into(), false, false)
            .await
            .map_err(from_thrift_error)?;

        Ok(())
    }

    /// Asynchronously lists all tables within a specified namespace.
    ///
    /// # Returns
    ///
    /// A `Result<Vec<TableIdent>>`, which is:
    /// - `Ok(vec![...])` containing a vector of `TableIdent` instances, each
    /// representing a table within the specified namespace.
    /// - `Err(...)` if an error occurs during namespace validation or while  
    /// querying the database.
    async fn list_tables(&self, namespace: &NamespaceIdent) -> Result<Vec<TableIdent>> {
        let name = validate_namespace(namespace)?;

        let tables = self
            .client
            .0
            .get_all_tables(name.clone().into())
            .await
            .map_err(from_thrift_error)?;

        let tables = tables
            .iter()
            .map(|table| TableIdent::new(namespace.clone(), table.to_string()))
            .collect();

        Ok(tables)
    }

    async fn create_table(
        &self,
        namespace: &NamespaceIdent,
        creation: TableCreation,
    ) -> Result<Table> {
        let db_name = validate_namespace(namespace)?;
        let table_name = &creation.name;

        let location = match &creation.location {
            Some(location) => location.clone(),
            None => {
                let ns = self.get_namespace(namespace).await?;
                get_default_table_location(&ns, table_name)?
            }
        };

        let metadata_location = get_metadata_location(location.clone(), 0)?;
        let _file_io = FileIO::from_path(&metadata_location)?.build()?;

        // TODO: Create `TableMetadata` and write to storage
        // blocked by: https://github.com/apache/iceberg-rust/issues/250

        let hive_table = convert_to_hive_table(
            db_name,
            &creation.schema,
            table_name.clone(),
            location,
            metadata_location,
            &creation.properties,
        )?;

        self.client
            .0
            .create_table(hive_table)
            .await
            .map_err(from_thrift_error)?;

        // let table = Table::builder()
        //     .metadata(metadata)
        //     .metadata_location(metadata_location)
        //     .identifier(TableIdent::new(
        //         NamespaceIdent::new(db_name),
        //         table_name.clone(),
        //     ))
        //     .file_io(file_io)
        //     .build();

        // Ok(table)

        // TODO: Create & return Result<Table>
        Err(Error::new(
            ErrorKind::FeatureUnsupported,
            "Table creation is not supported yet",
        ))
    }

    async fn load_table(&self, table: &TableIdent) -> Result<Table> {
        let db_name = validate_namespace(table.namespace())?;

        let hive_table = self
            .client
            .0
            .get_table(db_name.clone().into(), table.name.clone().into())
            .await
            .map_err(from_thrift_error)?;

        // TODO: extract into utils
        let metadata_location = match hive_table.parameters {
            Some(properties) => match properties.get(METADATA_LOCATION) {
                Some(location) => location.to_string(),
                None => {
                    return Err(Error::new(
                        ErrorKind::DataInvalid,
                        format!("No '{}' set on table", METADATA_LOCATION),
                    ))
                }
            },
            None => {
                return Err(Error::new(
                    ErrorKind::DataInvalid,
                    "No 'parameters' set on table. Location of metadata is undefined",
                ))
            }
        };

        let file_io = FileIO::from_path(&metadata_location)?.build()?;

        // TODO: extract into utils
        let mut reader = file_io.new_input(&metadata_location)?.reader().await?;
        let mut metadata_str = String::new();
        reader.read_to_string(&mut metadata_str).await?;
        let metadata = serde_json::from_str::<TableMetadata>(&metadata_str)?;

        let table = Table::builder()
            .metadata(metadata)
            .metadata_location(metadata_location)
            .identifier(TableIdent::new(
                NamespaceIdent::new(db_name),
                table.name.clone(),
            ))
            .file_io(file_io)
            .build();

        Ok(table)
    }

    /// Asynchronously drops a table from the database.
    ///
    /// # Errors
    /// Returns an error if:
    /// - The namespace provided in `table` cannot be validated
    /// or does not exist.
    /// - The underlying database client encounters an error while
    /// attempting to drop the table. This includes scenarios where
    /// the table does not exist.
    /// - Any network or communication error occurs with the database backend.
    async fn drop_table(&self, table: &TableIdent) -> Result<()> {
        let dbname = validate_namespace(table.namespace())?;

        self.client
            .0
            .drop_table(dbname.into(), table.name.clone().into(), false)
            .await
            .map_err(from_thrift_error)?;

        Ok(())
    }

<<<<<<< HEAD
    /// Asynchronously checks the existence of a specified table
    /// in the database.
    ///
    /// # Returns
    /// - `Ok(true)` if the table exists in the database.
    /// - `Ok(false)` if the table does not exist in the database.
    /// - `Err(...)` if an error occurs during the process
    async fn stat_table(&self, table: &TableIdent) -> Result<bool> {
        let dbname = validate_namespace(table.namespace())?;
        let tbl_name = table.name.clone();

        let resp = self
            .client
            .0
            .get_table(dbname.into(), tbl_name.into())
            .await;

        match resp {
            Ok(_) => Ok(true),
            Err(err) => {
                if let ResponseError::UserException(ThriftHiveMetastoreGetTableException::O2(_)) =
                    &err
                {
                    Ok(false)
                } else {
                    Err(from_thrift_error(err))
                }
            }
        }
=======
    async fn table_exists(&self, _table: &TableIdent) -> Result<bool> {
        todo!()
>>>>>>> 3d08f048
    }

    /// Asynchronously renames a table within the database
    /// or moves it between namespaces (databases).
    ///
    /// # Returns
    /// - `Ok(())` on successful rename or move of the table.
    /// - `Err(...)` if an error occurs during the process.
    async fn rename_table(&self, src: &TableIdent, dest: &TableIdent) -> Result<()> {
        let src_dbname = validate_namespace(src.namespace())?;
        let dest_dbname = validate_namespace(dest.namespace())?;

        let src_tbl_name = src.name.clone();
        let dest_tbl_name = dest.name.clone();

        let mut tbl = self
            .client
            .0
            .get_table(src_dbname.clone().into(), src_tbl_name.clone().into())
            .await
            .map_err(from_thrift_error)?;

        tbl.db_name = Some(dest_dbname.into());
        tbl.table_name = Some(dest_tbl_name.into());

        self.client
            .0
            .alter_table(src_dbname.into(), src_tbl_name.into(), tbl)
            .await
            .map_err(from_thrift_error)?;

        Ok(())
    }

    async fn update_table(&self, _commit: TableCommit) -> Result<Table> {
        Err(Error::new(
            ErrorKind::FeatureUnsupported,
            "Updating a table is not supported yet",
        ))
    }
}<|MERGE_RESOLUTION|>--- conflicted
+++ resolved
@@ -431,7 +431,6 @@
         Ok(())
     }
 
-<<<<<<< HEAD
     /// Asynchronously checks the existence of a specified table
     /// in the database.
     ///
@@ -439,7 +438,7 @@
     /// - `Ok(true)` if the table exists in the database.
     /// - `Ok(false)` if the table does not exist in the database.
     /// - `Err(...)` if an error occurs during the process
-    async fn stat_table(&self, table: &TableIdent) -> Result<bool> {
+    async fn table_exists(&self, table: &TableIdent) -> Result<bool> {
         let dbname = validate_namespace(table.namespace())?;
         let tbl_name = table.name.clone();
 
@@ -461,10 +460,6 @@
                 }
             }
         }
-=======
-    async fn table_exists(&self, _table: &TableIdent) -> Result<bool> {
-        todo!()
->>>>>>> 3d08f048
     }
 
     /// Asynchronously renames a table within the database
