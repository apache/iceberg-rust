--- conflicted
+++ resolved
@@ -994,7 +994,6 @@
     }
 
     #[tokio::test]
-<<<<<<< HEAD
     async fn test_get_default_headers() {
         let server = Server::new_async().await;
         let mut props = HashMap::new();
@@ -1062,7 +1061,9 @@
             ),
         ]);
         assert_eq!(headers, expected_headers);
-=======
+    }
+
+    #[tokio::test]
     async fn test_oauth_with_auth_url() {
         let mut server = Server::new_async().await;
         let config_mock = create_config_mock(&mut server).await;
@@ -1093,7 +1094,6 @@
             catalog.config.props.get("token"),
             Some(&"ey000000000000".to_string())
         );
->>>>>>> c67007a6
     }
 
     #[tokio::test]
