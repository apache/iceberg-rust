// Licensed to the Apache Software Foundation (ASF) under one
// or more contributor license agreements.  See the NOTICE file
// distributed with this work for additional information
// regarding copyright ownership.  The ASF licenses this file
// to you under the Apache License, Version 2.0 (the
// "License"); you may not use this file except in compliance
// with the License.  You may obtain a copy of the License at
//
//   http://www.apache.org/licenses/LICENSE-2.0
//
// Unless required by applicable law or agreed to in writing,
// software distributed under the License is distributed on an
// "AS IS" BASIS, WITHOUT WARRANTIES OR CONDITIONS OF ANY
// KIND, either express or implied.  See the License for the
// specific language governing permissions and limitations
// under the License.

//! This module contains rest catalog implementation.

use std::collections::HashMap;
use std::str::FromStr;

use async_trait::async_trait;
use itertools::Itertools;
use reqwest::header::{self, HeaderMap, HeaderName, HeaderValue};
use reqwest::{Client, Request, Response, StatusCode};
use serde::de::DeserializeOwned;
use typed_builder::TypedBuilder;
use urlencoding::encode;

use crate::catalog::_serde::{
    CommitTableRequest, CommitTableResponse, CreateTableRequest, LoadTableResponse,
};
use iceberg::io::FileIO;
use iceberg::table::Table;
use iceberg::Result;
use iceberg::{
    Catalog, Error, ErrorKind, Namespace, NamespaceIdent, TableCommit, TableCreation, TableIdent,
};

use self::_serde::{
    CatalogConfig, ErrorResponse, ListNamespaceResponse, ListTableResponse, NamespaceSerde,
    RenameTableRequest, TokenResponse, NO_CONTENT, OK,
};

const ICEBERG_REST_SPEC_VERSION: &str = "0.14.1";
const CARGO_PKG_VERSION: &str = env!("CARGO_PKG_VERSION");
const PATH_V1: &str = "v1";

/// Rest catalog configuration.
#[derive(Debug, TypedBuilder)]
pub struct RestCatalogConfig {
    uri: String,
    #[builder(default, setter(strip_option))]
    warehouse: Option<String>,

    #[builder(default)]
    props: HashMap<String, String>,
}

impl RestCatalogConfig {
    fn url_prefixed(&self, parts: &[&str]) -> String {
        [&self.uri, PATH_V1]
            .into_iter()
            .chain(self.props.get("prefix").map(|s| &**s))
            .chain(parts.iter().cloned())
            .join("/")
    }

    fn config_endpoint(&self) -> String {
        [&self.uri, PATH_V1, "config"].join("/")
    }

    fn get_token_endpoint(&self) -> String {
        [&self.uri, PATH_V1, "oauth", "tokens"].join("/")
    }

    fn namespaces_endpoint(&self) -> String {
        self.url_prefixed(&["namespaces"])
    }

    fn namespace_endpoint(&self, ns: &NamespaceIdent) -> String {
        self.url_prefixed(&["namespaces", &ns.encode_in_url()])
    }

    fn tables_endpoint(&self, ns: &NamespaceIdent) -> String {
        self.url_prefixed(&["namespaces", &ns.encode_in_url(), "tables"])
    }

    fn rename_table_endpoint(&self) -> String {
        self.url_prefixed(&["tables", "rename"])
    }

    fn table_endpoint(&self, table: &TableIdent) -> String {
        self.url_prefixed(&[
            "namespaces",
            &table.namespace.encode_in_url(),
            "tables",
            encode(&table.name).as_ref(),
        ])
    }

    fn get_default_headers(&self) -> Result<HeaderMap> {
        let mut headers = HeaderMap::from_iter([
            (
                header::CONTENT_TYPE,
                HeaderValue::from_static("application/json"),
            ),
            (
                HeaderName::from_static("x-client-version"),
                HeaderValue::from_static(ICEBERG_REST_SPEC_VERSION),
            ),
            (
                header::USER_AGENT,
                HeaderValue::from_str(&format!("iceberg-rs/{}", CARGO_PKG_VERSION)).unwrap(),
            ),
        ]);

        if let Some(token) = self.props.get("token") {
            headers.insert(
                header::AUTHORIZATION,
                HeaderValue::from_str(&format!("Bearer {token}")).map_err(|e| {
                    Error::new(
                        ErrorKind::DataInvalid,
                        "Invalid token received from catalog server!",
                    )
                    .with_source(e)
                })?,
            );
        }

        for (key, value) in self.props.iter() {
            if let Some(stripped_key) = key.strip_prefix("header.") {
                headers.insert(
                    HeaderName::from_str(stripped_key).map_err(|e| {
                        Error::new(
                            ErrorKind::DataInvalid,
                            format!("Invalid header name: {stripped_key}!"),
                        )
                        .with_source(e)
                    })?,
                    HeaderValue::from_str(value).map_err(|e| {
                        Error::new(
                            ErrorKind::DataInvalid,
                            format!("Invalid header value: {value}!"),
                        )
                        .with_source(e)
                    })?,
                );
            }
        }
        Ok(headers)
    }

    fn try_create_rest_client(&self) -> Result<HttpClient> {
        // TODO: We will add ssl config, sigv4 later
        let headers = self.get_default_headers()?;

        Ok(HttpClient(
            Client::builder().default_headers(headers).build()?,
        ))
    }

    fn optional_oauth_params(&self) -> HashMap<&str, &str> {
        let mut optional_oauth_param = HashMap::new();
        if let Some(scope) = self.props.get("scope") {
            optional_oauth_param.insert("scope", scope.as_str());
        } else {
            optional_oauth_param.insert("scope", "catalog");
        }
        let set_of_optional_params = ["audience", "resource"];
        for param_name in set_of_optional_params.iter() {
            if let Some(value) = self.props.get(*param_name) {
                optional_oauth_param.insert(param_name.to_owned(), value);
            }
        }
        optional_oauth_param
    }
}

#[derive(Debug)]
struct HttpClient(Client);

impl HttpClient {
    async fn query<
        R: DeserializeOwned,
        E: DeserializeOwned + Into<Error>,
        const SUCCESS_CODE: u16,
    >(
        &self,
        request: Request,
    ) -> Result<R> {
        let resp = self.0.execute(request).await?;

        if resp.status().as_u16() == SUCCESS_CODE {
            let text = resp.bytes().await?;
            Ok(serde_json::from_slice::<R>(&text).map_err(|e| {
                Error::new(
                    ErrorKind::Unexpected,
                    "Failed to parse response from rest catalog server!",
                )
                .with_context("json", String::from_utf8_lossy(&text))
                .with_source(e)
            })?)
        } else {
            let code = resp.status();
            let text = resp.bytes().await?;
            let e = serde_json::from_slice::<E>(&text).map_err(|e| {
                Error::new(
                    ErrorKind::Unexpected,
                    "Failed to parse response from rest catalog server!",
                )
                .with_context("json", String::from_utf8_lossy(&text))
                .with_context("code", code.to_string())
                .with_source(e)
            })?;
            Err(e.into())
        }
    }

    async fn execute<E: DeserializeOwned + Into<Error>, const SUCCESS_CODE: u16>(
        &self,
        request: Request,
    ) -> Result<()> {
        let resp = self.0.execute(request).await?;

        if resp.status().as_u16() == SUCCESS_CODE {
            Ok(())
        } else {
            let code = resp.status();
            let text = resp.bytes().await?;
            let e = serde_json::from_slice::<E>(&text).map_err(|e| {
                Error::new(
                    ErrorKind::Unexpected,
                    "Failed to parse response from rest catalog server!",
                )
                .with_context("json", String::from_utf8_lossy(&text))
                .with_context("code", code.to_string())
                .with_source(e)
            })?;
            Err(e.into())
        }
    }

    /// More generic logic handling for special cases like head.
    async fn do_execute<R, E: DeserializeOwned + Into<Error>>(
        &self,
        request: Request,
        handler: impl FnOnce(&Response) -> Option<R>,
    ) -> Result<R> {
        let resp = self.0.execute(request).await?;

        if let Some(ret) = handler(&resp) {
            Ok(ret)
        } else {
            let code = resp.status();
            let text = resp.bytes().await?;
            let e = serde_json::from_slice::<E>(&text).map_err(|e| {
                Error::new(
                    ErrorKind::Unexpected,
                    "Failed to parse response from rest catalog server!",
                )
                .with_context("code", code.to_string())
                .with_context("json", String::from_utf8_lossy(&text))
                .with_source(e)
            })?;
            Err(e.into())
        }
    }
}

/// Rest catalog implementation.
#[derive(Debug)]
pub struct RestCatalog {
    config: RestCatalogConfig,
    client: HttpClient,
}

#[async_trait]
impl Catalog for RestCatalog {
    /// List namespaces from table.
    async fn list_namespaces(
        &self,
        parent: Option<&NamespaceIdent>,
    ) -> Result<Vec<NamespaceIdent>> {
        let mut request = self.client.0.get(self.config.namespaces_endpoint());
        if let Some(ns) = parent {
            request = request.query(&[("parent", ns.encode_in_url())]);
        }

        let resp = self
            .client
            .query::<ListNamespaceResponse, ErrorResponse, OK>(request.build()?)
            .await?;

        resp.namespaces
            .into_iter()
            .map(NamespaceIdent::from_vec)
            .collect::<Result<Vec<NamespaceIdent>>>()
    }

    /// Create a new namespace inside the catalog.
    async fn create_namespace(
        &self,
        namespace: &NamespaceIdent,
        properties: HashMap<String, String>,
    ) -> Result<Namespace> {
        let request = self
            .client
            .0
            .post(self.config.namespaces_endpoint())
            .json(&NamespaceSerde {
                namespace: namespace.as_ref().clone(),
                properties: Some(properties),
            })
            .build()?;

        let resp = self
            .client
            .query::<NamespaceSerde, ErrorResponse, OK>(request)
            .await?;

        Namespace::try_from(resp)
    }

    /// Get a namespace information from the catalog.
    async fn get_namespace(&self, namespace: &NamespaceIdent) -> Result<Namespace> {
        let request = self
            .client
            .0
            .get(self.config.namespace_endpoint(namespace))
            .build()?;

        let resp = self
            .client
            .query::<NamespaceSerde, ErrorResponse, OK>(request)
            .await?;
        Namespace::try_from(resp)
    }

    /// Update a namespace inside the catalog.
    ///
    /// # Behavior
    ///
    /// The properties must be the full set of namespace.
    async fn update_namespace(
        &self,
        _namespace: &NamespaceIdent,
        _properties: HashMap<String, String>,
    ) -> Result<()> {
        Err(Error::new(
            ErrorKind::FeatureUnsupported,
            "Updating namespace not supported yet!",
        ))
    }

    async fn namespace_exists(&self, ns: &NamespaceIdent) -> Result<bool> {
        let request = self
            .client
            .0
            .head(self.config.namespace_endpoint(ns))
            .build()?;

        self.client
            .do_execute::<bool, ErrorResponse>(request, |resp| match resp.status() {
                StatusCode::NO_CONTENT => Some(true),
                StatusCode::NOT_FOUND => Some(false),
                _ => None,
            })
            .await
    }

    /// Drop a namespace from the catalog.
    async fn drop_namespace(&self, namespace: &NamespaceIdent) -> Result<()> {
        let request = self
            .client
            .0
            .delete(self.config.namespace_endpoint(namespace))
            .build()?;

        self.client
            .execute::<ErrorResponse, NO_CONTENT>(request)
            .await
    }

    /// List tables from namespace.
    async fn list_tables(&self, namespace: &NamespaceIdent) -> Result<Vec<TableIdent>> {
        let request = self
            .client
            .0
            .get(self.config.tables_endpoint(namespace))
            .build()?;

        let resp = self
            .client
            .query::<ListTableResponse, ErrorResponse, OK>(request)
            .await?;

        Ok(resp.identifiers)
    }

    /// Create a new table inside the namespace.
    async fn create_table(
        &self,
        namespace: &NamespaceIdent,
        creation: TableCreation,
    ) -> Result<Table> {
        let table_ident = TableIdent::new(namespace.clone(), creation.name.clone());

        let request = self
            .client
            .0
            .post(self.config.tables_endpoint(namespace))
            .json(&CreateTableRequest {
                name: creation.name,
                location: creation.location,
                schema: creation.schema,
                partition_spec: creation.partition_spec,
                write_order: creation.sort_order,
                // We don't support stage create yet.
                stage_create: Some(false),
                properties: if creation.properties.is_empty() {
                    None
                } else {
                    Some(creation.properties)
                },
            })
            .build()?;

        let resp = self
            .client
            .query::<LoadTableResponse, ErrorResponse, OK>(request)
            .await?;

        let file_io = self.load_file_io(resp.metadata_location.as_deref(), resp.config)?;

        let table = Table::builder()
            .identifier(table_ident)
            .file_io(file_io)
            .metadata(resp.metadata)
            .metadata_location(resp.metadata_location.ok_or_else(|| {
                Error::new(
                    ErrorKind::DataInvalid,
                    "Metadata location missing in create table response!",
                )
            })?)
            .build();

        Ok(table)
    }

    /// Load table from the catalog.
    async fn load_table(&self, table: &TableIdent) -> Result<Table> {
        let request = self
            .client
            .0
            .get(self.config.table_endpoint(table))
            .build()?;

        let resp = self
            .client
            .query::<LoadTableResponse, ErrorResponse, OK>(request)
            .await?;

        let file_io = self.load_file_io(resp.metadata_location.as_deref(), resp.config)?;

        let table_builder = Table::builder()
            .identifier(table.clone())
            .file_io(file_io)
            .metadata(resp.metadata);

        if let Some(metadata_location) = resp.metadata_location {
            Ok(table_builder.metadata_location(metadata_location).build())
        } else {
            Ok(table_builder.build())
        }
    }

    /// Drop a table from the catalog.
    async fn drop_table(&self, table: &TableIdent) -> Result<()> {
        let request = self
            .client
            .0
            .delete(self.config.table_endpoint(table))
            .build()?;

        self.client
            .execute::<ErrorResponse, NO_CONTENT>(request)
            .await
    }

    /// Check if a table exists in the catalog.
    async fn table_exists(&self, table: &TableIdent) -> Result<bool> {
        let request = self
            .client
            .0
            .head(self.config.table_endpoint(table))
            .build()?;

        self.client
            .do_execute::<bool, ErrorResponse>(request, |resp| match resp.status() {
                StatusCode::NO_CONTENT => Some(true),
                StatusCode::NOT_FOUND => Some(false),
                _ => None,
            })
            .await
    }

    /// Rename a table in the catalog.
    async fn rename_table(&self, src: &TableIdent, dest: &TableIdent) -> Result<()> {
        let request = self
            .client
            .0
            .post(self.config.rename_table_endpoint())
            .json(&RenameTableRequest {
                source: src.clone(),
                destination: dest.clone(),
            })
            .build()?;

        self.client
            .execute::<ErrorResponse, NO_CONTENT>(request)
            .await
    }

    /// Update table.
    async fn update_table(&self, mut commit: TableCommit) -> Result<Table> {
        let request = self
            .client
            .0
            .post(self.config.table_endpoint(commit.identifier()))
            .json(&CommitTableRequest {
                identifier: commit.identifier().clone(),
                requirements: commit.take_requirements(),
                updates: commit.take_updates(),
            })
            .build()?;

        let resp = self
            .client
            .query::<CommitTableResponse, ErrorResponse, OK>(request)
            .await?;

        let file_io = self.load_file_io(Some(&resp.metadata_location), None)?;
        Ok(Table::builder()
            .identifier(commit.identifier().clone())
            .file_io(file_io)
            .metadata(resp.metadata)
            .metadata_location(resp.metadata_location)
            .build())
    }
}

impl RestCatalog {
    /// Creates a rest catalog from config.
    pub async fn new(config: RestCatalogConfig) -> Result<Self> {
        let mut catalog = Self {
            client: config.try_create_rest_client()?,
            config,
        };
        catalog.fetch_access_token().await?;
        catalog.client = catalog.config.try_create_rest_client()?;
        catalog.update_config().await?;
        catalog.client = catalog.config.try_create_rest_client()?;

        Ok(catalog)
    }

    async fn fetch_access_token(&mut self) -> Result<()> {
        if self.config.props.contains_key("token") {
            return Ok(());
        }
        if let Some(credential) = self.config.props.get("credential") {
            let (client_id, client_secret) = if credential.contains(':') {
                let (client_id, client_secret) = credential.split_once(':').unwrap();
                (Some(client_id), client_secret)
            } else {
                (None, credential.as_str())
            };
            let mut params = HashMap::with_capacity(4);
            params.insert("grant_type", "client_credentials");
            if let Some(client_id) = client_id {
                params.insert("client_id", client_id);
            }
            params.insert("client_secret", client_secret);
            let optional_oauth_params = self.config.optional_oauth_params();
            params.extend(optional_oauth_params);
            let req = self
                .client
                .0
                .post(self.config.get_token_endpoint())
                .form(&params)
                .build()?;
            let res = self
                .client
                .query::<TokenResponse, ErrorResponse, OK>(req)
                .await
                .map_err(|e| {
                    Error::new(
                        ErrorKind::Unexpected,
                        "Failed to fetch access token from catalog server!",
                    )
                    .with_source(e)
                })?;
            let token = res.access_token;
            self.config.props.insert("token".to_string(), token);
        }

        Ok(())
    }

    async fn update_config(&mut self) -> Result<()> {
        let mut request = self.client.0.get(self.config.config_endpoint());

        if let Some(warehouse_location) = &self.config.warehouse {
            request = request.query(&[("warehouse", warehouse_location)]);
        }

        let config = self
            .client
            .query::<CatalogConfig, ErrorResponse, OK>(request.build()?)
            .await?;

        let mut props = config.defaults;
        props.extend(self.config.props.clone());
        props.extend(config.overrides);

        self.config.props = props;

        Ok(())
    }

    fn load_file_io(
        &self,
        metadata_location: Option<&str>,
        extra_config: Option<HashMap<String, String>>,
    ) -> Result<FileIO> {
        let mut props = self.config.props.clone();
        if let Some(config) = extra_config {
            props.extend(config);
        }

        let file_io = match self.config.warehouse.as_deref().or(metadata_location) {
            Some(url) => FileIO::from_path(url)?.with_props(props).build()?,
            None => {
                return Err(Error::new(
                    ErrorKind::Unexpected,
                    "Unable to load file io, neither warehouse nor metadata location is set!",
                ))?
            }
        };

        Ok(file_io)
    }
}

/// Requests and responses for rest api.
mod _serde {
    use std::collections::HashMap;

    use serde_derive::{Deserialize, Serialize};

    use iceberg::spec::{Schema, SortOrder, TableMetadata, UnboundPartitionSpec};
    use iceberg::{Error, ErrorKind, Namespace, TableIdent, TableRequirement, TableUpdate};

    pub(super) const OK: u16 = 200u16;
    pub(super) const NO_CONTENT: u16 = 204u16;

    #[derive(Clone, Debug, Serialize, Deserialize)]
    pub(super) struct CatalogConfig {
        pub(super) overrides: HashMap<String, String>,
        pub(super) defaults: HashMap<String, String>,
    }

    #[derive(Debug, Serialize, Deserialize)]
    pub(super) struct ErrorResponse {
        error: ErrorModel,
    }

    impl From<ErrorResponse> for Error {
        fn from(resp: ErrorResponse) -> Error {
            resp.error.into()
        }
    }

    #[derive(Debug, Serialize, Deserialize)]
    pub(super) struct ErrorModel {
        pub(super) message: String,
        pub(super) r#type: String,
        pub(super) code: u16,
        pub(super) stack: Option<Vec<String>>,
    }

    impl From<ErrorModel> for Error {
        fn from(value: ErrorModel) -> Self {
            let mut error = Error::new(ErrorKind::DataInvalid, value.message)
                .with_context("type", value.r#type)
                .with_context("code", format!("{}", value.code));

            if let Some(stack) = value.stack {
                error = error.with_context("stack", stack.join("\n"));
            }

            error
        }
    }

    #[derive(Debug, Serialize, Deserialize)]
    pub(super) struct OAuthError {
        pub(super) error: String,
        pub(super) error_description: Option<String>,
        pub(super) error_uri: Option<String>,
    }

    impl From<OAuthError> for Error {
        fn from(value: OAuthError) -> Self {
            let mut error = Error::new(
                ErrorKind::DataInvalid,
                format!("OAuthError: {}", value.error),
            );

            if let Some(desc) = value.error_description {
                error = error.with_context("description", desc);
            }

            if let Some(uri) = value.error_uri {
                error = error.with_context("uri", uri);
            }

            error
        }
    }

    #[derive(Debug, Serialize, Deserialize)]
    pub(super) struct TokenResponse {
        pub(super) access_token: String,
        pub(super) token_type: String,
        pub(super) expires_in: Option<u64>,
        pub(super) issued_token_type: Option<String>,
    }

    #[derive(Debug, Serialize, Deserialize)]
    pub(super) struct NamespaceSerde {
        pub(super) namespace: Vec<String>,
        pub(super) properties: Option<HashMap<String, String>>,
    }

    impl TryFrom<NamespaceSerde> for super::Namespace {
        type Error = Error;
        fn try_from(value: NamespaceSerde) -> std::result::Result<Self, Self::Error> {
            Ok(super::Namespace::with_properties(
                super::NamespaceIdent::from_vec(value.namespace)?,
                value.properties.unwrap_or_default(),
            ))
        }
    }

    impl From<&Namespace> for NamespaceSerde {
        fn from(value: &Namespace) -> Self {
            Self {
                namespace: value.name().as_ref().clone(),
                properties: Some(value.properties().clone()),
            }
        }
    }

    #[derive(Debug, Serialize, Deserialize)]
    pub(super) struct ListNamespaceResponse {
        pub(super) namespaces: Vec<Vec<String>>,
    }

    #[derive(Debug, Serialize, Deserialize)]
    pub(super) struct UpdateNamespacePropsRequest {
        removals: Option<Vec<String>>,
        updates: Option<HashMap<String, String>>,
    }

    #[derive(Debug, Serialize, Deserialize)]
    pub(super) struct UpdateNamespacePropsResponse {
        updated: Vec<String>,
        removed: Vec<String>,
        missing: Option<Vec<String>>,
    }

    #[derive(Debug, Serialize, Deserialize)]
    pub(super) struct ListTableResponse {
        pub(super) identifiers: Vec<TableIdent>,
    }

    #[derive(Debug, Serialize, Deserialize)]
    pub(super) struct RenameTableRequest {
        pub(super) source: TableIdent,
        pub(super) destination: TableIdent,
    }

    #[derive(Debug, Deserialize)]
    #[serde(rename_all = "kebab-case")]
    pub(super) struct LoadTableResponse {
        pub(super) metadata_location: Option<String>,
        pub(super) metadata: TableMetadata,
        pub(super) config: Option<HashMap<String, String>>,
    }

    #[derive(Debug, Serialize, Deserialize)]
    #[serde(rename_all = "kebab-case")]
    pub(super) struct CreateTableRequest {
        pub(super) name: String,
        pub(super) location: Option<String>,
        pub(super) schema: Schema,
        pub(super) partition_spec: Option<UnboundPartitionSpec>,
        pub(super) write_order: Option<SortOrder>,
        pub(super) stage_create: Option<bool>,
        pub(super) properties: Option<HashMap<String, String>>,
    }

    #[derive(Debug, Serialize, Deserialize)]
    pub(super) struct CommitTableRequest {
        pub(super) identifier: TableIdent,
        pub(super) requirements: Vec<TableRequirement>,
        pub(super) updates: Vec<TableUpdate>,
    }

    #[derive(Debug, Serialize, Deserialize)]
    #[serde(rename_all = "kebab-case")]
    pub(super) struct CommitTableResponse {
        pub(super) metadata_location: String,
        pub(super) metadata: TableMetadata,
    }
}

#[cfg(test)]
mod tests {
    use chrono::{TimeZone, Utc};
    use iceberg::spec::{
        FormatVersion, NestedField, NullOrder, Operation, PrimitiveType, Schema, Snapshot,
        SnapshotLog, SortDirection, SortField, SortOrder, Summary, Transform, Type,
        UnboundPartitionField, UnboundPartitionSpec,
    };
    use iceberg::transaction::Transaction;
    use mockito::{Mock, Server, ServerGuard};
    use std::fs::File;
    use std::io::BufReader;
    use std::sync::Arc;
    use uuid::uuid;

    use super::*;

    #[tokio::test]
    async fn test_update_config() {
        let mut server = Server::new_async().await;

        let config_mock = server
            .mock("GET", "/v1/config")
            .with_status(200)
            .with_body(
                r#"{
                "overrides": {
                    "warehouse": "s3://iceberg-catalog"
                },
                "defaults": {}
            }"#,
            )
            .create_async()
            .await;

        let catalog = RestCatalog::new(RestCatalogConfig::builder().uri(server.url()).build())
            .await
            .unwrap();

        assert_eq!(
            catalog.config.props.get("warehouse"),
            Some(&"s3://iceberg-catalog".to_string())
        );

        config_mock.assert_async().await;
    }

    async fn create_config_mock(server: &mut ServerGuard) -> Mock {
        server
            .mock("GET", "/v1/config")
            .with_status(200)
            .with_body(
                r#"{
                "overrides": {
                    "warehouse": "s3://iceberg-catalog"
                },
                "defaults": {}
            }"#,
            )
            .create_async()
            .await
    }

    async fn create_oauth_mock(server: &mut ServerGuard) -> Mock {
        server
            .mock("POST", "/v1/oauth/tokens")
            .with_status(200)
            .with_body(
                r#"{
                "access_token": "ey000000000000",
                "token_type": "Bearer",
                "issued_token_type": "urn:ietf:params:oauth:token-type:access_token",
                "expires_in": 86400
                }"#,
            )
            .create_async()
            .await
    }

    #[tokio::test]
    async fn test_oauth() {
        let mut server = Server::new_async().await;
        let oauth_mock = create_oauth_mock(&mut server).await;
        let config_mock = create_config_mock(&mut server).await;

        let mut props = HashMap::new();
        props.insert("credential".to_string(), "client1:secret1".to_string());

        let catalog = RestCatalog::new(
            RestCatalogConfig::builder()
                .uri(server.url())
                .props(props)
                .build(),
        )
        .await
        .unwrap();

        oauth_mock.assert_async().await;
        config_mock.assert_async().await;
        assert_eq!(
            catalog.config.props.get("token"),
            Some(&"ey000000000000".to_string())
        );
    }

    #[tokio::test]
    async fn test_oauth_with_optional_param() {
        let mut props = HashMap::new();
        props.insert("credential".to_string(), "client1:secret1".to_string());
        props.insert("scope".to_string(), "custom_scope".to_string());
        props.insert("audience".to_string(), "custom_audience".to_string());
        props.insert("resource".to_string(), "custom_resource".to_string());

        let mut server = Server::new_async().await;
        let oauth_mock = server
            .mock("POST", "/v1/oauth/tokens")
            .match_body(mockito::Matcher::Regex("scope=custom_scope".to_string()))
            .match_body(mockito::Matcher::Regex(
                "audience=custom_audience".to_string(),
            ))
            .match_body(mockito::Matcher::Regex(
                "resource=custom_resource".to_string(),
            ))
            .with_status(200)
            .with_body(
                r#"{
                "access_token": "ey000000000000",
                "token_type": "Bearer",
                "issued_token_type": "urn:ietf:params:oauth:token-type:access_token",
                "expires_in": 86400
                }"#,
            )
            .create_async()
            .await;

        let config_mock = create_config_mock(&mut server).await;

        let catalog = RestCatalog::new(
            RestCatalogConfig::builder()
                .uri(server.url())
                .props(props)
                .build(),
        )
        .await
        .unwrap();

        oauth_mock.assert_async().await;
        config_mock.assert_async().await;
        assert_eq!(
            catalog.config.props.get("token"),
            Some(&"ey000000000000".to_string())
        );
    }

    #[tokio::test]
<<<<<<< HEAD
    async fn test_get_default_headers() {
        let server = Server::new_async().await;
        let mut props = HashMap::new();
        props.insert("credential".to_string(), "client1:secret1".to_string());

        let config = RestCatalogConfig::builder()
            .uri(server.url())
            .props(props)
            .build();
        let headers: HeaderMap = config.get_default_headers().unwrap();

        let expected_headers = HeaderMap::from_iter([
            (
                header::CONTENT_TYPE,
                HeaderValue::from_static("application/json"),
            ),
            (
                HeaderName::from_static("x-client-version"),
                HeaderValue::from_static(ICEBERG_REST_SPEC_VERSION),
            ),
            (
                header::USER_AGENT,
                HeaderValue::from_str(&format!("iceberg-rs/{}", CARGO_PKG_VERSION)).unwrap(),
            ),
        ]);
        assert_eq!(headers, expected_headers);
    }

    #[tokio::test]
    async fn test_get_default_headers_with_custom_headers() {
        let server = Server::new_async().await;
        let mut props = HashMap::new();
        props.insert("credential".to_string(), "client1:secret1".to_string());
        props.insert(
            "header.content-type".to_string(),
            "application/yaml".to_string(),
        );

        let config = RestCatalogConfig::builder()
            .uri(server.url())
            .props(props)
            .build();
        let headers: HeaderMap = config.get_default_headers().unwrap();

        let expected_headers = HeaderMap::from_iter([
            (
                header::CONTENT_TYPE,
                HeaderValue::from_static("application/yaml"),
            ),
            (
                HeaderName::from_static("x-client-version"),
                HeaderValue::from_static(ICEBERG_REST_SPEC_VERSION),
            ),
            (
                header::USER_AGENT,
                HeaderValue::from_str(&format!("iceberg-rs/{}", CARGO_PKG_VERSION)).unwrap(),
            ),
        ]);
        assert_eq!(headers, expected_headers);
=======
    async fn test_config_override_prefix() {
        let mut server = Server::new_async().await;

        let config_mock = server
            .mock("GET", "/v1/config")
            .with_status(200)
            .with_body(
                r#"{
                "overrides": {
                    "warehouse": "s3://iceberg-catalog",
                    "prefix": "ice/warehouses/my"
                },
                "defaults": {}
            }"#,
            )
            .create_async()
            .await;

        let list_ns_mock = server
            .mock("GET", "/v1/ice/warehouses/my/namespaces")
            .with_body(
                r#"{
                    "namespaces": []
                }"#,
            )
            .create_async()
            .await;

        let catalog = RestCatalog::new(RestCatalogConfig::builder().uri(server.url()).build())
            .await
            .unwrap();

        let _namespaces = catalog.list_namespaces(None).await.unwrap();

        config_mock.assert_async().await;
        list_ns_mock.assert_async().await;
>>>>>>> ce71aeb9
    }

    #[tokio::test]
    async fn test_list_namespace() {
        let mut server = Server::new_async().await;

        let config_mock = create_config_mock(&mut server).await;

        let list_ns_mock = server
            .mock("GET", "/v1/namespaces")
            .with_body(
                r#"{
                "namespaces": [
                    ["ns1", "ns11"],
                    ["ns2"]
                ]
            }"#,
            )
            .create_async()
            .await;

        let catalog = RestCatalog::new(RestCatalogConfig::builder().uri(server.url()).build())
            .await
            .unwrap();

        let namespaces = catalog.list_namespaces(None).await.unwrap();

        let expected_ns = vec![
            NamespaceIdent::from_vec(vec!["ns1".to_string(), "ns11".to_string()]).unwrap(),
            NamespaceIdent::from_vec(vec!["ns2".to_string()]).unwrap(),
        ];

        assert_eq!(expected_ns, namespaces);

        config_mock.assert_async().await;
        list_ns_mock.assert_async().await;
    }

    #[tokio::test]
    async fn test_create_namespace() {
        let mut server = Server::new_async().await;

        let config_mock = create_config_mock(&mut server).await;

        let create_ns_mock = server
            .mock("POST", "/v1/namespaces")
            .with_body(
                r#"{
                "namespace": [ "ns1", "ns11"],
                "properties" : {
                    "key1": "value1"
                }
            }"#,
            )
            .create_async()
            .await;

        let catalog = RestCatalog::new(RestCatalogConfig::builder().uri(server.url()).build())
            .await
            .unwrap();

        let namespaces = catalog
            .create_namespace(
                &NamespaceIdent::from_vec(vec!["ns1".to_string(), "ns11".to_string()]).unwrap(),
                HashMap::from([("key1".to_string(), "value1".to_string())]),
            )
            .await
            .unwrap();

        let expected_ns = Namespace::with_properties(
            NamespaceIdent::from_vec(vec!["ns1".to_string(), "ns11".to_string()]).unwrap(),
            HashMap::from([("key1".to_string(), "value1".to_string())]),
        );

        assert_eq!(expected_ns, namespaces);

        config_mock.assert_async().await;
        create_ns_mock.assert_async().await;
    }

    #[tokio::test]
    async fn test_get_namespace() {
        let mut server = Server::new_async().await;

        let config_mock = create_config_mock(&mut server).await;

        let get_ns_mock = server
            .mock("GET", "/v1/namespaces/ns1")
            .with_body(
                r#"{
                "namespace": [ "ns1"],
                "properties" : {
                    "key1": "value1"
                }
            }"#,
            )
            .create_async()
            .await;

        let catalog = RestCatalog::new(RestCatalogConfig::builder().uri(server.url()).build())
            .await
            .unwrap();

        let namespaces = catalog
            .get_namespace(&NamespaceIdent::new("ns1".to_string()))
            .await
            .unwrap();

        let expected_ns = Namespace::with_properties(
            NamespaceIdent::new("ns1".to_string()),
            HashMap::from([("key1".to_string(), "value1".to_string())]),
        );

        assert_eq!(expected_ns, namespaces);

        config_mock.assert_async().await;
        get_ns_mock.assert_async().await;
    }

    #[tokio::test]
    async fn check_namespace_exists() {
        let mut server = Server::new_async().await;

        let config_mock = create_config_mock(&mut server).await;

        let get_ns_mock = server
            .mock("HEAD", "/v1/namespaces/ns1")
            .with_status(204)
            .create_async()
            .await;

        let catalog = RestCatalog::new(RestCatalogConfig::builder().uri(server.url()).build())
            .await
            .unwrap();

        assert!(catalog
            .namespace_exists(&NamespaceIdent::new("ns1".to_string()))
            .await
            .unwrap());

        config_mock.assert_async().await;
        get_ns_mock.assert_async().await;
    }

    #[tokio::test]
    async fn test_drop_namespace() {
        let mut server = Server::new_async().await;

        let config_mock = create_config_mock(&mut server).await;

        let drop_ns_mock = server
            .mock("DELETE", "/v1/namespaces/ns1")
            .with_status(204)
            .create_async()
            .await;

        let catalog = RestCatalog::new(RestCatalogConfig::builder().uri(server.url()).build())
            .await
            .unwrap();

        catalog
            .drop_namespace(&NamespaceIdent::new("ns1".to_string()))
            .await
            .unwrap();

        config_mock.assert_async().await;
        drop_ns_mock.assert_async().await;
    }

    #[tokio::test]
    async fn test_list_tables() {
        let mut server = Server::new_async().await;

        let config_mock = create_config_mock(&mut server).await;

        let list_tables_mock = server
            .mock("GET", "/v1/namespaces/ns1/tables")
            .with_status(200)
            .with_body(
                r#"{
                "identifiers": [
                    {
                        "namespace": ["ns1"],
                        "name": "table1"
                    },
                    {
                        "namespace": ["ns1"],
                        "name": "table2"
                    }
                ]
            }"#,
            )
            .create_async()
            .await;

        let catalog = RestCatalog::new(RestCatalogConfig::builder().uri(server.url()).build())
            .await
            .unwrap();

        let tables = catalog
            .list_tables(&NamespaceIdent::new("ns1".to_string()))
            .await
            .unwrap();

        let expected_tables = vec![
            TableIdent::new(NamespaceIdent::new("ns1".to_string()), "table1".to_string()),
            TableIdent::new(NamespaceIdent::new("ns1".to_string()), "table2".to_string()),
        ];

        assert_eq!(tables, expected_tables);

        config_mock.assert_async().await;
        list_tables_mock.assert_async().await;
    }

    #[tokio::test]
    async fn test_drop_tables() {
        let mut server = Server::new_async().await;

        let config_mock = create_config_mock(&mut server).await;

        let delete_table_mock = server
            .mock("DELETE", "/v1/namespaces/ns1/tables/table1")
            .with_status(204)
            .create_async()
            .await;

        let catalog = RestCatalog::new(RestCatalogConfig::builder().uri(server.url()).build())
            .await
            .unwrap();

        catalog
            .drop_table(&TableIdent::new(
                NamespaceIdent::new("ns1".to_string()),
                "table1".to_string(),
            ))
            .await
            .unwrap();

        config_mock.assert_async().await;
        delete_table_mock.assert_async().await;
    }

    #[tokio::test]
    async fn test_check_table_exists() {
        let mut server = Server::new_async().await;

        let config_mock = create_config_mock(&mut server).await;

        let check_table_exists_mock = server
            .mock("HEAD", "/v1/namespaces/ns1/tables/table1")
            .with_status(204)
            .create_async()
            .await;

        let catalog = RestCatalog::new(RestCatalogConfig::builder().uri(server.url()).build())
            .await
            .unwrap();

        assert!(catalog
            .table_exists(&TableIdent::new(
                NamespaceIdent::new("ns1".to_string()),
                "table1".to_string(),
            ))
            .await
            .unwrap());

        config_mock.assert_async().await;
        check_table_exists_mock.assert_async().await;
    }

    #[tokio::test]
    async fn test_rename_table() {
        let mut server = Server::new_async().await;

        let config_mock = create_config_mock(&mut server).await;

        let rename_table_mock = server
            .mock("POST", "/v1/tables/rename")
            .with_status(204)
            .create_async()
            .await;

        let catalog = RestCatalog::new(RestCatalogConfig::builder().uri(server.url()).build())
            .await
            .unwrap();

        catalog
            .rename_table(
                &TableIdent::new(NamespaceIdent::new("ns1".to_string()), "table1".to_string()),
                &TableIdent::new(NamespaceIdent::new("ns1".to_string()), "table2".to_string()),
            )
            .await
            .unwrap();

        config_mock.assert_async().await;
        rename_table_mock.assert_async().await;
    }

    #[tokio::test]
    async fn test_load_table() {
        let mut server = Server::new_async().await;

        let config_mock = create_config_mock(&mut server).await;

        let rename_table_mock = server
            .mock("GET", "/v1/namespaces/ns1/tables/test1")
            .with_status(200)
            .with_body_from_file(format!(
                "{}/testdata/{}",
                env!("CARGO_MANIFEST_DIR"),
                "load_table_response.json"
            ))
            .create_async()
            .await;

        let catalog = RestCatalog::new(RestCatalogConfig::builder().uri(server.url()).build())
            .await
            .unwrap();

        let table = catalog
            .load_table(&TableIdent::new(
                NamespaceIdent::new("ns1".to_string()),
                "test1".to_string(),
            ))
            .await
            .unwrap();

        assert_eq!(
            &TableIdent::from_strs(vec!["ns1", "test1"]).unwrap(),
            table.identifier()
        );
        assert_eq!("s3://warehouse/database/table/metadata/00001-5f2f8166-244c-4eae-ac36-384ecdec81fc.gz.metadata.json", table.metadata_location().unwrap());
        assert_eq!(FormatVersion::V1, table.metadata().format_version());
        assert_eq!("s3://warehouse/database/table", table.metadata().location());
        assert_eq!(
            uuid!("b55d9dda-6561-423a-8bfc-787980ce421f"),
            table.metadata().uuid()
        );
        assert_eq!(
            Utc.timestamp_millis_opt(1646787054459).unwrap(),
            table.metadata().last_updated_ms()
        );
        assert_eq!(
            vec![&Arc::new(
                Schema::builder()
                    .with_fields(vec![
                        NestedField::optional(1, "id", Type::Primitive(PrimitiveType::Int)).into(),
                        NestedField::optional(2, "data", Type::Primitive(PrimitiveType::String))
                            .into(),
                    ])
                    .build()
                    .unwrap()
            )],
            table.metadata().schemas_iter().collect::<Vec<_>>()
        );
        assert_eq!(
            &HashMap::from([
                ("owner".to_string(), "bryan".to_string()),
                (
                    "write.metadata.compression-codec".to_string(),
                    "gzip".to_string()
                )
            ]),
            table.metadata().properties()
        );
        assert_eq!(vec![&Arc::new(Snapshot::builder()
            .with_snapshot_id(3497810964824022504)
            .with_timestamp_ms(1646787054459)
            .with_manifest_list("s3://warehouse/database/table/metadata/snap-3497810964824022504-1-c4f68204-666b-4e50-a9df-b10c34bf6b82.avro")
            .with_sequence_number(0)
            .with_schema_id(0)
            .with_summary(Summary {
                operation: Operation::Append,
                other: HashMap::from_iter([
                    ("spark.app.id", "local-1646787004168"),
                    ("added-data-files", "1"),
                    ("added-records", "1"),
                    ("added-files-size", "697"),
                    ("changed-partition-count", "1"),
                    ("total-records", "1"),
                    ("total-files-size", "697"),
                    ("total-data-files", "1"),
                    ("total-delete-files", "0"),
                    ("total-position-deletes", "0"),
                    ("total-equality-deletes", "0")
                ].iter().map(|p| (p.0.to_string(), p.1.to_string()))),
            }).build()
        )], table.metadata().snapshots().collect::<Vec<_>>());
        assert_eq!(
            &[SnapshotLog {
                timestamp_ms: 1646787054459,
                snapshot_id: 3497810964824022504,
            }],
            table.metadata().history()
        );
        assert_eq!(
            vec![&Arc::new(SortOrder {
                order_id: 0,
                fields: vec![],
            })],
            table.metadata().sort_orders_iter().collect::<Vec<_>>()
        );

        config_mock.assert_async().await;
        rename_table_mock.assert_async().await;
    }

    #[tokio::test]
    async fn test_load_table_404() {
        let mut server = Server::new_async().await;

        let config_mock = create_config_mock(&mut server).await;

        let rename_table_mock = server
            .mock("GET", "/v1/namespaces/ns1/tables/test1")
            .with_status(404)
            .with_body(r#"
{
    "error": {
        "message": "Table does not exist: ns1.test1 in warehouse 8bcb0838-50fc-472d-9ddb-8feb89ef5f1e",
        "type": "NoSuchNamespaceErrorException",
        "code": 404
    }
}
            "#)
            .create_async()
            .await;

        let catalog = RestCatalog::new(RestCatalogConfig::builder().uri(server.url()).build())
            .await
            .unwrap();

        let table = catalog
            .load_table(&TableIdent::new(
                NamespaceIdent::new("ns1".to_string()),
                "test1".to_string(),
            ))
            .await;

        assert!(table.is_err());
        assert!(table
            .err()
            .unwrap()
            .message()
            .contains("Table does not exist"));

        config_mock.assert_async().await;
        rename_table_mock.assert_async().await;
    }

    #[tokio::test]
    async fn test_create_table() {
        let mut server = Server::new_async().await;

        let config_mock = create_config_mock(&mut server).await;

        let create_table_mock = server
            .mock("POST", "/v1/namespaces/ns1/tables")
            .with_status(200)
            .with_body_from_file(format!(
                "{}/testdata/{}",
                env!("CARGO_MANIFEST_DIR"),
                "create_table_response.json"
            ))
            .create_async()
            .await;

        let catalog = RestCatalog::new(RestCatalogConfig::builder().uri(server.url()).build())
            .await
            .unwrap();

        let table_creation = TableCreation::builder()
            .name("test1".to_string())
            .schema(
                Schema::builder()
                    .with_fields(vec![
                        NestedField::optional(1, "foo", Type::Primitive(PrimitiveType::String))
                            .into(),
                        NestedField::required(2, "bar", Type::Primitive(PrimitiveType::Int)).into(),
                        NestedField::optional(3, "baz", Type::Primitive(PrimitiveType::Boolean))
                            .into(),
                    ])
                    .with_schema_id(1)
                    .with_identifier_field_ids(vec![2])
                    .build()
                    .unwrap(),
            )
            .properties(HashMap::from([("owner".to_string(), "testx".to_string())]))
            .partition_spec(
                UnboundPartitionSpec::builder()
                    .with_fields(vec![UnboundPartitionField::builder()
                        .source_id(1)
                        .transform(Transform::Truncate(3))
                        .name("id".to_string())
                        .build()])
                    .build()
                    .unwrap(),
            )
            .sort_order(
                SortOrder::builder()
                    .with_sort_field(
                        SortField::builder()
                            .source_id(2)
                            .transform(Transform::Identity)
                            .direction(SortDirection::Ascending)
                            .null_order(NullOrder::First)
                            .build(),
                    )
                    .build_unbound()
                    .unwrap(),
            )
            .build();

        let table = catalog
            .create_table(&NamespaceIdent::from_strs(["ns1"]).unwrap(), table_creation)
            .await
            .unwrap();

        assert_eq!(
            &TableIdent::from_strs(vec!["ns1", "test1"]).unwrap(),
            table.identifier()
        );
        assert_eq!(
            "s3://warehouse/database/table/metadata.json",
            table.metadata_location().unwrap()
        );
        assert_eq!(FormatVersion::V1, table.metadata().format_version());
        assert_eq!("s3://warehouse/database/table", table.metadata().location());
        assert_eq!(
            uuid!("bf289591-dcc0-4234-ad4f-5c3eed811a29"),
            table.metadata().uuid()
        );
        assert_eq!(
            1657810967051,
            table.metadata().last_updated_ms().timestamp_millis()
        );
        assert_eq!(
            vec![&Arc::new(
                Schema::builder()
                    .with_fields(vec![
                        NestedField::optional(1, "foo", Type::Primitive(PrimitiveType::String))
                            .into(),
                        NestedField::required(2, "bar", Type::Primitive(PrimitiveType::Int)).into(),
                        NestedField::optional(3, "baz", Type::Primitive(PrimitiveType::Boolean))
                            .into(),
                    ])
                    .with_schema_id(0)
                    .with_identifier_field_ids(vec![2])
                    .build()
                    .unwrap()
            )],
            table.metadata().schemas_iter().collect::<Vec<_>>()
        );
        assert_eq!(
            &HashMap::from([
                (
                    "write.delete.parquet.compression-codec".to_string(),
                    "zstd".to_string()
                ),
                (
                    "write.metadata.compression-codec".to_string(),
                    "gzip".to_string()
                ),
                (
                    "write.summary.partition-limit".to_string(),
                    "100".to_string()
                ),
                (
                    "write.parquet.compression-codec".to_string(),
                    "zstd".to_string()
                ),
            ]),
            table.metadata().properties()
        );
        assert!(table.metadata().current_snapshot().is_none());
        assert!(table.metadata().history().is_empty());
        assert_eq!(
            vec![&Arc::new(SortOrder {
                order_id: 0,
                fields: vec![],
            })],
            table.metadata().sort_orders_iter().collect::<Vec<_>>()
        );

        config_mock.assert_async().await;
        create_table_mock.assert_async().await;
    }

    #[tokio::test]
    async fn test_create_table_409() {
        let mut server = Server::new_async().await;

        let config_mock = create_config_mock(&mut server).await;

        let create_table_mock = server
            .mock("POST", "/v1/namespaces/ns1/tables")
            .with_status(409)
            .with_body(r#"
{
    "error": {
        "message": "Table already exists: ns1.test1 in warehouse 8bcb0838-50fc-472d-9ddb-8feb89ef5f1e",
        "type": "AlreadyExistsException",
        "code": 409
    }
}
            "#)
            .create_async()
            .await;

        let catalog = RestCatalog::new(RestCatalogConfig::builder().uri(server.url()).build())
            .await
            .unwrap();

        let table_creation = TableCreation::builder()
            .name("test1".to_string())
            .schema(
                Schema::builder()
                    .with_fields(vec![
                        NestedField::optional(1, "foo", Type::Primitive(PrimitiveType::String))
                            .into(),
                        NestedField::required(2, "bar", Type::Primitive(PrimitiveType::Int)).into(),
                        NestedField::optional(3, "baz", Type::Primitive(PrimitiveType::Boolean))
                            .into(),
                    ])
                    .with_schema_id(1)
                    .with_identifier_field_ids(vec![2])
                    .build()
                    .unwrap(),
            )
            .properties(HashMap::from([("owner".to_string(), "testx".to_string())]))
            .build();

        let table_result = catalog
            .create_table(&NamespaceIdent::from_strs(["ns1"]).unwrap(), table_creation)
            .await;

        assert!(table_result.is_err());
        assert!(table_result
            .err()
            .unwrap()
            .message()
            .contains("Table already exists"));

        config_mock.assert_async().await;
        create_table_mock.assert_async().await;
    }

    #[tokio::test]
    async fn test_update_table() {
        let mut server = Server::new_async().await;

        let config_mock = create_config_mock(&mut server).await;

        let update_table_mock = server
            .mock("POST", "/v1/namespaces/ns1/tables/test1")
            .with_status(200)
            .with_body_from_file(format!(
                "{}/testdata/{}",
                env!("CARGO_MANIFEST_DIR"),
                "update_table_response.json"
            ))
            .create_async()
            .await;

        let catalog = RestCatalog::new(RestCatalogConfig::builder().uri(server.url()).build())
            .await
            .unwrap();

        let table1 = {
            let file = File::open(format!(
                "{}/testdata/{}",
                env!("CARGO_MANIFEST_DIR"),
                "create_table_response.json"
            ))
            .unwrap();
            let reader = BufReader::new(file);
            let resp = serde_json::from_reader::<_, LoadTableResponse>(reader).unwrap();

            Table::builder()
                .metadata(resp.metadata)
                .metadata_location(resp.metadata_location.unwrap())
                .identifier(TableIdent::from_strs(["ns1", "test1"]).unwrap())
                .file_io(FileIO::from_path("/tmp").unwrap().build().unwrap())
                .build()
        };

        let table = Transaction::new(&table1)
            .upgrade_table_version(FormatVersion::V2)
            .unwrap()
            .commit(&catalog)
            .await
            .unwrap();

        assert_eq!(
            &TableIdent::from_strs(vec!["ns1", "test1"]).unwrap(),
            table.identifier()
        );
        assert_eq!(
            "s3://warehouse/database/table/metadata.json",
            table.metadata_location().unwrap()
        );
        assert_eq!(FormatVersion::V2, table.metadata().format_version());
        assert_eq!("s3://warehouse/database/table", table.metadata().location());
        assert_eq!(
            uuid!("bf289591-dcc0-4234-ad4f-5c3eed811a29"),
            table.metadata().uuid()
        );
        assert_eq!(
            1657810967051,
            table.metadata().last_updated_ms().timestamp_millis()
        );
        assert_eq!(
            vec![&Arc::new(
                Schema::builder()
                    .with_fields(vec![
                        NestedField::optional(1, "foo", Type::Primitive(PrimitiveType::String))
                            .into(),
                        NestedField::required(2, "bar", Type::Primitive(PrimitiveType::Int)).into(),
                        NestedField::optional(3, "baz", Type::Primitive(PrimitiveType::Boolean))
                            .into(),
                    ])
                    .with_schema_id(0)
                    .with_identifier_field_ids(vec![2])
                    .build()
                    .unwrap()
            )],
            table.metadata().schemas_iter().collect::<Vec<_>>()
        );
        assert_eq!(
            &HashMap::from([
                (
                    "write.delete.parquet.compression-codec".to_string(),
                    "zstd".to_string()
                ),
                (
                    "write.metadata.compression-codec".to_string(),
                    "gzip".to_string()
                ),
                (
                    "write.summary.partition-limit".to_string(),
                    "100".to_string()
                ),
                (
                    "write.parquet.compression-codec".to_string(),
                    "zstd".to_string()
                ),
            ]),
            table.metadata().properties()
        );
        assert!(table.metadata().current_snapshot().is_none());
        assert!(table.metadata().history().is_empty());
        assert_eq!(
            vec![&Arc::new(SortOrder {
                order_id: 0,
                fields: vec![],
            })],
            table.metadata().sort_orders_iter().collect::<Vec<_>>()
        );

        config_mock.assert_async().await;
        update_table_mock.assert_async().await;
    }

    #[tokio::test]
    async fn test_update_table_404() {
        let mut server = Server::new_async().await;

        let config_mock = create_config_mock(&mut server).await;

        let update_table_mock = server
            .mock("POST", "/v1/namespaces/ns1/tables/test1")
            .with_status(404)
            .with_body(
                r#"
{
    "error": {
        "message": "The given table does not exist",
        "type": "NoSuchTableException",
        "code": 404
    }
}
            "#,
            )
            .create_async()
            .await;

        let catalog = RestCatalog::new(RestCatalogConfig::builder().uri(server.url()).build())
            .await
            .unwrap();

        let table1 = {
            let file = File::open(format!(
                "{}/testdata/{}",
                env!("CARGO_MANIFEST_DIR"),
                "create_table_response.json"
            ))
            .unwrap();
            let reader = BufReader::new(file);
            let resp = serde_json::from_reader::<_, LoadTableResponse>(reader).unwrap();

            Table::builder()
                .metadata(resp.metadata)
                .metadata_location(resp.metadata_location.unwrap())
                .identifier(TableIdent::from_strs(["ns1", "test1"]).unwrap())
                .file_io(FileIO::from_path("/tmp").unwrap().build().unwrap())
                .build()
        };

        let table_result = Transaction::new(&table1)
            .upgrade_table_version(FormatVersion::V2)
            .unwrap()
            .commit(&catalog)
            .await;

        assert!(table_result.is_err());
        assert!(table_result
            .err()
            .unwrap()
            .message()
            .contains("The given table does not exist"));

        config_mock.assert_async().await;
        update_table_mock.assert_async().await;
    }
}<|MERGE_RESOLUTION|>--- conflicted
+++ resolved
@@ -983,7 +983,6 @@
     }
 
     #[tokio::test]
-<<<<<<< HEAD
     async fn test_get_default_headers() {
         let server = Server::new_async().await;
         let mut props = HashMap::new();
@@ -1043,7 +1042,9 @@
             ),
         ]);
         assert_eq!(headers, expected_headers);
-=======
+    }
+
+    #[tokio::test]
     async fn test_config_override_prefix() {
         let mut server = Server::new_async().await;
 
@@ -1080,7 +1081,6 @@
 
         config_mock.assert_async().await;
         list_ns_mock.assert_async().await;
->>>>>>> ce71aeb9
     }
 
     #[tokio::test]
