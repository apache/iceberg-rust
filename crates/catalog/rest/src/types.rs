// Licensed to the Apache Software Foundation (ASF) under one
// or more contributor license agreements.  See the NOTICE file
// distributed with this work for additional information
// regarding copyright ownership.  The ASF licenses this file
// to you under the Apache License, Version 2.0 (the
// "License"); you may not use this file except in compliance
// with the License.  You may obtain a copy of the License at
//
//   http://www.apache.org/licenses/LICENSE-2.0
//
// Unless required by applicable law or agreed to in writing,
// software distributed under the License is distributed on an
// "AS IS" BASIS, WITHOUT WARRANTIES OR CONDITIONS OF ANY
// KIND, either express or implied.  See the License for the
// specific language governing permissions and limitations
// under the License.

//! Request and response types for the Iceberg REST API.

use std::collections::HashMap;

use iceberg::spec::{Schema, SortOrder, TableMetadata, UnboundPartitionSpec};
use iceberg::{
    Error, ErrorKind, Namespace, NamespaceIdent, TableIdent, TableRequirement, TableUpdate,
};
use serde_derive::{Deserialize, Serialize};

mod events;

pub use events::*;

#[derive(Clone, Debug, Serialize, Deserialize)]
pub(super) struct CatalogConfig {
    pub(super) overrides: HashMap<String, String>,
    pub(super) defaults: HashMap<String, String>,
}

#[derive(Debug, Serialize, Deserialize)]
/// Wrapper for all non-2xx error responses from the REST API
pub struct ErrorResponse {
    error: ErrorModel,
}

impl From<ErrorResponse> for Error {
    fn from(resp: ErrorResponse) -> Error {
        resp.error.into()
    }
}

#[derive(Debug, Serialize, Deserialize)]
/// Error payload returned in a response with further details on the error
pub struct ErrorModel {
    /// Human-readable error message
    pub message: String,
    /// Internal type definition of the error
    pub r#type: String,
    /// HTTP response code
    pub code: u16,
    /// Optional error stack / context
    pub stack: Option<Vec<String>>,
}

impl From<ErrorModel> for Error {
    fn from(value: ErrorModel) -> Self {
        let mut error = Error::new(ErrorKind::DataInvalid, value.message)
            .with_context("type", value.r#type)
            .with_context("code", format!("{}", value.code));

        if let Some(stack) = value.stack {
            error = error.with_context("stack", stack.join("\n"));
        }

        error
    }
}

#[derive(Debug, Serialize, Deserialize)]
pub(super) struct OAuthError {
    pub(super) error: String,
    pub(super) error_description: Option<String>,
    pub(super) error_uri: Option<String>,
}

impl From<OAuthError> for Error {
    fn from(value: OAuthError) -> Self {
        let mut error = Error::new(
            ErrorKind::DataInvalid,
            format!("OAuthError: {}", value.error),
        );

        if let Some(desc) = value.error_description {
            error = error.with_context("description", desc);
        }

        if let Some(uri) = value.error_uri {
            error = error.with_context("uri", uri);
        }

        error
    }
}

#[derive(Debug, Serialize, Deserialize)]
pub(super) struct TokenResponse {
    pub(super) access_token: String,
    pub(super) token_type: String,
    pub(super) expires_in: Option<u64>,
    pub(super) issued_token_type: Option<String>,
}

#[derive(Debug, Clone, Serialize, Deserialize, PartialEq, Eq)]
/// Namespace response
pub struct NamespaceResponse {
    /// Namespace identifier
    pub namespace: NamespaceIdent,
    #[serde(default, skip_serializing_if = "HashMap::is_empty")]
    /// Properties stored on the namespace, if supported by the server.
    pub properties: HashMap<String, String>,
<<<<<<< HEAD
}

#[derive(Debug, Clone, Serialize, Deserialize, PartialEq, Eq)]
/// Create namespace request
pub struct CreateNamespaceRequest {
    /// Name of the namespace to create
    pub namespace: NamespaceIdent,
    #[serde(default, skip_serializing_if = "HashMap::is_empty")]
    /// Properties to set on the namespace
    pub properties: HashMap<String, String>,
}

=======
}

#[derive(Debug, Clone, Serialize, Deserialize, PartialEq, Eq)]
/// Create namespace request
pub struct CreateNamespaceRequest {
    /// Name of the namespace to create
    pub namespace: NamespaceIdent,
    #[serde(default, skip_serializing_if = "HashMap::is_empty")]
    /// Properties to set on the namespace
    pub properties: HashMap<String, String>,
}

>>>>>>> 1e772c3e
impl From<&Namespace> for NamespaceResponse {
    fn from(value: &Namespace) -> Self {
        Self {
            namespace: value.name().clone(),
            properties: value.properties().clone(),
        }
    }
}

impl From<NamespaceResponse> for Namespace {
    fn from(value: NamespaceResponse) -> Self {
        Namespace::with_properties(value.namespace, value.properties)
    }
}

#[derive(Debug, Clone, Serialize, Deserialize, PartialEq, Eq)]
#[serde(rename_all = "kebab-case")]
/// Response containing a list of namespace identifiers, with optional pagination support.
pub struct ListNamespaceResponse {
    /// List of namespace identifiers returned by the server
    pub namespaces: Vec<NamespaceIdent>,
    /// Opaque token for pagination. If present, indicates there are more results available.
    /// Use this value in subsequent requests to retrieve the next page.
    pub next_page_token: Option<String>,
}

#[derive(Debug, Clone, Serialize, Deserialize, PartialEq, Eq)]
/// Request to update properties on a namespace.
///
/// Properties that are not in the request are not modified or removed by this call.
/// Server implementations are not required to support namespace properties.
pub struct UpdateNamespacePropertiesRequest {
    /// List of property keys to remove from the namespace
    pub removals: Option<Vec<String>>,
    /// Map of property keys to values to set or update on the namespace
    #[serde(default, skip_serializing_if = "HashMap::is_empty")]
    pub updates: HashMap<String, String>,
}

#[derive(Debug, Clone, Serialize, Deserialize, PartialEq, Eq)]
/// Response from updating namespace properties, indicating which properties were changed.
pub struct UpdateNamespacePropertiesResponse {
    /// List of property keys that were added or updated
    pub updated: Vec<String>,
    /// List of properties that were removed
    pub removed: Vec<String>,
    /// List of properties requested for removal that were not found in the namespace's properties.
    /// Represents a partial success response. Servers do not need to implement this.
    #[serde(skip_serializing_if = "Option::is_none")]
    pub missing: Option<Vec<String>>,
}

#[derive(Debug, Clone, Serialize, Deserialize, PartialEq, Eq)]
#[serde(rename_all = "kebab-case")]
/// Response containing a list of table identifiers, with optional pagination support.
pub struct ListTablesResponse {
    /// List of table identifiers under the requested namespace
    pub identifiers: Vec<TableIdent>,
    /// Opaque token for pagination. If present, indicates there are more results available.
    /// Use this value in subsequent requests to retrieve the next page.
    #[serde(default)]
    pub next_page_token: Option<String>,
}

#[derive(Debug, Clone, Serialize, Deserialize, PartialEq, Eq)]
/// Request to rename a table from one identifier to another.
///
/// It's valid to move a table across namespaces, but the server implementation
/// is not required to support it.
pub struct RenameTableRequest {
    /// Current table identifier to rename
    pub source: TableIdent,
    /// New table identifier to rename to
    pub destination: TableIdent,
}

#[derive(Debug, Clone, Serialize, Deserialize, PartialEq, Eq)]
#[serde(rename_all = "kebab-case")]
/// Result returned when a table is successfully loaded or created.
///
/// The table metadata JSON is returned in the `metadata` field. The corresponding file location
/// of table metadata should be returned in the `metadata_location` field, unless the metadata
/// is not yet committed. For example, a create transaction may return metadata that is staged
/// but not committed.
///
/// The `config` map returns table-specific configuration for the table's resources, including
/// its HTTP client and FileIO. For example, config may contain a specific FileIO implementation
/// class for the table depending on its underlying storage.
pub struct LoadTableResult {
    /// May be null if the table is staged as part of a transaction
    pub metadata_location: Option<String>,
    /// The table's full metadata
    pub metadata: TableMetadata,
    /// Table-specific configuration overriding catalog configuration
    #[serde(default, skip_serializing_if = "HashMap::is_empty")]
    pub config: HashMap<String, String>,
    /// Storage credentials for accessing table data. Clients should check this field
    /// before falling back to credentials in the `config` field.
    #[serde(skip_serializing_if = "Option::is_none")]
    pub storage_credentials: Option<Vec<StorageCredential>>,
}

#[derive(Debug, Clone, Serialize, Deserialize, PartialEq, Eq)]
/// Storage credential for a specific location prefix.
///
/// Indicates a storage location prefix where the credential is relevant. Clients should
/// choose the most specific prefix (by selecting the longest prefix) if several credentials
/// of the same type are available.
pub struct StorageCredential {
    /// Storage location prefix where this credential is relevant
    pub prefix: String,
    /// Configuration map containing credential information
    pub config: HashMap<String, String>,
}

#[derive(Debug, Clone, Serialize, Deserialize, PartialEq, Eq)]
#[serde(rename_all = "kebab-case")]
/// Request to create a new table in a namespace.
///
/// If `stage_create` is false, the table is created immediately.
/// If `stage_create` is true, the table is not created, but table metadata is initialized
/// and returned. The service should prepare as needed for a commit to the table commit
/// endpoint to complete the create transaction.
pub struct CreateTableRequest {
    /// Name of the table to create
    pub name: String,
    /// Optional table location. If not provided, the server will choose a location.
    pub location: Option<String>,
    /// Table schema
    pub schema: Schema,
    /// Optional partition specification. If not provided, the table will be unpartitioned.
    pub partition_spec: Option<UnboundPartitionSpec>,
    /// Optional sort order for the table
    pub write_order: Option<SortOrder>,
    /// Whether to stage the create for a transaction (true) or create immediately (false)
    pub stage_create: Option<bool>,
    /// Optional properties to set on the table
    #[serde(default, skip_serializing_if = "HashMap::is_empty")]
    pub properties: HashMap<String, String>,
}

#[derive(Debug, Clone, Serialize, Deserialize, PartialEq)]
/// Request to commit updates to a table.
///
/// Commits have two parts: requirements and updates. Requirements are assertions that will
/// be validated before attempting to make and commit changes. Updates are changes to make
/// to table metadata.
///
/// Create table transactions that are started by createTable with `stage-create` set to true
/// are committed using this request. Transactions should include all changes to the table,
/// including table initialization, like AddSchemaUpdate and SetCurrentSchemaUpdate.
pub struct CommitTableRequest {
    /// Table identifier to update; must be present for CommitTransactionRequest
    #[serde(skip_serializing_if = "Option::is_none")]
    pub identifier: Option<TableIdent>,
    /// List of requirements that must be satisfied before committing changes
    pub requirements: Vec<TableRequirement>,
    /// List of updates to apply to the table metadata
    pub updates: Vec<TableUpdate>,
}

#[derive(Debug, Clone, Serialize, Deserialize, PartialEq, Eq)]
#[serde(rename_all = "kebab-case")]
/// Response returned when a table is successfully updated.
///
/// The table metadata JSON is returned in the metadata field. The corresponding file location
/// of table metadata must be returned in the metadata-location field. Clients can check whether
/// metadata has changed by comparing metadata locations.
pub struct CommitTableResponse {
    /// Location of the updated table metadata file
    pub metadata_location: String,
    /// The table's updated metadata
    pub metadata: TableMetadata,
}

#[derive(Debug, Clone, Serialize, Deserialize, PartialEq, Eq)]
#[serde(rename_all = "kebab-case")]
/// Request to register a table using an existing metadata file location.
pub struct RegisterTableRequest {
    /// Name of the table to register
    pub name: String,
    /// Location of the metadata file for the table
    pub metadata_location: String,
    /// Whether to overwrite table metadata if the table already exists
    pub overwrite: Option<bool>,
}

#[cfg(test)]
mod tests {
    use super::*;

    #[test]
    fn test_namespace_response_serde() {
        let json = serde_json::json!({
            "namespace": ["nested", "ns"],
            "properties": {
                "key1": "value1",
                "key2": "value2"
            }
        });
        let ns_response: NamespaceResponse =
            serde_json::from_value(json.clone()).expect("Deserialization failed");
        assert_eq!(ns_response, NamespaceResponse {
            namespace: NamespaceIdent::from_vec(vec!["nested".to_string(), "ns".to_string()])
                .unwrap(),
            properties: HashMap::from([
                ("key1".to_string(), "value1".to_string()),
                ("key2".to_string(), "value2".to_string()),
            ]),
        });
        assert_eq!(
            serde_json::to_value(&ns_response).expect("Serialization failed"),
            json
        );

        // Without properties
        let json_no_props = serde_json::json!({
            "namespace": ["db", "schema"]
        });
        let ns_response_no_props: NamespaceResponse =
            serde_json::from_value(json_no_props.clone()).expect("Deserialization failed");
        assert_eq!(ns_response_no_props, NamespaceResponse {
            namespace: NamespaceIdent::from_vec(vec!["db".to_string(), "schema".to_string()])
                .unwrap(),
            properties: HashMap::new(),
        });
        assert_eq!(
            serde_json::to_value(&ns_response_no_props).expect("Serialization failed"),
            json_no_props
        );
    }
}<|MERGE_RESOLUTION|>--- conflicted
+++ resolved
@@ -116,7 +116,6 @@
     #[serde(default, skip_serializing_if = "HashMap::is_empty")]
     /// Properties stored on the namespace, if supported by the server.
     pub properties: HashMap<String, String>,
-<<<<<<< HEAD
 }
 
 #[derive(Debug, Clone, Serialize, Deserialize, PartialEq, Eq)]
@@ -129,20 +128,6 @@
     pub properties: HashMap<String, String>,
 }
 
-=======
-}
-
-#[derive(Debug, Clone, Serialize, Deserialize, PartialEq, Eq)]
-/// Create namespace request
-pub struct CreateNamespaceRequest {
-    /// Name of the namespace to create
-    pub namespace: NamespaceIdent,
-    #[serde(default, skip_serializing_if = "HashMap::is_empty")]
-    /// Properties to set on the namespace
-    pub properties: HashMap<String, String>,
-}
-
->>>>>>> 1e772c3e
 impl From<&Namespace> for NamespaceResponse {
     fn from(value: &Namespace) -> Self {
         Self {
