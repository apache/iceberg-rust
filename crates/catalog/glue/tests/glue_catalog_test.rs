// Licensed to the Apache Software Foundation (ASF) under one
// or more contributor license agreements.  See the NOTICE file
// distributed with this work for additional information
// regarding copyright ownership.  The ASF licenses this file
// to you under the Apache License, Version 2.0 (the
// "License"); you may not use this file except in compliance
// with the License.  You may obtain a copy of the License at
//
//   http://www.apache.org/licenses/LICENSE-2.0
//
// Unless required by applicable law or agreed to in writing,
// software distributed under the License is distributed on an
// "AS IS" BASIS, WITHOUT WARRANTIES OR CONDITIONS OF ANY
// KIND, either express or implied.  See the License for the
// specific language governing permissions and limitations
// under the License.

//! Integration tests for glue catalog.

use std::collections::HashMap;
use std::net::SocketAddr;
use std::sync::RwLock;

use ctor::{ctor, dtor};
use iceberg::io::{S3_ACCESS_KEY_ID, S3_ENDPOINT, S3_REGION, S3_SECRET_ACCESS_KEY};
use iceberg::spec::{NestedField, PrimitiveType, Schema, Type};
use iceberg::{
    Catalog, CatalogBuilder, Namespace, NamespaceIdent, Result, TableCreation, TableIdent,
};
use iceberg_catalog_glue::{
    AWS_ACCESS_KEY_ID, AWS_REGION_NAME, AWS_SECRET_ACCESS_KEY, GLUE_CATALOG_PROP_URI,
    GLUE_CATALOG_PROP_WAREHOUSE, GlueCatalog, GlueCatalogBuilder,
};
use iceberg_test_utils::docker::DockerCompose;
use iceberg_test_utils::{normalize_test_name, set_up};
use port_scanner::scan_port_addr;
use tokio::time::sleep;
use tracing::info;

const GLUE_CATALOG_PORT: u16 = 5000;
const MINIO_PORT: u16 = 9000;
static DOCKER_COMPOSE_ENV: RwLock<Option<DockerCompose>> = RwLock::new(None);

#[ctor]
fn before_all() {
    let mut guard = DOCKER_COMPOSE_ENV.write().unwrap();
    let docker_compose = DockerCompose::new(
        normalize_test_name(module_path!()),
        format!("{}/testdata/glue_catalog", env!("CARGO_MANIFEST_DIR")),
    );
    docker_compose.up();
    guard.replace(docker_compose);
}

#[dtor]
fn after_all() {
    let mut guard = DOCKER_COMPOSE_ENV.write().unwrap();
    guard.take();
}

async fn get_catalog() -> GlueCatalog {
    set_up();

    let (glue_catalog_ip, minio_ip) = {
        let guard = DOCKER_COMPOSE_ENV.read().unwrap();
        let docker_compose = guard.as_ref().unwrap();
        (
            docker_compose.get_container_ip("moto"),
            docker_compose.get_container_ip("minio"),
        )
    };
    let glue_socket_addr = SocketAddr::new(glue_catalog_ip, GLUE_CATALOG_PORT);
    let minio_socket_addr = SocketAddr::new(minio_ip, MINIO_PORT);
    while !scan_port_addr(glue_socket_addr) {
        info!("Waiting for 1s glue catalog to ready...");
        sleep(std::time::Duration::from_millis(1000)).await;
    }

    while !scan_port_addr(minio_socket_addr) {
        info!("Waiting for 1s minio to ready...");
        sleep(std::time::Duration::from_millis(1000)).await;
    }

    let props = HashMap::from([
        (AWS_ACCESS_KEY_ID.to_string(), "my_access_id".to_string()),
        (
            AWS_SECRET_ACCESS_KEY.to_string(),
            "my_secret_key".to_string(),
        ),
        (AWS_REGION_NAME.to_string(), "us-east-1".to_string()),
        (
            S3_ENDPOINT.to_string(),
            format!("http://{}", minio_socket_addr),
        ),
        (S3_ACCESS_KEY_ID.to_string(), "admin".to_string()),
        (S3_SECRET_ACCESS_KEY.to_string(), "password".to_string()),
        (S3_REGION.to_string(), "us-east-1".to_string()),
    ]);

<<<<<<< HEAD
    let mut glue_props = HashMap::from([
        (
            GLUE_CATALOG_PROP_URI.to_string(),
            format!("http://{}", glue_socket_addr),
        ),
        (
            GLUE_CATALOG_PROP_WAREHOUSE.to_string(),
            "s3a://warehouse/hive".to_string(),
        ),
    ]);
    glue_props.extend(props.clone());
=======
    // Wait for bucket to actually exist
    let file_io = iceberg::io::FileIO::from_path("s3a://")
        .unwrap()
        .with_props(props.clone())
        .build()
        .unwrap();

    let mut retries = 0;
    while retries < 30 {
        if file_io.exists("s3a://warehouse/").await.unwrap_or(false) {
            info!("S3 bucket 'warehouse' is ready");
            break;
        }
        info!("Waiting for bucket creation... (attempt {})", retries + 1);
        sleep(std::time::Duration::from_millis(1000)).await;
        retries += 1;
    }

    let config = GlueCatalogConfig::builder()
        .uri(format!("http://{}", glue_socket_addr))
        .warehouse("s3a://warehouse/hive".to_string())
        .props(props.clone())
        .build();
>>>>>>> 7cde26a7

    GlueCatalogBuilder::default()
        .load("glue", glue_props)
        .await
        .unwrap()
}

async fn set_test_namespace(catalog: &GlueCatalog, namespace: &NamespaceIdent) -> Result<()> {
    let properties = HashMap::new();
    catalog.create_namespace(namespace, properties).await?;

    Ok(())
}

fn set_table_creation(location: Option<String>, name: impl ToString) -> Result<TableCreation> {
    let schema = Schema::builder()
        .with_schema_id(0)
        .with_fields(vec![
            NestedField::required(1, "foo", Type::Primitive(PrimitiveType::Int)).into(),
            NestedField::required(2, "bar", Type::Primitive(PrimitiveType::String)).into(),
        ])
        .build()?;

    let builder = TableCreation::builder()
        .name(name.to_string())
        .properties(HashMap::new())
        .location_opt(location)
        .schema(schema);

    Ok(builder.build())
}

#[tokio::test]
async fn test_rename_table() -> Result<()> {
    let catalog = get_catalog().await;
    let creation = set_table_creation(None, "my_table")?;
    let namespace = Namespace::new(NamespaceIdent::new("test_rename_table".into()));

    catalog
        .create_namespace(namespace.name(), HashMap::new())
        .await?;

    let table = catalog.create_table(namespace.name(), creation).await?;

    let dest = TableIdent::new(namespace.name().clone(), "my_table_rename".to_string());

    catalog.rename_table(table.identifier(), &dest).await?;

    let table = catalog.load_table(&dest).await?;
    assert_eq!(table.identifier(), &dest);

    let src = TableIdent::new(namespace.name().clone(), "my_table".to_string());

    let src_table_exists = catalog.table_exists(&src).await?;
    assert!(!src_table_exists);

    Ok(())
}

#[tokio::test]
async fn test_table_exists() -> Result<()> {
    let catalog = get_catalog().await;
    let creation = set_table_creation(None, "my_table")?;
    let namespace = Namespace::new(NamespaceIdent::new("test_table_exists".into()));

    catalog
        .create_namespace(namespace.name(), HashMap::new())
        .await?;

    let ident = TableIdent::new(namespace.name().clone(), "my_table".to_string());

    let exists = catalog.table_exists(&ident).await?;
    assert!(!exists);

    let table = catalog.create_table(namespace.name(), creation).await?;

    let exists = catalog.table_exists(table.identifier()).await?;

    assert!(exists);

    Ok(())
}

#[tokio::test]
async fn test_drop_table() -> Result<()> {
    let catalog = get_catalog().await;
    let creation = set_table_creation(None, "my_table")?;
    let namespace = Namespace::new(NamespaceIdent::new("test_drop_table".into()));

    catalog
        .create_namespace(namespace.name(), HashMap::new())
        .await?;

    let table = catalog.create_table(namespace.name(), creation).await?;

    catalog.drop_table(table.identifier()).await?;

    let result = catalog.table_exists(table.identifier()).await?;

    assert!(!result);

    Ok(())
}

#[tokio::test]
async fn test_load_table() -> Result<()> {
    let catalog = get_catalog().await;
    let creation = set_table_creation(None, "my_table")?;
    let namespace = Namespace::new(NamespaceIdent::new("test_load_table".into()));

    catalog
        .create_namespace(namespace.name(), HashMap::new())
        .await?;

    let expected = catalog.create_table(namespace.name(), creation).await?;

    let result = catalog
        .load_table(&TableIdent::new(
            namespace.name().clone(),
            "my_table".to_string(),
        ))
        .await?;

    assert_eq!(result.identifier(), expected.identifier());
    assert_eq!(result.metadata_location(), expected.metadata_location());
    assert_eq!(result.metadata(), expected.metadata());

    Ok(())
}

#[tokio::test]
async fn test_create_table() -> Result<()> {
    let catalog = get_catalog().await;
    let namespace = NamespaceIdent::new("test_create_table".to_string());
    set_test_namespace(&catalog, &namespace).await?;
    // inject custom location, ignore the namespace prefix
    let creation = set_table_creation(Some("s3a://warehouse/hive".into()), "my_table")?;
    let result = catalog.create_table(&namespace, creation).await?;

    assert_eq!(result.identifier().name(), "my_table");
    assert!(
        result
            .metadata_location()
            .is_some_and(|location| location.starts_with("s3a://warehouse/hive/metadata/00000-"))
    );
    assert!(
        catalog
            .file_io()
            .exists("s3a://warehouse/hive/metadata/")
            .await?
    );

    Ok(())
}

#[tokio::test]
async fn test_list_tables() -> Result<()> {
    let catalog = get_catalog().await;
    let namespace = NamespaceIdent::new("test_list_tables".to_string());
    set_test_namespace(&catalog, &namespace).await?;

    let expected = vec![];
    let result = catalog.list_tables(&namespace).await?;

    assert_eq!(result, expected);

    Ok(())
}

#[tokio::test]
async fn test_drop_namespace() -> Result<()> {
    let catalog = get_catalog().await;
    let namespace = NamespaceIdent::new("test_drop_namespace".to_string());
    set_test_namespace(&catalog, &namespace).await?;

    let exists = catalog.namespace_exists(&namespace).await?;
    assert!(exists);

    catalog.drop_namespace(&namespace).await?;

    let exists = catalog.namespace_exists(&namespace).await?;
    assert!(!exists);

    Ok(())
}

#[tokio::test]
async fn test_update_namespace() -> Result<()> {
    let catalog = get_catalog().await;
    let namespace = NamespaceIdent::new("test_update_namespace".into());
    set_test_namespace(&catalog, &namespace).await?;

    let before_update = catalog.get_namespace(&namespace).await?;
    let before_update = before_update.properties().get("description");

    assert_eq!(before_update, None);

    let properties = HashMap::from([("description".to_string(), "my_update".to_string())]);

    catalog.update_namespace(&namespace, properties).await?;

    let after_update = catalog.get_namespace(&namespace).await?;
    let after_update = after_update.properties().get("description");

    assert_eq!(after_update, Some("my_update".to_string()).as_ref());

    Ok(())
}

#[tokio::test]
async fn test_namespace_exists() -> Result<()> {
    let catalog = get_catalog().await;

    let namespace = NamespaceIdent::new("test_namespace_exists".into());

    let exists = catalog.namespace_exists(&namespace).await?;
    assert!(!exists);

    set_test_namespace(&catalog, &namespace).await?;

    let exists = catalog.namespace_exists(&namespace).await?;
    assert!(exists);

    Ok(())
}

#[tokio::test]
async fn test_get_namespace() -> Result<()> {
    let catalog = get_catalog().await;

    let namespace = NamespaceIdent::new("test_get_namespace".into());

    let does_not_exist = catalog.get_namespace(&namespace).await;
    assert!(does_not_exist.is_err());

    set_test_namespace(&catalog, &namespace).await?;

    let result = catalog.get_namespace(&namespace).await?;
    let expected = Namespace::new(namespace);

    assert_eq!(result, expected);

    Ok(())
}

#[tokio::test]
async fn test_create_namespace() -> Result<()> {
    let catalog = get_catalog().await;

    let properties = HashMap::new();
    let namespace = NamespaceIdent::new("test_create_namespace".into());

    let expected = Namespace::new(namespace.clone());

    let result = catalog.create_namespace(&namespace, properties).await?;

    assert_eq!(result, expected);

    Ok(())
}

#[tokio::test]
async fn test_list_namespace() -> Result<()> {
    let catalog = get_catalog().await;

    let namespace = NamespaceIdent::new("test_list_namespace".to_string());
    set_test_namespace(&catalog, &namespace).await?;

    let result = catalog.list_namespaces(None).await?;
    assert!(result.contains(&namespace));

    let empty_result = catalog.list_namespaces(Some(&namespace)).await?;
    assert!(empty_result.is_empty());

    Ok(())
}<|MERGE_RESOLUTION|>--- conflicted
+++ resolved
@@ -97,7 +97,24 @@
         (S3_REGION.to_string(), "us-east-1".to_string()),
     ]);
 
-<<<<<<< HEAD
+    // Wait for bucket to actually exist
+    let file_io = iceberg::io::FileIO::from_path("s3a://")
+        .unwrap()
+        .with_props(props.clone())
+        .build()
+        .unwrap();
+
+    let mut retries = 0;
+    while retries < 30 {
+        if file_io.exists("s3a://warehouse/").await.unwrap_or(false) {
+            info!("S3 bucket 'warehouse' is ready");
+            break;
+        }
+        info!("Waiting for bucket creation... (attempt {})", retries + 1);
+        sleep(std::time::Duration::from_millis(1000)).await;
+        retries += 1;
+    }
+
     let mut glue_props = HashMap::from([
         (
             GLUE_CATALOG_PROP_URI.to_string(),
@@ -109,31 +126,6 @@
         ),
     ]);
     glue_props.extend(props.clone());
-=======
-    // Wait for bucket to actually exist
-    let file_io = iceberg::io::FileIO::from_path("s3a://")
-        .unwrap()
-        .with_props(props.clone())
-        .build()
-        .unwrap();
-
-    let mut retries = 0;
-    while retries < 30 {
-        if file_io.exists("s3a://warehouse/").await.unwrap_or(false) {
-            info!("S3 bucket 'warehouse' is ready");
-            break;
-        }
-        info!("Waiting for bucket creation... (attempt {})", retries + 1);
-        sleep(std::time::Duration::from_millis(1000)).await;
-        retries += 1;
-    }
-
-    let config = GlueCatalogConfig::builder()
-        .uri(format!("http://{}", glue_socket_addr))
-        .warehouse("s3a://warehouse/hive".to_string())
-        .props(props.clone())
-        .build();
->>>>>>> 7cde26a7
 
     GlueCatalogBuilder::default()
         .load("glue", glue_props)
