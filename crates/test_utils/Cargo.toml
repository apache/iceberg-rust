# Licensed to the Apache Software Foundation (ASF) under one
# or more contributor license agreements.  See the NOTICE file
# distributed with this work for additional information
# regarding copyright ownership.  The ASF licenses this file
# to you under the Apache License, Version 2.0 (the
# "License"); you may not use this file except in compliance
# with the License.  You may obtain a copy of the License at
#
#   http://www.apache.org/licenses/LICENSE-2.0
#
# Unless required by applicable law or agreed to in writing,
# software distributed under the License is distributed on an
# "AS IS" BASIS, WITHOUT WARRANTIES OR CONDITIONS OF ANY
# KIND, either express or implied.  See the License for the
# specific language governing permissions and limitations
# under the License.

[package]
name = "iceberg_test_utils"
<<<<<<< HEAD
version = "0.1.0"
edition = "2021"
license = "Apache-2.0"
=======
version = { workspace = true }
edition = { workspace = true }
homepage = { workspace = true }

repository = { workspace = true }
license = { workspace = true }
>>>>>>> bcf2c5c2

[dependencies]
env_logger = { workspace = true }
log = "0.4.20"

[features]
tests = []<|MERGE_RESOLUTION|>--- conflicted
+++ resolved
@@ -17,18 +17,12 @@
 
 [package]
 name = "iceberg_test_utils"
-<<<<<<< HEAD
-version = "0.1.0"
-edition = "2021"
-license = "Apache-2.0"
-=======
 version = { workspace = true }
 edition = { workspace = true }
 homepage = { workspace = true }
 
 repository = { workspace = true }
 license = { workspace = true }
->>>>>>> bcf2c5c2
 
 [dependencies]
 env_logger = { workspace = true }
