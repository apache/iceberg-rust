--- conflicted
+++ resolved
@@ -19,10 +19,7 @@
 pub(crate) mod expr_to_predicate;
 pub(crate) mod metadata_scan;
 pub(crate) mod scan;
-<<<<<<< HEAD
 pub(crate) mod write;
-=======
->>>>>>> 17e4351a
 
 pub(crate) const DATA_FILES_COL_NAME: &str = "data_files";
 
