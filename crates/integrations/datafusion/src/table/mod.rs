--- conflicted
+++ resolved
@@ -15,11 +15,8 @@
 // specific language governing permissions and limitations
 // under the License.
 
-<<<<<<< HEAD
+pub mod metadata_table;
 mod static_catalog;
-=======
-pub mod metadata_table;
->>>>>>> 1d217d49
 pub mod table_provider_factory;
 
 use std::any::Any;
@@ -35,13 +32,9 @@
 use iceberg::arrow::schema_to_arrow_schema;
 use iceberg::inspect::MetadataTableType;
 use iceberg::table::Table;
-<<<<<<< HEAD
-use iceberg::{Catalog, Error, ErrorKind, Result, TableIdent};
-use tokio::sync::RwLock;
-=======
 use iceberg::{Catalog, Error, ErrorKind, NamespaceIdent, Result, TableIdent};
 use metadata_table::IcebergMetadataTableProvider;
->>>>>>> 1d217d49
+use tokio::sync::RwLock;
 
 use crate::physical_plan::scan::IcebergTableScan;
 
@@ -110,7 +103,6 @@
         })
     }
 
-<<<<<<< HEAD
     /// Refreshes the table metadata to the latest snapshot.
     pub async fn refresh_table_metadata(&self) -> Result<Table> {
         let updated_table = self.catalog.load_table(&self.table_identifier).await?;
@@ -119,13 +111,13 @@
         *table_guard = updated_table.clone();
 
         Ok(updated_table)
-=======
+    }
+
     pub(crate) fn metadata_table(&self, r#type: MetadataTableType) -> IcebergMetadataTableProvider {
         IcebergMetadataTableProvider {
             table: self.table.clone(),
             r#type,
         }
->>>>>>> 1d217d49
     }
 }
 
@@ -180,13 +172,9 @@
 
     use datafusion::common::Column;
     use datafusion::prelude::SessionContext;
-    use iceberg::TableIdent;
     use iceberg::io::FileIO;
     use iceberg::table::{StaticTable, Table};
-<<<<<<< HEAD
-    use iceberg::{Namespace, NamespaceIdent, TableCommit, TableCreation, TableIdent};
-=======
->>>>>>> 1d217d49
+    use iceberg::{Namespace, NamespaceIdent, TableCommit, TableCreation, TableIdent, TableIdent};
 
     use super::*;
 
