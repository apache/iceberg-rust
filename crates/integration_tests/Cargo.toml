# Licensed to the Apache Software Foundation (ASF) under one
# or more contributor license agreements.  See the NOTICE file
# distributed with this work for additional information
# regarding copyright ownership.  The ASF licenses this file
# to you under the Apache License, Version 2.0 (the
# "License"); you may not use this file except in compliance
# with the License.  You may obtain a copy of the License at
#
#   http://www.apache.org/licenses/LICENSE-2.0
#
# Unless required by applicable law or agreed to in writing,
# software distributed under the License is distributed on an
# "AS IS" BASIS, WITHOUT WARRANTIES OR CONDITIONS OF ANY
# KIND, either express or implied.  See the License for the
# specific language governing permissions and limitations
# under the License.

[package]
name = "iceberg-integration-tests"
version = { workspace = true }
edition = { workspace = true }
homepage = { workspace = true }
repository = { workspace = true }
license = { workspace = true }
rust-version = { workspace = true }

[dependencies]
arrow-array = { workspace = true }
arrow-schema = { workspace = true }
<<<<<<< HEAD
datafusion = "44"
=======
datafusion = { workspace = true }
>>>>>>> 430498d5
futures = { workspace = true }
iceberg = { workspace = true }
iceberg-catalog-rest = { workspace = true }
iceberg-datafusion = { workspace = true }
iceberg_test_utils = { path = "../test_utils", features = ["tests"] }
parquet = { workspace = true }
tokio = { workspace = true }
uuid = { workspace = true }<|MERGE_RESOLUTION|>--- conflicted
+++ resolved
@@ -27,11 +27,7 @@
 [dependencies]
 arrow-array = { workspace = true }
 arrow-schema = { workspace = true }
-<<<<<<< HEAD
-datafusion = "44"
-=======
 datafusion = { workspace = true }
->>>>>>> 430498d5
 futures = { workspace = true }
 iceberg = { workspace = true }
 iceberg-catalog-rest = { workspace = true }
