# Licensed to the Apache Software Foundation (ASF) under one
# or more contributor license agreements.  See the NOTICE file
# distributed with this work for additional information
# regarding copyright ownership.  The ASF licenses this file
# to you under the Apache License, Version 2.0 (the
# "License"); you may not use this file except in compliance
# with the License.  You may obtain a copy of the License at
#
#   http://www.apache.org/licenses/LICENSE-2.0
#
# Unless required by applicable law or agreed to in writing,
# software distributed under the License is distributed on an
# "AS IS" BASIS, WITHOUT WARRANTIES OR CONDITIONS OF ANY
# KIND, either express or implied.  See the License for the
# specific language governing permissions and limitations
# under the License.

[package]
name = "iceberg"
version = { workspace = true }
edition = { workspace = true }
homepage = { workspace = true }
rust-version = { workspace = true }

categories = ["database"]
description = "Apache Iceberg Rust implementation"
repository = { workspace = true }
license = { workspace = true }
keywords = ["iceberg"]

[features]
default = ["storage-fs", "storage-s3", "tokio"]
storage-all = ["storage-fs", "storage-s3"]

storage-fs = ["opendal/services-fs"]
storage-s3 = ["opendal/services-s3"]

async-std = ["dep:async-std"]
tokio = ["dep:tokio"]

[dependencies]
anyhow = { workspace = true }
apache-avro = { workspace = true }
array-init = { workspace = true }
arrow-arith = { workspace = true }
arrow-array = { workspace = true }
arrow-ord = { workspace = true }
arrow-schema = { workspace = true }
arrow-select = { workspace = true }
arrow-string = { workspace = true }
async-std = { workspace = true, optional = true, features = ["attributes"] }
async-stream = { workspace = true }
async-trait = { workspace = true }
bimap = { workspace = true }
bitvec = { workspace = true }
bytes = { workspace = true }
chrono = { workspace = true }
derive_builder = { workspace = true }
either = { workspace = true }
fnv = { workspace = true }
futures = { workspace = true }
itertools = { workspace = true }
lazy_static = { workspace = true }
log = { workspace = true }
murmur3 = { workspace = true }
once_cell = { workspace = true }
opendal = { workspace = true }
ordered-float = { workspace = true }
parquet = { workspace = true, features = ["async"] }
reqwest = { workspace = true }
rust_decimal = { workspace = true }
serde = { workspace = true }
serde_bytes = { workspace = true }
serde_derive = { workspace = true }
serde_json = { workspace = true }
serde_repr = { workspace = true }
serde_with = { workspace = true }
<<<<<<< HEAD
tokio = { workspace = true, optional = true }
=======
>>>>>>> fc3d4757
typed-builder = { workspace = true }
url = { workspace = true }
urlencoding = { workspace = true }
uuid = { workspace = true }

[dev-dependencies]
iceberg_test_utils = { path = "../test_utils", features = ["tests"] }
pretty_assertions = { workspace = true }
tempfile = { workspace = true }
tera = { workspace = true }
tokio = { workspace = true }<|MERGE_RESOLUTION|>--- conflicted
+++ resolved
@@ -75,10 +75,6 @@
 serde_json = { workspace = true }
 serde_repr = { workspace = true }
 serde_with = { workspace = true }
-<<<<<<< HEAD
-tokio = { workspace = true, optional = true }
-=======
->>>>>>> fc3d4757
 typed-builder = { workspace = true }
 url = { workspace = true }
 urlencoding = { workspace = true }
