# Licensed to the Apache Software Foundation (ASF) under one
# or more contributor license agreements.  See the NOTICE file
# distributed with this work for additional information
# regarding copyright ownership.  The ASF licenses this file
# to you under the Apache License, Version 2.0 (the
# "License"); you may not use this file except in compliance
# with the License.  You may obtain a copy of the License at
#
#   http://www.apache.org/licenses/LICENSE-2.0
#
# Unless required by applicable law or agreed to in writing,
# software distributed under the License is distributed on an
# "AS IS" BASIS, WITHOUT WARRANTIES OR CONDITIONS OF ANY
# KIND, either express or implied.  See the License for the
# specific language governing permissions and limitations
# under the License.

[package]
name = "iceberg"
version = "0.1.0"
edition = "2021"

categories = ["database"]
description = "Apache Iceberg Rust implementation"
repository = "https://github.com/apache/iceberg-rust"
license = "Apache-2.0"
keywords = ["iceberg"]

[dependencies]
anyhow = "1.0.72"
apache-avro = "0.15"
bimap = "0.6"
bitvec = "1.0.1"
chrono = "0.4"
derive_builder = "0.12.0"
either = "1"
itertools = "0.11"
lazy_static = "1"
<<<<<<< HEAD
async-trait = "0.1"

=======
once_cell = "1"
ordered-float = "3.7.0"
rust_decimal = "1.31.0"
serde = { version = "^1.0", features = ["rc"] }
serde_bytes = "0.11.8"
serde_derive = "^1.0"
serde_json = "^1.0"
serde_repr = "0.1.16"
uuid = "1.4.1"
>>>>>>> 39c70917

[dev-dependencies]
pretty_assertions = "1.4.0"<|MERGE_RESOLUTION|>--- conflicted
+++ resolved
@@ -36,10 +36,7 @@
 either = "1"
 itertools = "0.11"
 lazy_static = "1"
-<<<<<<< HEAD
 async-trait = "0.1"
-
-=======
 once_cell = "1"
 ordered-float = "3.7.0"
 rust_decimal = "1.31.0"
@@ -49,7 +46,6 @@
 serde_json = "^1.0"
 serde_repr = "0.1.16"
 uuid = "1.4.1"
->>>>>>> 39c70917
 
 [dev-dependencies]
 pretty_assertions = "1.4.0"