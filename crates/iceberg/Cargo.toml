--- conflicted
+++ resolved
@@ -40,11 +40,8 @@
 arrow-arith = { workspace = true }
 arrow-array = { workspace = true }
 arrow-schema = { workspace = true }
-<<<<<<< HEAD
 async-std = { workspace = true, optional = true }
-=======
 arrow-select = { workspace = true }
->>>>>>> 1c66e5a6
 async-stream = { workspace = true }
 async-trait = { workspace = true }
 bimap = { workspace = true }
