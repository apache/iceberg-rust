--- conflicted
+++ resolved
@@ -45,11 +45,9 @@
 pub mod io;
 pub mod spec;
 
-<<<<<<< HEAD
 mod scan;
-=======
+
 #[allow(dead_code)]
 pub mod expr;
->>>>>>> 47e3ae73
 pub mod transaction;
 pub mod transform;