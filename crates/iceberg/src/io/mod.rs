// Licensed to the Apache Software Foundation (ASF) under one
// or more contributor license agreements.  See the NOTICE file
// distributed with this work for additional information
// regarding copyright ownership.  The ASF licenses this file
// to you under the Apache License, Version 2.0 (the
// "License"); you may not use this file except in compliance
// with the License.  You may obtain a copy of the License at
//
//   http://www.apache.org/licenses/LICENSE-2.0
//
// Unless required by applicable law or agreed to in writing,
// software distributed under the License is distributed on an
// "AS IS" BASIS, WITHOUT WARRANTIES OR CONDITIONS OF ANY
// KIND, either express or implied.  See the License for the
// specific language governing permissions and limitations
// under the License.

//! File io implementation.
//!
//! # How to build `FileIO`
//!
//! We provided a `FileIOBuilder` to build `FileIO` from scratch. For example:
//!
//! ```rust
//! use iceberg::Result;
//! use iceberg::io::{FileIOBuilder, S3_REGION};
//!
//! # fn test() -> Result<()> {
//! // Build a memory file io.
//! let file_io = FileIOBuilder::new("memory").build()?;
//! // Build an fs file io.
//! let file_io = FileIOBuilder::new("fs").build()?;
//! // Build an s3 file io.
//! let file_io = FileIOBuilder::new("s3")
//!     .with_prop(S3_REGION, "us-east-1")
//!     .build()?;
//! # Ok(())
//! # }
//! ```
//!
//! Or you can pass a path to ask `FileIO` to infer schema for you:
//!
//! ```rust
//! use iceberg::Result;
//! use iceberg::io::{FileIO, S3_REGION};
//!
//! # fn test() -> Result<()> {
//! // Build a memory file io.
//! let file_io = FileIO::from_path("memory:///")?.build()?;
//! // Build an fs file io.
//! let file_io = FileIO::from_path("fs:///tmp")?.build()?;
//! // Build an s3 file io.
//! let file_io = FileIO::from_path("s3://bucket/a")?
//!     .with_prop(S3_REGION, "us-east-1")
//!     .build()?;
//! # Ok(())
//! # }
//! ```
//!
//! # How to use `FileIO`
//!
//! Currently `FileIO` provides simple methods for file operations:
//!
//! - `delete`: Delete file.
//! - `exists`: Check if file exists.
//! - `new_input`: Create input file for reading.
//! - `new_output`: Create output file for writing.

mod file_io;
mod storage;

pub use file_io::*;
pub(crate) mod object_cache;

#[cfg(feature = "storage-azdls")]
mod storage_azdls;
#[cfg(feature = "storage-fs")]
mod storage_fs;
#[cfg(feature = "storage-gcs")]
mod storage_gcs;
#[cfg(feature = "storage-memory")]
mod storage_memory;
#[cfg(feature = "storage-oss")]
mod storage_oss;
#[cfg(feature = "storage-s3")]
mod storage_s3;
<<<<<<< HEAD
#[cfg(feature = "storage-s3")]
pub use storage_s3::*;
#[cfg(feature = "storage-hdfs-native")]
mod storage_hdfs_native;
#[cfg(feature = "storage-hdfs-native")]
pub use storage_hdfs_native::*;
pub(crate) mod object_cache;
#[cfg(feature = "storage-fs")]
mod storage_fs;
=======
>>>>>>> f0c5d3d6

#[cfg(feature = "storage-azdls")]
pub use storage_azdls::*;
#[cfg(feature = "storage-fs")]
use storage_fs::*;
#[cfg(feature = "storage-gcs")]
pub use storage_gcs::*;
#[cfg(feature = "storage-memory")]
use storage_memory::*;
#[cfg(feature = "storage-oss")]
pub use storage_oss::*;
#[cfg(feature = "storage-s3")]
pub use storage_s3::*;

pub(crate) fn is_truthy(value: &str) -> bool {
    ["true", "t", "1", "on"].contains(&value.to_lowercase().as_str())
}<|MERGE_RESOLUTION|>--- conflicted
+++ resolved
@@ -84,18 +84,6 @@
 mod storage_oss;
 #[cfg(feature = "storage-s3")]
 mod storage_s3;
-<<<<<<< HEAD
-#[cfg(feature = "storage-s3")]
-pub use storage_s3::*;
-#[cfg(feature = "storage-hdfs-native")]
-mod storage_hdfs_native;
-#[cfg(feature = "storage-hdfs-native")]
-pub use storage_hdfs_native::*;
-pub(crate) mod object_cache;
-#[cfg(feature = "storage-fs")]
-mod storage_fs;
-=======
->>>>>>> f0c5d3d6
 
 #[cfg(feature = "storage-azdls")]
 pub use storage_azdls::*;
@@ -110,6 +98,11 @@
 #[cfg(feature = "storage-s3")]
 pub use storage_s3::*;
 
+#[cfg(feature = "storage-hdfs-native")]
+mod storage_hdfs_native;
+#[cfg(feature = "storage-hdfs-native")]
+pub use storage_hdfs_native::*;
+
 pub(crate) fn is_truthy(value: &str) -> bool {
     ["true", "t", "1", "on"].contains(&value.to_lowercase().as_str())
 }