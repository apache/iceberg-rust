--- conflicted
+++ resolved
@@ -89,14 +89,10 @@
 #[cfg(feature = "storage-gcs")]
 pub use storage_gcs::*;
 
-<<<<<<< HEAD
 #[cfg(feature = "storage-azblob")]
 mod storage_azblob;
 #[cfg(feature = "storage-azblob")]
 pub use storage_azblob::*;
-fn is_truthy(value: &str) -> bool {
-=======
 pub(crate) fn is_truthy(value: &str) -> bool {
->>>>>>> 14c3387c
     ["true", "t", "1", "on"].contains(&value.to_lowercase().as_str())
 }