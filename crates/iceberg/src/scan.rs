// Licensed to the Apache Software Foundation (ASF) under one
// or more contributor license agreements.  See the NOTICE file
// distributed with this work for additional information
// regarding copyright ownership.  The ASF licenses this file
// to you under the Apache License, Version 2.0 (the
// "License"); you may not use this file except in compliance
// with the License.  You may obtain a copy of the License at
//
//   http://www.apache.org/licenses/LICENSE-2.0
//
// Unless required by applicable law or agreed to in writing,
// software distributed under the License is distributed on an
// "AS IS" BASIS, WITHOUT WARRANTIES OR CONDITIONS OF ANY
// KIND, either express or implied.  See the License for the
// specific language governing permissions and limitations
// under the License.

//! Table scan api.

use crate::arrow::ArrowReaderBuilder;
use crate::expr::visitors::inclusive_projection::InclusiveProjection;
use crate::expr::visitors::manifest_evaluator::ManifestEvaluator;
use crate::expr::{Bind, BoundPredicate, Predicate};
use crate::io::FileIO;
use crate::spec::{
<<<<<<< HEAD
    DataContentType, Manifest, ManifestEntryRef, SchemaRef, SnapshotRef, TableMetadataRef,
};
use crate::table::Table;
use crate::{runtime, Error, ErrorKind};
use arrow_array::RecordBatch;
use futures::future::try_join_all;
use futures::stream::{iter, BoxStream};
use futures::StreamExt;
use itertools::Itertools;
use std::sync::Arc;
=======
    DataContentType, ManifestContentType, ManifestEntryRef, ManifestFile, Schema, SchemaRef,
    SnapshotRef, TableMetadataRef,
};
use crate::table::Table;
use crate::{Error, ErrorKind, Result};
use arrow_array::RecordBatch;
use async_stream::try_stream;
use futures::stream::BoxStream;
use futures::StreamExt;
use std::collections::hash_map::Entry;
use std::collections::HashMap;
use std::sync::Arc;

/// A stream of [`FileScanTask`].
pub type FileScanTaskStream = BoxStream<'static, Result<FileScanTask>>;
/// A stream of arrow [`RecordBatch`]es.
pub type ArrowRecordBatchStream = BoxStream<'static, Result<RecordBatch>>;
>>>>>>> 1c66e5a6

/// Builder to create table scan.
pub struct TableScanBuilder<'a> {
    table: &'a Table,
    // Empty column names means to select all columns
    column_names: Vec<String>,
    snapshot_id: Option<i64>,
    batch_size: Option<usize>,
    case_sensitive: bool,
    filter: Option<Predicate>,
}

impl<'a> TableScanBuilder<'a> {
    pub fn new(table: &'a Table) -> Self {
        Self {
            table,
            column_names: vec![],
            snapshot_id: None,
            batch_size: None,
            case_sensitive: true,
            filter: None,
        }
    }

    /// Sets the desired size of batches in the response
    /// to something other than the default
    pub fn with_batch_size(mut self, batch_size: Option<usize>) -> Self {
        self.batch_size = batch_size;
        self
    }

    /// Sets the scan's case sensitivity
    pub fn with_case_sensitive(mut self, case_sensitive: bool) -> Self {
        self.case_sensitive = case_sensitive;
        self
    }

    /// Specifies a predicate to use as a filter
    pub fn with_filter(mut self, predicate: Predicate) -> Self {
        // calls rewrite_not to remove Not nodes, which must be absent
        // when applying the manifest evaluator
        self.filter = Some(predicate.rewrite_not());
        self
    }

    /// Select all columns.
    pub fn select_all(mut self) -> Self {
        self.column_names.clear();
        self
    }

    /// Select some columns of the table.
    pub fn select(mut self, column_names: impl IntoIterator<Item = impl ToString>) -> Self {
        self.column_names = column_names
            .into_iter()
            .map(|item| item.to_string())
            .collect();
        self
    }

    /// Set the snapshot to scan. When not set, it uses current snapshot.
    pub fn snapshot_id(mut self, snapshot_id: i64) -> Self {
        self.snapshot_id = Some(snapshot_id);
        self
    }

    /// Build the table scan.
    pub fn build(self) -> Result<TableScan> {
        let snapshot = match self.snapshot_id {
            Some(snapshot_id) => self
                .table
                .metadata()
                .snapshot_by_id(snapshot_id)
                .ok_or_else(|| {
                    Error::new(
                        ErrorKind::DataInvalid,
                        format!("Snapshot with id {} not found", snapshot_id),
                    )
                })?
                .clone(),
            None => self
                .table
                .metadata()
                .current_snapshot()
                .ok_or_else(|| {
                    Error::new(
                        ErrorKind::FeatureUnsupported,
                        "Can't scan table without snapshots",
                    )
                })?
                .clone(),
        };

        let schema = snapshot.schema(self.table.metadata())?;

        // Check that all column names exist in the schema.
        if !self.column_names.is_empty() {
            for column_name in &self.column_names {
                if schema.field_by_name(column_name).is_none() {
                    return Err(Error::new(
                        ErrorKind::DataInvalid,
                        format!(
                            "Column {} not found in table. Schema: {}",
                            column_name, schema
                        ),
                    ));
                }
            }
        }

        Ok(TableScan {
            snapshot,
            file_io: self.table.file_io().clone(),
            table_metadata: self.table.metadata_ref(),
            column_names: self.column_names,
            schema,
            batch_size: self.batch_size,
            case_sensitive: self.case_sensitive,
            filter: self.filter.map(Arc::new),
        })
    }
}

/// Table scan.
#[derive(Debug)]
#[allow(dead_code)]
pub struct TableScan {
    snapshot: SnapshotRef,
    table_metadata: TableMetadataRef,
    file_io: FileIO,
    column_names: Vec<String>,
    schema: SchemaRef,
    batch_size: Option<usize>,
    case_sensitive: bool,
    filter: Option<Arc<Predicate>>,
}

impl TableScan {
<<<<<<< HEAD
    /// Returns a stream of file scan tasks.
    pub async fn plan_files(&self) -> crate::Result<FileScanTaskStream> {
        let manifest_list = self
            .snapshot
            .load_manifest_list(&self.file_io, &self.table_metadata)
            .await?;

        // Generate data file stream
        let mut file_scan_tasks = Vec::with_capacity(manifest_list.entries().len());

        let tasks = manifest_list
            .entries()
            .iter()
            .map(|manifest| {
                let cloned_manifest = Arc::new(manifest.clone());
                let file_io = Arc::new(self.file_io.clone());
                async move { cloned_manifest.load_manifest(file_io).await }
            })
            .map(runtime::spawn)
            .collect_vec();

        let manifests: Vec<Manifest> = try_join_all(tasks).await?;

        for manifest in manifests {
            for manifest_entry in manifest.entries().iter().filter(|e| e.is_alive()) {
                match manifest_entry.content_type() {
                    DataContentType::EqualityDeletes | DataContentType::PositionDeletes => {
                        return Err(Error::new(
                            ErrorKind::FeatureUnsupported,
                            "Delete files are not supported yet.",
                        ));
=======
    /// Returns a stream of [`FileScanTask`]s.
    pub async fn plan_files(&self) -> Result<FileScanTaskStream> {
        let context = FileScanStreamContext::new(
            self.schema.clone(),
            self.snapshot.clone(),
            self.table_metadata.clone(),
            self.file_io.clone(),
            self.filter.clone(),
            self.case_sensitive,
        )?;

        let mut partition_filter_cache = PartitionFilterCache::new();
        let mut manifest_evaluator_cache = ManifestEvaluatorCache::new();

        Ok(try_stream! {
            let manifest_list = context
                .snapshot
                .load_manifest_list(&context.file_io, &context.table_metadata)
                .await?;

            for entry in manifest_list.entries() {
                if !Self::content_type_is_data(entry) {
                    continue;
                }

                let partition_spec_id = entry.partition_spec_id;

                let partition_filter = partition_filter_cache.get(
                    partition_spec_id,
                    &context,
                )?;

                if let Some(partition_filter) = partition_filter {
                    let manifest_evaluator = manifest_evaluator_cache.get(
                        partition_spec_id,
                        partition_filter,
                    );

                    if !manifest_evaluator.eval(entry)? {
                        continue;
>>>>>>> 1c66e5a6
                    }
                }

                let manifest = entry.load_manifest(&context.file_io).await?;
                let mut manifest_entries_stream =
                    futures::stream::iter(manifest.entries().iter().filter(|e| e.is_alive()));

                while let Some(manifest_entry) = manifest_entries_stream.next().await {
                    // TODO: Apply ExpressionEvaluator
                    // TODO: Apply InclusiveMetricsEvaluator::eval()

                    match manifest_entry.content_type() {
                        DataContentType::EqualityDeletes | DataContentType::PositionDeletes => {
                            yield Err(Error::new(
                                ErrorKind::FeatureUnsupported,
                                "Delete files are not supported yet.",
                            ))?;
                        }
                        DataContentType::Data => {
                            let scan_task: Result<FileScanTask> = Ok(FileScanTask {
                                data_manifest_entry: manifest_entry.clone(),
                                start: 0,
                                length: manifest_entry.file_size_in_bytes(),
                            });
                            yield scan_task?;
                        }
                    }
                }
            }
        }
<<<<<<< HEAD
        Ok(iter(file_scan_tasks).boxed())
=======
        .boxed())
>>>>>>> 1c66e5a6
    }

    /// Returns an [`ArrowRecordBatchStream`].
    pub async fn to_arrow(&self) -> Result<ArrowRecordBatchStream> {
        let mut arrow_reader_builder =
            ArrowReaderBuilder::new(self.file_io.clone(), self.schema.clone());

        let mut field_ids = vec![];
        for column_name in &self.column_names {
            let field_id = self.schema.field_id_by_name(column_name).ok_or_else(|| {
                Error::new(
                    ErrorKind::DataInvalid,
                    format!(
                        "Column {} not found in table. Schema: {}",
                        column_name, self.schema
                    ),
                )
            })?;

            let field = self.schema
                .as_struct()
                .field_by_id(field_id)
                .ok_or_else(|| {
                    Error::new(
                        ErrorKind::FeatureUnsupported,
                        format!(
                            "Column {} is not a direct child of schema but a nested field, which is not supported now. Schema: {}",
                            column_name, self.schema
                        ),
                    )
                })?;

            if !field.field_type.is_primitive() {
                return Err(Error::new(
                    ErrorKind::FeatureUnsupported,
                    format!(
                        "Column {} is not a primitive type. Schema: {}",
                        column_name, self.schema
                    ),
                ));
            }

            field_ids.push(field_id as usize);
        }

        arrow_reader_builder = arrow_reader_builder.with_field_ids(field_ids);

        if let Some(batch_size) = self.batch_size {
            arrow_reader_builder = arrow_reader_builder.with_batch_size(batch_size);
        }

        arrow_reader_builder.build().read(self.plan_files().await?)
    }

    /// Checks whether the [`ManifestContentType`] is `Data` or not.
    fn content_type_is_data(entry: &ManifestFile) -> bool {
        if let ManifestContentType::Data = entry.content {
            return true;
        }
        false
    }
}

/// Holds the context necessary for file scanning operations
/// in a streaming environment.
#[derive(Debug)]
struct FileScanStreamContext {
    schema: SchemaRef,
    snapshot: SnapshotRef,
    table_metadata: TableMetadataRef,
    file_io: FileIO,
    bound_filter: Option<BoundPredicate>,
    case_sensitive: bool,
}

impl FileScanStreamContext {
    /// Creates a new [`FileScanStreamContext`].
    fn new(
        schema: SchemaRef,
        snapshot: SnapshotRef,
        table_metadata: TableMetadataRef,
        file_io: FileIO,
        filter: Option<Arc<Predicate>>,
        case_sensitive: bool,
    ) -> Result<Self> {
        let bound_filter = match filter {
            Some(ref filter) => Some(filter.bind(schema.clone(), case_sensitive)?),
            None => None,
        };

        Ok(Self {
            schema,
            snapshot,
            table_metadata,
            file_io,
            bound_filter,
            case_sensitive,
        })
    }

    /// Returns a reference to the [`BoundPredicate`] filter.
    fn bound_filter(&self) -> Option<&BoundPredicate> {
        self.bound_filter.as_ref()
    }
}

/// Manages the caching of [`BoundPredicate`] objects
/// for [`PartitionSpec`]s based on partition spec id.
#[derive(Debug)]
struct PartitionFilterCache(HashMap<i32, BoundPredicate>);

impl PartitionFilterCache {
    /// Creates a new [`PartitionFilterCache`]
    /// with an empty internal HashMap.
    fn new() -> Self {
        Self(HashMap::new())
    }

    /// Retrieves a [`BoundPredicate`] from the cache
    /// or computes it if not present.
    fn get(
        &mut self,
        spec_id: i32,
        context: &FileScanStreamContext,
    ) -> Result<Option<&BoundPredicate>> {
        match context.bound_filter() {
            None => Ok(None),
            Some(filter) => match self.0.entry(spec_id) {
                Entry::Occupied(e) => Ok(Some(e.into_mut())),
                Entry::Vacant(e) => {
                    let partition_spec = context
                        .table_metadata
                        .partition_spec_by_id(spec_id)
                        .ok_or(Error::new(
                            ErrorKind::Unexpected,
                            format!("Could not find partition spec for id {}", spec_id),
                        ))?;

                    let partition_type = partition_spec.partition_type(context.schema.as_ref())?;
                    let partition_fields = partition_type.fields().to_owned();
                    let partition_schema = Arc::new(
                        Schema::builder()
                            .with_schema_id(partition_spec.spec_id)
                            .with_fields(partition_fields)
                            .build()?,
                    );

                    let mut inclusive_projection = InclusiveProjection::new(partition_spec.clone());

                    let partition_filter = inclusive_projection
                        .project(filter)?
                        .rewrite_not()
                        .bind(partition_schema.clone(), context.case_sensitive)?;

                    Ok(Some(e.insert(partition_filter)))
                }
            },
        }
    }
}

/// Manages the caching of [`ManifestEvaluator`] objects
/// for [`PartitionSpec`]s based on partition spec id.
#[derive(Debug)]
struct ManifestEvaluatorCache(HashMap<i32, ManifestEvaluator>);

impl ManifestEvaluatorCache {
    /// Creates a new [`ManifestEvaluatorCache`]
    /// with an empty internal HashMap.
    fn new() -> Self {
        Self(HashMap::new())
    }

    /// Retrieves a [`ManifestEvaluator`] from the cache
    /// or computes it if not present.
    fn get(&mut self, spec_id: i32, partition_filter: &BoundPredicate) -> &mut ManifestEvaluator {
        self.0
            .entry(spec_id)
            .or_insert(ManifestEvaluator::new(partition_filter.clone()))
    }
}

/// A task to scan part of file.
#[derive(Debug)]
pub struct FileScanTask {
    data_manifest_entry: ManifestEntryRef,
    #[allow(dead_code)]
    start: u64,
    #[allow(dead_code)]
    length: u64,
}

impl FileScanTask {
    pub fn data(&self) -> ManifestEntryRef {
        self.data_manifest_entry.clone()
    }
}

#[cfg(test)]
mod tests {
    use crate::io::{FileIO, OutputFile};
    use crate::spec::{
        DataContentType, DataFileBuilder, DataFileFormat, FormatVersion, Literal, Manifest,
        ManifestContentType, ManifestEntry, ManifestListWriter, ManifestMetadata, ManifestStatus,
        ManifestWriter, Struct, TableMetadata, EMPTY_SNAPSHOT_ID,
    };
    use crate::table::Table;
    use crate::TableIdent;
    use arrow_array::{ArrayRef, Int64Array, RecordBatch};
    use futures::TryStreamExt;
    use parquet::arrow::{ArrowWriter, PARQUET_FIELD_ID_META_KEY};
    use parquet::basic::Compression;
    use parquet::file::properties::WriterProperties;
    use std::collections::HashMap;
    use std::fs;
    use std::fs::File;
    use std::sync::Arc;
    use tempfile::TempDir;
    use tera::{Context, Tera};
    use uuid::Uuid;

    struct TableTestFixture {
        table_location: String,
        table: Table,
    }

    impl TableTestFixture {
        fn new() -> Self {
            let tmp_dir = TempDir::new().unwrap();
            let table_location = tmp_dir.path().join("table1");
            let manifest_list1_location = table_location.join("metadata/manifests_list_1.avro");
            let manifest_list2_location = table_location.join("metadata/manifests_list_2.avro");
            let table_metadata1_location = table_location.join("metadata/v1.json");

            let file_io = FileIO::from_path(table_location.as_os_str().to_str().unwrap())
                .unwrap()
                .build()
                .unwrap();

            let table_metadata = {
                let template_json_str = fs::read_to_string(format!(
                    "{}/testdata/example_table_metadata_v2.json",
                    env!("CARGO_MANIFEST_DIR")
                ))
                .unwrap();
                let mut context = Context::new();
                context.insert("table_location", &table_location);
                context.insert("manifest_list_1_location", &manifest_list1_location);
                context.insert("manifest_list_2_location", &manifest_list2_location);
                context.insert("table_metadata_1_location", &table_metadata1_location);

                let metadata_json = Tera::one_off(&template_json_str, &context, false).unwrap();
                serde_json::from_str::<TableMetadata>(&metadata_json).unwrap()
            };

            let table = Table::builder()
                .metadata(table_metadata)
                .identifier(TableIdent::from_strs(["db", "table1"]).unwrap())
                .file_io(file_io)
                .metadata_location(table_metadata1_location.as_os_str().to_str().unwrap())
                .build();

            Self {
                table_location: table_location.to_str().unwrap().to_string(),
                table,
            }
        }

        fn next_manifest_file(&self) -> OutputFile {
            self.table
                .file_io()
                .new_output(format!(
                    "{}/metadata/manifest_{}.avro",
                    self.table_location,
                    Uuid::new_v4()
                ))
                .unwrap()
        }

        async fn setup_manifest_files(&mut self) {
            let current_snapshot = self.table.metadata().current_snapshot().unwrap();
            let parent_snapshot = current_snapshot
                .parent_snapshot(self.table.metadata())
                .unwrap();
            let current_schema = current_snapshot.schema(self.table.metadata()).unwrap();
            let current_partition_spec = self.table.metadata().default_partition_spec().unwrap();

            // Write data files
            let data_file_manifest = ManifestWriter::new(
                self.next_manifest_file(),
                current_snapshot.snapshot_id(),
                vec![],
            )
            .write(Manifest::new(
                ManifestMetadata::builder()
                    .schema((*current_schema).clone())
                    .content(ManifestContentType::Data)
                    .format_version(FormatVersion::V2)
                    .partition_spec((**current_partition_spec).clone())
                    .schema_id(current_schema.schema_id())
                    .build(),
                vec![
                    ManifestEntry::builder()
                        .status(ManifestStatus::Added)
                        .data_file(
                            DataFileBuilder::default()
                                .content(DataContentType::Data)
                                .file_path(format!("{}/1.parquet", &self.table_location))
                                .file_format(DataFileFormat::Parquet)
                                .file_size_in_bytes(100)
                                .record_count(1)
                                .partition(Struct::from_iter([Some(Literal::long(100))]))
                                .build()
                                .unwrap(),
                        )
                        .build(),
                    ManifestEntry::builder()
                        .status(ManifestStatus::Deleted)
                        .snapshot_id(parent_snapshot.snapshot_id())
                        .sequence_number(parent_snapshot.sequence_number())
                        .file_sequence_number(parent_snapshot.sequence_number())
                        .data_file(
                            DataFileBuilder::default()
                                .content(DataContentType::Data)
                                .file_path(format!("{}/2.parquet", &self.table_location))
                                .file_format(DataFileFormat::Parquet)
                                .file_size_in_bytes(100)
                                .record_count(1)
                                .partition(Struct::from_iter([Some(Literal::long(200))]))
                                .build()
                                .unwrap(),
                        )
                        .build(),
                    ManifestEntry::builder()
                        .status(ManifestStatus::Existing)
                        .snapshot_id(parent_snapshot.snapshot_id())
                        .sequence_number(parent_snapshot.sequence_number())
                        .file_sequence_number(parent_snapshot.sequence_number())
                        .data_file(
                            DataFileBuilder::default()
                                .content(DataContentType::Data)
                                .file_path(format!("{}/3.parquet", &self.table_location))
                                .file_format(DataFileFormat::Parquet)
                                .file_size_in_bytes(100)
                                .record_count(1)
                                .partition(Struct::from_iter([Some(Literal::long(300))]))
                                .build()
                                .unwrap(),
                        )
                        .build(),
                ],
            ))
            .await
            .unwrap();

            // Write to manifest list
            let mut manifest_list_write = ManifestListWriter::v2(
                self.table
                    .file_io()
                    .new_output(current_snapshot.manifest_list())
                    .unwrap(),
                current_snapshot.snapshot_id(),
                current_snapshot
                    .parent_snapshot_id()
                    .unwrap_or(EMPTY_SNAPSHOT_ID),
                current_snapshot.sequence_number(),
            );
            manifest_list_write
                .add_manifests(vec![data_file_manifest].into_iter())
                .unwrap();
            manifest_list_write.close().await.unwrap();

            // prepare data
            let schema = {
                let fields = vec![
                    arrow_schema::Field::new("x", arrow_schema::DataType::Int64, false)
                        .with_metadata(HashMap::from([(
                            PARQUET_FIELD_ID_META_KEY.to_string(),
                            "1".to_string(),
                        )])),
                    arrow_schema::Field::new("y", arrow_schema::DataType::Int64, false)
                        .with_metadata(HashMap::from([(
                            PARQUET_FIELD_ID_META_KEY.to_string(),
                            "2".to_string(),
                        )])),
                    arrow_schema::Field::new("z", arrow_schema::DataType::Int64, false)
                        .with_metadata(HashMap::from([(
                            PARQUET_FIELD_ID_META_KEY.to_string(),
                            "3".to_string(),
                        )])),
                ];
                Arc::new(arrow_schema::Schema::new(fields))
            };
            let col1 = Arc::new(Int64Array::from_iter_values(vec![1; 1024])) as ArrayRef;
            let col2 = Arc::new(Int64Array::from_iter_values(vec![2; 1024])) as ArrayRef;
            let col3 = Arc::new(Int64Array::from_iter_values(vec![3; 1024])) as ArrayRef;
            let to_write = RecordBatch::try_new(schema.clone(), vec![col1, col2, col3]).unwrap();

            // Write the Parquet files
            let props = WriterProperties::builder()
                .set_compression(Compression::SNAPPY)
                .build();

            for n in 1..=3 {
                let file = File::create(format!("{}/{}.parquet", &self.table_location, n)).unwrap();
                let mut writer =
                    ArrowWriter::try_new(file, to_write.schema(), Some(props.clone())).unwrap();

                writer.write(&to_write).expect("Writing batch");

                // writer must be closed to write footer
                writer.close().unwrap();
            }
        }
    }

    #[test]
    fn test_table_scan_columns() {
        let table = TableTestFixture::new().table;

        let table_scan = table.scan().select(["x", "y"]).build().unwrap();
        assert_eq!(vec!["x", "y"], table_scan.column_names);

        let table_scan = table
            .scan()
            .select(["x", "y"])
            .select(["z"])
            .build()
            .unwrap();
        assert_eq!(vec!["z"], table_scan.column_names);
    }

    #[test]
    fn test_select_all() {
        let table = TableTestFixture::new().table;

        let table_scan = table.scan().select_all().build().unwrap();
        assert!(table_scan.column_names.is_empty());
    }

    #[test]
    fn test_select_no_exist_column() {
        let table = TableTestFixture::new().table;

        let table_scan = table.scan().select(["x", "y", "z", "a"]).build();
        assert!(table_scan.is_err());
    }

    #[test]
    fn test_table_scan_default_snapshot_id() {
        let table = TableTestFixture::new().table;

        let table_scan = table.scan().build().unwrap();
        assert_eq!(
            table.metadata().current_snapshot().unwrap().snapshot_id(),
            table_scan.snapshot.snapshot_id()
        );
    }

    #[test]
    fn test_table_scan_non_exist_snapshot_id() {
        let table = TableTestFixture::new().table;

        let table_scan = table.scan().snapshot_id(1024).build();
        assert!(table_scan.is_err());
    }

    #[test]
    fn test_table_scan_with_snapshot_id() {
        let table = TableTestFixture::new().table;

        let table_scan = table
            .scan()
            .snapshot_id(3051729675574597004)
            .build()
            .unwrap();
        assert_eq!(table_scan.snapshot.snapshot_id(), 3051729675574597004);
    }

    #[tokio::test]
    async fn test_plan_files_no_deletions() {
        let mut fixture = TableTestFixture::new();
        fixture.setup_manifest_files().await;

        // Create table scan for current snapshot and plan files
        let table_scan = fixture.table.scan().build().unwrap();
        let mut tasks = table_scan
            .plan_files()
            .await
            .unwrap()
            .try_fold(vec![], |mut acc, task| async move {
                acc.push(task);
                Ok(acc)
            })
            .await
            .unwrap();

        assert_eq!(tasks.len(), 2);

        tasks.sort_by_key(|t| t.data().data_file().file_path().to_string());

        // Check first task is added data file
        assert_eq!(
            tasks[0].data().data_file().file_path(),
            format!("{}/1.parquet", &fixture.table_location)
        );

        // Check second task is existing data file
        assert_eq!(
            tasks[1].data().data_file().file_path(),
            format!("{}/3.parquet", &fixture.table_location)
        );
    }

    #[tokio::test]
    async fn test_open_parquet_no_deletions() {
        let mut fixture = TableTestFixture::new();
        fixture.setup_manifest_files().await;

        // Create table scan for current snapshot and plan files
        let table_scan = fixture.table.scan().build().unwrap();

        let batch_stream = table_scan.to_arrow().await.unwrap();

        let batches: Vec<_> = batch_stream.try_collect().await.unwrap();

        let col = batches[0].column_by_name("x").unwrap();

        let int64_arr = col.as_any().downcast_ref::<Int64Array>().unwrap();
        assert_eq!(int64_arr.value(0), 1);
    }

    #[tokio::test]
    async fn test_open_parquet_with_projection() {
        let mut fixture = TableTestFixture::new();
        fixture.setup_manifest_files().await;

        // Create table scan for current snapshot and plan files
        let table_scan = fixture.table.scan().select(["x", "z"]).build().unwrap();

        let batch_stream = table_scan.to_arrow().await.unwrap();

        let batches: Vec<_> = batch_stream.try_collect().await.unwrap();

        assert_eq!(batches[0].num_columns(), 2);

        let col1 = batches[0].column_by_name("x").unwrap();
        let int64_arr = col1.as_any().downcast_ref::<Int64Array>().unwrap();
        assert_eq!(int64_arr.value(0), 1);

        let col2 = batches[0].column_by_name("z").unwrap();
        let int64_arr = col2.as_any().downcast_ref::<Int64Array>().unwrap();
        assert_eq!(int64_arr.value(0), 3);
    }
}<|MERGE_RESOLUTION|>--- conflicted
+++ resolved
@@ -23,18 +23,6 @@
 use crate::expr::{Bind, BoundPredicate, Predicate};
 use crate::io::FileIO;
 use crate::spec::{
-<<<<<<< HEAD
-    DataContentType, Manifest, ManifestEntryRef, SchemaRef, SnapshotRef, TableMetadataRef,
-};
-use crate::table::Table;
-use crate::{runtime, Error, ErrorKind};
-use arrow_array::RecordBatch;
-use futures::future::try_join_all;
-use futures::stream::{iter, BoxStream};
-use futures::StreamExt;
-use itertools::Itertools;
-use std::sync::Arc;
-=======
     DataContentType, ManifestContentType, ManifestEntryRef, ManifestFile, Schema, SchemaRef,
     SnapshotRef, TableMetadataRef,
 };
@@ -52,7 +40,6 @@
 pub type FileScanTaskStream = BoxStream<'static, Result<FileScanTask>>;
 /// A stream of arrow [`RecordBatch`]es.
 pub type ArrowRecordBatchStream = BoxStream<'static, Result<RecordBatch>>;
->>>>>>> 1c66e5a6
 
 /// Builder to create table scan.
 pub struct TableScanBuilder<'a> {
@@ -191,39 +178,6 @@
 }
 
 impl TableScan {
-<<<<<<< HEAD
-    /// Returns a stream of file scan tasks.
-    pub async fn plan_files(&self) -> crate::Result<FileScanTaskStream> {
-        let manifest_list = self
-            .snapshot
-            .load_manifest_list(&self.file_io, &self.table_metadata)
-            .await?;
-
-        // Generate data file stream
-        let mut file_scan_tasks = Vec::with_capacity(manifest_list.entries().len());
-
-        let tasks = manifest_list
-            .entries()
-            .iter()
-            .map(|manifest| {
-                let cloned_manifest = Arc::new(manifest.clone());
-                let file_io = Arc::new(self.file_io.clone());
-                async move { cloned_manifest.load_manifest(file_io).await }
-            })
-            .map(runtime::spawn)
-            .collect_vec();
-
-        let manifests: Vec<Manifest> = try_join_all(tasks).await?;
-
-        for manifest in manifests {
-            for manifest_entry in manifest.entries().iter().filter(|e| e.is_alive()) {
-                match manifest_entry.content_type() {
-                    DataContentType::EqualityDeletes | DataContentType::PositionDeletes => {
-                        return Err(Error::new(
-                            ErrorKind::FeatureUnsupported,
-                            "Delete files are not supported yet.",
-                        ));
-=======
     /// Returns a stream of [`FileScanTask`]s.
     pub async fn plan_files(&self) -> Result<FileScanTaskStream> {
         let context = FileScanStreamContext::new(
@@ -264,7 +218,6 @@
 
                     if !manifest_evaluator.eval(entry)? {
                         continue;
->>>>>>> 1c66e5a6
                     }
                 }
 
@@ -295,11 +248,7 @@
                 }
             }
         }
-<<<<<<< HEAD
-        Ok(iter(file_scan_tasks).boxed())
-=======
         .boxed())
->>>>>>> 1c66e5a6
     }
 
     /// Returns an [`ArrowRecordBatchStream`].
