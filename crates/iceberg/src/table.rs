--- conflicted
+++ resolved
@@ -22,11 +22,7 @@
 use crate::arrow::ArrowReaderBuilder;
 use crate::io::object_cache::ObjectCache;
 use crate::io::FileIO;
-<<<<<<< HEAD
-use crate::metadata_scan::MetadataScan;
-=======
 use crate::metadata_scan::MetadataTable;
->>>>>>> 328e18e2
 use crate::scan::TableScanBuilder;
 use crate::spec::{TableMetadata, TableMetadataRef};
 use crate::{Error, ErrorKind, Result, TableIdent};
@@ -205,16 +201,10 @@
         TableScanBuilder::new(self)
     }
 
-<<<<<<< HEAD
-    /// Creates a metadata scan. See [`MetadataScan`] for more details.
-    pub fn metadata_scan(&self) -> MetadataScan {
-        MetadataScan::new(self)
-=======
     /// Creates a metadata table which provides table-like APIs for inspecting metadata.
     /// See [`MetadataTable`] for more details.
     pub fn metadata_table(self) -> MetadataTable {
         MetadataTable::new(self)
->>>>>>> 328e18e2
     }
 
     /// Returns the flag indicating whether the `Table` is readonly or not
