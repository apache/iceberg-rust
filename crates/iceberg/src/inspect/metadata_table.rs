--- conflicted
+++ resolved
@@ -79,78 +79,9 @@
     pub fn manifests(&self) -> ManifestsTable {
         ManifestsTable::new(self.0)
     }
-<<<<<<< HEAD
 
     /// Get the refs table.
     pub fn refs(&self) -> crate::inspect::RefsTable {
         crate::inspect::RefsTable::new(self.0)
     }
-}
-
-#[cfg(test)]
-pub mod tests {
-    //! Sharable tests for the metadata table.
-
-    use expect_test::Expect;
-    use futures::TryStreamExt;
-    use itertools::Itertools;
-
-    use crate::scan::ArrowRecordBatchStream;
-
-    /// Snapshot testing to check the resulting record batch.
-    ///
-    /// - `expected_schema/data`: put `expect![[""]]` as a placeholder,
-    ///   and then run test with `UPDATE_EXPECT=1 cargo test` to automatically update the result,
-    ///   or use rust-analyzer (see [video](https://github.com/rust-analyzer/expect-test)).
-    ///   Check the doc of [`expect_test`] for more details.
-    /// - `ignore_check_columns`: Some columns are not stable, so we can skip them.
-    /// - `sort_column`: The order of the data might be non-deterministic, so we can sort it by a column.
-    pub async fn check_record_batches(
-        batch_stream: ArrowRecordBatchStream,
-        expected_schema: Expect,
-        expected_data: Expect,
-        ignore_check_columns: &[&str],
-        sort_column: Option<&str>,
-    ) {
-        let record_batches = batch_stream.try_collect::<Vec<_>>().await.unwrap();
-        assert!(!record_batches.is_empty(), "Empty record batches");
-
-        // Combine record batches using the first batch's schema
-        let first_batch = record_batches.first().unwrap();
-        let record_batch =
-            arrow_select::concat::concat_batches(&first_batch.schema(), &record_batches).unwrap();
-
-        let mut columns = record_batch.columns().to_vec();
-        if let Some(sort_column) = sort_column {
-            let column = record_batch.column_by_name(sort_column).unwrap();
-            let indices = arrow_ord::sort::sort_to_indices(column, None, None).unwrap();
-            columns = columns
-                .iter()
-                .map(|column| arrow_select::take::take(column.as_ref(), &indices, None).unwrap())
-                .collect_vec();
-        }
-
-        expected_schema.assert_eq(&format!(
-            "{}",
-            record_batch.schema().fields().iter().format(",\n")
-        ));
-        expected_data.assert_eq(&format!(
-            "{}",
-            record_batch
-                .schema()
-                .fields()
-                .iter()
-                .zip_eq(columns)
-                .map(|(field, column)| {
-                    if ignore_check_columns.contains(&field.name().as_str()) {
-                        format!("{}: (skipped)", field.name())
-                    } else {
-                        format!("{}: {:?}", field.name(), column)
-                    }
-                })
-                .format(",\n")
-        ));
-    }
-=======
->>>>>>> d9fbc5c9
 }