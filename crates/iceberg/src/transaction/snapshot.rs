// Licensed to the Apache Software Foundation (ASF) under one
// or more contributor license agreements.  See the NOTICE file
// distributed with this work for additional information
// regarding copyright ownership.  The ASF licenses this file
// to you under the Apache License, Version 2.0 (the
// "License"); you may not use this file except in compliance
// with the License.  You may obtain a copy of the License at
//
//   http://www.apache.org/licenses/LICENSE-2.0
//
// Unless required by applicable law or agreed to in writing,
// software distributed under the License is distributed on an
// "AS IS" BASIS, WITHOUT WARRANTIES OR CONDITIONS OF ANY
// KIND, either express or implied.  See the License for the
// specific language governing permissions and limitations
// under the License.

use std::collections::{HashMap, HashSet};
use std::future::Future;
use std::ops::RangeFrom;

use uuid::Uuid;

use crate::error::Result;
use crate::spec::{
    DataFile, DataFileFormat, FormatVersion, MAIN_BRANCH, ManifestContentType, ManifestEntry,
    ManifestFile, ManifestListWriter, ManifestWriter, ManifestWriterBuilder, Operation, Snapshot,
    SnapshotReference, SnapshotRetention, SnapshotSummaryCollector, Struct, StructType, Summary,
    TableProperties, update_snapshot_summaries,
};
use crate::table::Table;
use crate::transaction::ActionCommit;
use crate::{Error, ErrorKind, TableRequirement, TableUpdate};

const META_ROOT_PATH: &str = "metadata";

pub(crate) trait SnapshotProduceOperation: Send + Sync {
    fn operation(&self) -> Operation;
    #[allow(unused)]
    fn delete_entries(
        &self,
        snapshot_produce: &SnapshotProducer,
    ) -> impl Future<Output = Result<Vec<ManifestEntry>>> + Send;
    fn existing_manifest(
        &self,
        snapshot_produce: &SnapshotProducer<'_>,
    ) -> impl Future<Output = Result<Vec<ManifestFile>>> + Send;
}

pub(crate) struct DefaultManifestProcess;

impl ManifestProcess for DefaultManifestProcess {
    fn process_manifests(
        &self,
        _snapshot_produce: &SnapshotProducer<'_>,
        manifests: Vec<ManifestFile>,
    ) -> Vec<ManifestFile> {
        manifests
    }
}

pub(crate) trait ManifestProcess: Send + Sync {
    fn process_manifests(
        &self,
        snapshot_produce: &SnapshotProducer<'_>,
        manifests: Vec<ManifestFile>,
    ) -> Vec<ManifestFile>;
}

pub(crate) struct SnapshotProducer<'a> {
    pub(crate) table: &'a Table,
    snapshot_id: i64,
    commit_uuid: Uuid,
    key_metadata: Option<Vec<u8>>,
    snapshot_properties: HashMap<String, String>,
    added_data_files: Vec<DataFile>,
    // A counter used to generate unique manifest file names.
    // It starts from 0 and increments for each new manifest file.
    // Note: This counter is limited to the range of (0..u64::MAX).
    manifest_counter: RangeFrom<u64>,
}

impl<'a> SnapshotProducer<'a> {
    pub(crate) fn new(
        table: &'a Table,
        commit_uuid: Uuid,
        key_metadata: Option<Vec<u8>>,
        snapshot_properties: HashMap<String, String>,
        added_data_files: Vec<DataFile>,
    ) -> Self {
        Self {
            table,
            snapshot_id: Self::generate_unique_snapshot_id(table),
            commit_uuid,
            key_metadata,
            snapshot_properties,
            added_data_files,
            manifest_counter: (0..),
        }
    }

    pub(crate) fn validate_added_data_files(&self, added_data_files: &[DataFile]) -> Result<()> {
        for data_file in added_data_files {
            if data_file.content_type() != crate::spec::DataContentType::Data {
                return Err(Error::new(
                    ErrorKind::DataInvalid,
                    "Only data content type is allowed for fast append",
                ));
            }
            // Check if the data file partition spec id matches the table default partition spec id.
            if self.table.metadata().default_partition_spec_id() != data_file.partition_spec_id {
                return Err(Error::new(
                    ErrorKind::DataInvalid,
                    "Data file partition spec id does not match table default partition spec id",
                ));
            }
            Self::validate_partition_value(
                data_file.partition(),
                self.table.metadata().default_partition_type(),
            )?;
        }

        Ok(())
    }

    pub(crate) async fn validate_duplicate_files(
        &self,
        added_data_files: &[DataFile],
    ) -> Result<()> {
        let new_files: HashSet<&str> = added_data_files
            .iter()
            .map(|df| df.file_path.as_str())
            .collect();

        let mut referenced_files = Vec::new();
        if let Some(current_snapshot) = self.table.metadata().current_snapshot() {
            let manifest_list = current_snapshot
                .load_manifest_list(self.table.file_io(), &self.table.metadata_ref())
                .await?;
            for manifest_list_entry in manifest_list.entries() {
                let manifest = manifest_list_entry
                    .load_manifest(self.table.file_io())
                    .await?;
                for entry in manifest.entries() {
                    let file_path = entry.file_path();
                    if new_files.contains(file_path) && entry.is_alive() {
                        referenced_files.push(file_path.to_string());
                    }
                }
            }
        }

        if !referenced_files.is_empty() {
            return Err(Error::new(
                ErrorKind::DataInvalid,
                format!(
                    "Cannot add files that are already referenced by table, files: {}",
                    referenced_files.join(", ")
                ),
            ));
        }

        Ok(())
    }

    fn generate_unique_snapshot_id(table: &Table) -> i64 {
        let generate_random_id = || -> i64 {
            let (lhs, rhs) = Uuid::new_v4().as_u64_pair();
            let snapshot_id = (lhs ^ rhs) as i64;
            if snapshot_id < 0 {
                -snapshot_id
            } else {
                snapshot_id
            }
        };
        let mut snapshot_id = generate_random_id();

        while table
            .metadata()
            .snapshots()
            .any(|s| s.snapshot_id() == snapshot_id)
        {
            snapshot_id = generate_random_id();
        }
        snapshot_id
    }

    fn new_manifest_writer(&mut self, content: ManifestContentType) -> Result<ManifestWriter> {
        let new_manifest_path = format!(
            "{}/{}/{}-m{}.{}",
            self.table.metadata().location(),
            META_ROOT_PATH,
            self.commit_uuid,
            self.manifest_counter.next().unwrap(),
            DataFileFormat::Avro
        );
        let output_file = self.table.file_io().new_output(new_manifest_path)?;
        let builder = ManifestWriterBuilder::new(
            output_file,
            Some(self.snapshot_id),
            self.key_metadata.clone(),
            self.table.metadata().current_schema().clone(),
            self.table
                .metadata()
                .default_partition_spec()
                .as_ref()
                .clone(),
        );
        match self.table.metadata().format_version() {
            FormatVersion::V1 => Ok(builder.build_v1()),
            FormatVersion::V2 => match content {
                ManifestContentType::Data => Ok(builder.build_v2_data()),
                ManifestContentType::Deletes => Ok(builder.build_v2_deletes()),
            },
            FormatVersion::V3 => match content {
                ManifestContentType::Data => Ok(builder.build_v3_data()),
                ManifestContentType::Deletes => Ok(builder.build_v3_deletes()),
            },
        }
    }

    // Check if the partition value is compatible with the partition type.
    fn validate_partition_value(
        partition_value: &Struct,
        partition_type: &StructType,
    ) -> Result<()> {
        if partition_value.fields().len() != partition_type.fields().len() {
            return Err(Error::new(
                ErrorKind::DataInvalid,
                "Partition value is not compatible with partition type",
            ));
        }

        for (value, field) in partition_value.fields().iter().zip(partition_type.fields()) {
            let field = field.field_type.as_primitive_type().ok_or_else(|| {
                Error::new(
                    ErrorKind::Unexpected,
                    "Partition field should only be primitive type.",
                )
            })?;
            if let Some(value) = value {
                if !field.compatible(&value.as_primitive_literal().unwrap()) {
                    return Err(Error::new(
                        ErrorKind::DataInvalid,
                        "Partition value is not compatible partition type",
                    ));
                }
            }
        }
        Ok(())
    }

    // Write manifest file for added data files and return the ManifestFile for ManifestList.
    async fn write_added_manifest(&mut self) -> Result<ManifestFile> {
        let added_data_files = std::mem::take(&mut self.added_data_files);
        if added_data_files.is_empty() {
            return Err(Error::new(
                ErrorKind::PreconditionFailed,
                "No added data files found when write an added manifest file",
            ));
        }

        let snapshot_id = self.snapshot_id;
        let format_version = self.table.metadata().format_version();
        let manifest_entries = added_data_files.into_iter().map(|data_file| {
            let builder = ManifestEntry::builder()
                .status(crate::spec::ManifestStatus::Added)
                .data_file(data_file);
            if format_version == FormatVersion::V1 {
                builder.snapshot_id(snapshot_id).build()
            } else {
                // For format version > 1, we set the snapshot id at the inherited time to avoid rewrite the manifest file when
                // commit failed.
                builder.build()
            }
        });
        let mut writer = self.new_manifest_writer(ManifestContentType::Data)?;
        for entry in manifest_entries {
            writer.add_entry(entry)?;
        }
        writer.write_manifest_file().await
    }

    async fn manifest_file<OP: SnapshotProduceOperation, MP: ManifestProcess>(
        &mut self,
        snapshot_produce_operation: &OP,
        manifest_process: &MP,
    ) -> Result<Vec<ManifestFile>> {
        // Assert current snapshot producer contains new content to add to new snapshot.
        //
        // TODO: Allowing snapshot property setup with no added data files is a workaround.
        // We should clean it up after all necessary actions are supported.
        // For details, please refer to https://github.com/apache/iceberg-rust/issues/1548
        if self.added_data_files.is_empty() && self.snapshot_properties.is_empty() {
            return Err(Error::new(
                ErrorKind::PreconditionFailed,
                "No added data files or added snapshot properties found when write a manifest file",
            ));
        }

        let existing_manifests = snapshot_produce_operation.existing_manifest(self).await?;
        let mut manifest_files = existing_manifests;

        // Process added entries.
        if !self.added_data_files.is_empty() {
            let added_manifest = self.write_added_manifest().await?;
            manifest_files.push(added_manifest);
        }

        // # TODO
        // Support process delete entries.

        let manifest_files = manifest_process.process_manifests(self, manifest_files);
        Ok(manifest_files)
    }

    // Returns a `Summary` of the current snapshot
    fn summary<OP: SnapshotProduceOperation>(
        &self,
        snapshot_produce_operation: &OP,
    ) -> Result<Summary> {
        let mut summary_collector = SnapshotSummaryCollector::default();
        let table_metadata = self.table.metadata_ref();

        let partition_summary_limit = if let Some(limit) = table_metadata
            .properties()
            .get(TableProperties::PROPERTY_WRITE_PARTITION_SUMMARY_LIMIT)
        {
            if let Ok(limit) = limit.parse::<u64>() {
                limit
            } else {
                TableProperties::PROPERTY_WRITE_PARTITION_SUMMARY_LIMIT_DEFAULT
            }
        } else {
            TableProperties::PROPERTY_WRITE_PARTITION_SUMMARY_LIMIT_DEFAULT
        };

        summary_collector.set_partition_summary_limit(partition_summary_limit);

        for data_file in &self.added_data_files {
            summary_collector.add_file(
                data_file,
                table_metadata.current_schema().clone(),
                table_metadata.default_partition_spec().clone(),
            );
        }

        let previous_snapshot = table_metadata
            .snapshot_by_id(self.snapshot_id)
            .and_then(|snapshot| snapshot.parent_snapshot_id())
            .and_then(|parent_id| table_metadata.snapshot_by_id(parent_id));

        let mut additional_properties = summary_collector.build();
        additional_properties.extend(self.snapshot_properties.clone());

        let summary = Summary {
            operation: snapshot_produce_operation.operation(),
            additional_properties,
        };

        update_snapshot_summaries(
            summary,
            previous_snapshot.map(|s| s.summary()),
            snapshot_produce_operation.operation() == Operation::Overwrite,
        )
    }

    fn generate_manifest_list_file_path(&self, attempt: i64) -> String {
        format!(
            "{}/{}/snap-{}-{}-{}.{}",
            self.table.metadata().location(),
            META_ROOT_PATH,
            self.snapshot_id,
            attempt,
            self.commit_uuid,
            DataFileFormat::Avro
        )
    }

    /// Finished building the action and return the [`ActionCommit`] to the transaction.
    pub(crate) async fn commit<OP: SnapshotProduceOperation, MP: ManifestProcess>(
        mut self,
        snapshot_produce_operation: OP,
        process: MP,
    ) -> Result<ActionCommit> {
<<<<<<< HEAD
        let new_manifests = self
            .manifest_file(&snapshot_produce_operation, &process)
            .await?;
        let next_seq_num = self.table.metadata().next_sequence_number();
        let first_row_id = self.table.metadata().next_row_id();

        let summary = self.summary(&snapshot_produce_operation).map_err(|err| {
            Error::new(ErrorKind::Unexpected, "Failed to create snapshot summary.").with_source(err)
        })?;

=======
>>>>>>> b3519d54
        let manifest_list_path = self.generate_manifest_list_file_path(0);
        let next_seq_num = self.table.metadata().next_sequence_number();
        let mut manifest_list_writer = match self.table.metadata().format_version() {
            FormatVersion::V1 => ManifestListWriter::v1(
                self.table
                    .file_io()
                    .new_output(manifest_list_path.clone())?,
                self.snapshot_id,
                self.table.metadata().current_snapshot_id(),
            ),
            FormatVersion::V2 => ManifestListWriter::v2(
                self.table
                    .file_io()
                    .new_output(manifest_list_path.clone())?,
                self.snapshot_id,
                self.table.metadata().current_snapshot_id(),
                next_seq_num,
            ),
            FormatVersion::V3 => ManifestListWriter::v3(
                self.table
                    .file_io()
                    .new_output(manifest_list_path.clone())?,
                self.snapshot_id,
                self.table.metadata().current_snapshot_id(),
                next_seq_num,
                Some(first_row_id),
            ),
        };

        // Calling self.summary() before self.manifest_file() is important because self.added_data_files
        // will be set to an empty vec after self.manifest_file() returns, resulting in an empty summary
        // being generated.
        let summary = self.summary(&snapshot_produce_operation).map_err(|err| {
            Error::new(ErrorKind::Unexpected, "Failed to create snapshot summary.").with_source(err)
        })?;

        let new_manifests = self
            .manifest_file(&snapshot_produce_operation, &process)
            .await?;

        manifest_list_writer.add_manifests(new_manifests.into_iter())?;
        let writer_next_row_id = manifest_list_writer.next_row_id();
        manifest_list_writer.close().await?;

        let commit_ts = chrono::Utc::now().timestamp_millis();
        let new_snapshot = Snapshot::builder()
            .with_manifest_list(manifest_list_path)
            .with_snapshot_id(self.snapshot_id)
            .with_parent_snapshot_id(self.table.metadata().current_snapshot_id())
            .with_sequence_number(next_seq_num)
            .with_summary(summary)
            .with_schema_id(self.table.metadata().current_schema_id())
            .with_timestamp_ms(commit_ts);

        let new_snapshot = if let Some(writer_next_row_id) = writer_next_row_id {
            let assigned_rows = writer_next_row_id - self.table.metadata().next_row_id();
            new_snapshot
                .with_row_range(first_row_id, assigned_rows)
                .build()
        } else {
            new_snapshot.build()
        };

        let updates = vec![
            TableUpdate::AddSnapshot {
                snapshot: new_snapshot,
            },
            TableUpdate::SetSnapshotRef {
                ref_name: MAIN_BRANCH.to_string(),
                reference: SnapshotReference::new(
                    self.snapshot_id,
                    SnapshotRetention::branch(None, None, None),
                ),
            },
        ];

        let requirements = vec![
            TableRequirement::UuidMatch {
                uuid: self.table.metadata().uuid(),
            },
            TableRequirement::RefSnapshotIdMatch {
                r#ref: MAIN_BRANCH.to_string(),
                snapshot_id: self.table.metadata().current_snapshot_id(),
            },
        ];

        Ok(ActionCommit::new(updates, requirements))
    }
}<|MERGE_RESOLUTION|>--- conflicted
+++ resolved
@@ -383,21 +383,9 @@
         snapshot_produce_operation: OP,
         process: MP,
     ) -> Result<ActionCommit> {
-<<<<<<< HEAD
-        let new_manifests = self
-            .manifest_file(&snapshot_produce_operation, &process)
-            .await?;
+        let manifest_list_path = self.generate_manifest_list_file_path(0);
         let next_seq_num = self.table.metadata().next_sequence_number();
         let first_row_id = self.table.metadata().next_row_id();
-
-        let summary = self.summary(&snapshot_produce_operation).map_err(|err| {
-            Error::new(ErrorKind::Unexpected, "Failed to create snapshot summary.").with_source(err)
-        })?;
-
-=======
->>>>>>> b3519d54
-        let manifest_list_path = self.generate_manifest_list_file_path(0);
-        let next_seq_num = self.table.metadata().next_sequence_number();
         let mut manifest_list_writer = match self.table.metadata().format_version() {
             FormatVersion::V1 => ManifestListWriter::v1(
                 self.table
