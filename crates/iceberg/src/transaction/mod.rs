// Licensed to the Apache Software Foundation (ASF) under one
// or more contributor license agreements.  See the NOTICE file
// distributed with this work for additional information
// regarding copyright ownership.  The ASF licenses this file
// to you under the Apache License, Version 2.0 (the
// "License"); you may not use this file except in compliance
// with the License.  You may obtain a copy of the License at
//
//   http://www.apache.org/licenses/LICENSE-2.0
//
// Unless required by applicable law or agreed to in writing,
// software distributed under the License is distributed on an
// "AS IS" BASIS, WITHOUT WARRANTIES OR CONDITIONS OF ANY
// KIND, either express or implied.  See the License for the
// specific language governing permissions and limitations
// under the License.

//! This module contains transaction api.

mod append;
mod snapshot;
mod sort_order;

use std::cmp::Ordering;
use std::collections::HashMap;
use std::mem::discriminant;
use std::sync::Arc;

use uuid::Uuid;

use crate::error::Result;
use crate::spec::FormatVersion;
use crate::table::Table;
use crate::transaction::append::FastAppendAction;
use crate::transaction::sort_order::ReplaceSortOrderAction;
use crate::TableUpdate::UpgradeFormatVersion;
use crate::{Catalog, Error, ErrorKind, TableCommit, TableRequirement, TableUpdate};

/// Table transaction.
pub struct Transaction<'a> {
    base_table: &'a Table,
    current_table: Table,
    updates: Vec<TableUpdate>,
    requirements: Vec<TableRequirement>,
}

impl<'a> Transaction<'a> {
    /// Creates a new transaction.
    pub fn new(table: &'a Table) -> Self {
        Self {
            base_table: table,
            current_table: table.clone(),
            updates: vec![],
            requirements: vec![],
        }
    }

<<<<<<< HEAD
    /// Returns a reference to `Table`
    pub fn table(&self) -> &Table {
        self.table
    }

    fn append_updates(&mut self, updates: Vec<TableUpdate>) -> Result<()> {
        for update in &updates {
            for up in &self.updates {
                if discriminant(up) == discriminant(update) {
                    return Err(Error::new(
                        ErrorKind::DataInvalid,
                        format!(
                            "Cannot apply update with same type at same time: {:?}",
                            update
                        ),
                    ));
                }
            }
=======
    fn update_table_metadata(&mut self, updates: &[TableUpdate]) -> Result<()> {
        let mut metadata_builder = self.current_table.metadata().clone().into_builder(None);
        for update in updates {
            metadata_builder = update.clone().apply(metadata_builder)?;
>>>>>>> 513376cb
        }

        self.current_table
            .with_metadata(Arc::new(metadata_builder.build()?.metadata));

        Ok(())
    }

    fn apply(
        &mut self,
        updates: Vec<TableUpdate>,
        requirements: Vec<TableRequirement>,
    ) -> Result<()> {
        for requirement in &requirements {
            requirement.check(Some(self.current_table.metadata()))?;
        }

        self.update_table_metadata(&updates)?;

        self.updates.extend(updates);

        // For the requirements, it does not make sense to add a requirement more than once
        // For example, you cannot assert that the current schema has two different IDs
        for new_requirement in requirements {
            if self
                .requirements
                .iter()
                .map(discriminant)
                .all(|d| d != discriminant(&new_requirement))
            {
                self.requirements.push(new_requirement);
            }
        }

        // # TODO
        // Support auto commit later.

        Ok(())
    }

    /// Sets table to a new version.
    pub fn upgrade_table_version(mut self, format_version: FormatVersion) -> Result<Self> {
        let current_version = self.current_table.metadata().format_version();
        match current_version.cmp(&format_version) {
            Ordering::Greater => {
                return Err(Error::new(
                    ErrorKind::DataInvalid,
                    format!(
                        "Cannot downgrade table version from {} to {}",
                        current_version, format_version
                    ),
                ));
            }
            Ordering::Less => {
                self.apply(vec![UpgradeFormatVersion { format_version }], vec![])?;
            }
            Ordering::Equal => {
                // Do nothing.
            }
        }
        Ok(self)
    }

    /// Update table's property.
    pub fn set_properties(mut self, props: HashMap<String, String>) -> Result<Self> {
        self.apply(vec![TableUpdate::SetProperties { updates: props }], vec![])?;
        Ok(self)
    }

    fn generate_unique_snapshot_id(&self) -> i64 {
        let generate_random_id = || -> i64 {
            let (lhs, rhs) = Uuid::new_v4().as_u64_pair();
            let snapshot_id = (lhs ^ rhs) as i64;
            if snapshot_id < 0 {
                -snapshot_id
            } else {
                snapshot_id
            }
        };
        let mut snapshot_id = generate_random_id();
        while self
            .current_table
            .metadata()
            .snapshots()
            .any(|s| s.snapshot_id() == snapshot_id)
        {
            snapshot_id = generate_random_id();
        }
        snapshot_id
    }

    /// Creates a fast append action.
    pub fn fast_append(
        self,
        commit_uuid: Option<Uuid>,
        key_metadata: Vec<u8>,
    ) -> Result<FastAppendAction<'a>> {
        let snapshot_id = self.generate_unique_snapshot_id();
        FastAppendAction::new(
            self,
            snapshot_id,
            commit_uuid.unwrap_or_else(Uuid::now_v7),
            key_metadata,
            HashMap::new(),
        )
    }

    /// Creates replace sort order action.
    pub fn replace_sort_order(self) -> ReplaceSortOrderAction<'a> {
        ReplaceSortOrderAction {
            tx: self,
            sort_fields: vec![],
        }
    }

    /// Remove properties in table.
    pub fn remove_properties(mut self, keys: Vec<String>) -> Result<Self> {
        self.apply(
            vec![TableUpdate::RemoveProperties { removals: keys }],
            vec![],
        )?;
        Ok(self)
    }

    /// Commit transaction.
    pub async fn commit(self, catalog: &dyn Catalog) -> Result<Table> {
        let table_commit = TableCommit::builder()
            .ident(self.base_table.identifier().clone())
            .updates(self.updates)
            .requirements(self.requirements)
            .build();

        catalog.update_table(table_commit).await
    }
}

#[cfg(test)]
mod tests {
    use std::collections::HashMap;
    use std::fs::File;
    use std::io::BufReader;

    use crate::io::FileIOBuilder;
    use crate::spec::{FormatVersion, TableMetadata};
    use crate::table::Table;
    use crate::transaction::Transaction;
    use crate::{TableIdent, TableUpdate};

    fn make_v1_table() -> Table {
        let file = File::open(format!(
            "{}/testdata/table_metadata/{}",
            env!("CARGO_MANIFEST_DIR"),
            "TableMetadataV1Valid.json"
        ))
        .unwrap();
        let reader = BufReader::new(file);
        let resp = serde_json::from_reader::<_, TableMetadata>(reader).unwrap();

        Table::builder()
            .metadata(resp)
            .metadata_location("s3://bucket/test/location/metadata/v1.json".to_string())
            .identifier(TableIdent::from_strs(["ns1", "test1"]).unwrap())
            .file_io(FileIOBuilder::new("memory").build().unwrap())
            .build()
            .unwrap()
    }

    pub fn make_v2_table() -> Table {
        let file = File::open(format!(
            "{}/testdata/table_metadata/{}",
            env!("CARGO_MANIFEST_DIR"),
            "TableMetadataV2Valid.json"
        ))
        .unwrap();
        let reader = BufReader::new(file);
        let resp = serde_json::from_reader::<_, TableMetadata>(reader).unwrap();

        Table::builder()
            .metadata(resp)
            .metadata_location("s3://bucket/test/location/metadata/v1.json".to_string())
            .identifier(TableIdent::from_strs(["ns1", "test1"]).unwrap())
            .file_io(FileIOBuilder::new("memory").build().unwrap())
            .build()
            .unwrap()
    }

    pub fn make_v2_minimal_table() -> Table {
        let file = File::open(format!(
            "{}/testdata/table_metadata/{}",
            env!("CARGO_MANIFEST_DIR"),
            "TableMetadataV2ValidMinimal.json"
        ))
        .unwrap();
        let reader = BufReader::new(file);
        let resp = serde_json::from_reader::<_, TableMetadata>(reader).unwrap();

        Table::builder()
            .metadata(resp)
            .metadata_location("s3://bucket/test/location/metadata/v1.json".to_string())
            .identifier(TableIdent::from_strs(["ns1", "test1"]).unwrap())
            .file_io(FileIOBuilder::new("memory").build().unwrap())
            .build()
            .unwrap()
    }

    #[test]
    fn test_upgrade_table_version_v1_to_v2() {
        let table = make_v1_table();
        let tx = Transaction::new(&table);
        let tx = tx.upgrade_table_version(FormatVersion::V2).unwrap();

        assert_eq!(
            vec![TableUpdate::UpgradeFormatVersion {
                format_version: FormatVersion::V2
            }],
            tx.updates
        );
    }

    #[test]
    fn test_upgrade_table_version_v2_to_v2() {
        let table = make_v2_table();
        let tx = Transaction::new(&table);
        let tx = tx.upgrade_table_version(FormatVersion::V2).unwrap();

        assert!(
            tx.updates.is_empty(),
            "Upgrade table to same version should not generate any updates"
        );
        assert!(
            tx.requirements.is_empty(),
            "Upgrade table to same version should not generate any requirements"
        );
    }

    #[test]
    fn test_downgrade_table_version() {
        let table = make_v2_table();
        let tx = Transaction::new(&table);
        let tx = tx.upgrade_table_version(FormatVersion::V1);

        assert!(tx.is_err(), "Downgrade table version should fail!");
    }

    #[test]
    fn test_set_table_property() {
        let table = make_v2_table();
        let tx = Transaction::new(&table);
        let tx = tx
            .set_properties(HashMap::from([("a".to_string(), "b".to_string())]))
            .unwrap();

        assert_eq!(
            vec![TableUpdate::SetProperties {
                updates: HashMap::from([("a".to_string(), "b".to_string())])
            }],
            tx.updates
        );
    }

    #[test]
    fn test_remove_property() {
        let table = make_v2_table();
        let tx = Transaction::new(&table);
        let tx = tx
            .remove_properties(vec!["a".to_string(), "b".to_string()])
            .unwrap();

        assert_eq!(
            vec![TableUpdate::RemoveProperties {
                removals: vec!["a".to_string(), "b".to_string()]
            }],
            tx.updates
        );
    }

    #[tokio::test]
    async fn test_transaction_apply_upgrade() {
        let table = make_v1_table();
        let tx = Transaction::new(&table);
        // Upgrade v1 to v1, do nothing.
        let tx = tx.upgrade_table_version(FormatVersion::V1).unwrap();
        // Upgrade v1 to v2, success.
        let tx = tx.upgrade_table_version(FormatVersion::V2).unwrap();
        assert_eq!(
            vec![TableUpdate::UpgradeFormatVersion {
                format_version: FormatVersion::V2
            }],
            tx.updates
        );
        // Upgrade v2 to v1, return error.
        assert!(tx.upgrade_table_version(FormatVersion::V1).is_err());
    }
}<|MERGE_RESOLUTION|>--- conflicted
+++ resolved
@@ -55,31 +55,10 @@
         }
     }
 
-<<<<<<< HEAD
-    /// Returns a reference to `Table`
-    pub fn table(&self) -> &Table {
-        self.table
-    }
-
-    fn append_updates(&mut self, updates: Vec<TableUpdate>) -> Result<()> {
-        for update in &updates {
-            for up in &self.updates {
-                if discriminant(up) == discriminant(update) {
-                    return Err(Error::new(
-                        ErrorKind::DataInvalid,
-                        format!(
-                            "Cannot apply update with same type at same time: {:?}",
-                            update
-                        ),
-                    ));
-                }
-            }
-=======
     fn update_table_metadata(&mut self, updates: &[TableUpdate]) -> Result<()> {
         let mut metadata_builder = self.current_table.metadata().clone().into_builder(None);
         for update in updates {
             metadata_builder = update.clone().apply(metadata_builder)?;
->>>>>>> 513376cb
         }
 
         self.current_table
