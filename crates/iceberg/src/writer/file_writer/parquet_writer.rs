// Licensed to the Apache Software Foundation (ASF) under one
// or more contributor license agreements.  See the NOTICE file
// distributed with this work for additional information
// regarding copyright ownership.  The ASF licenses this file
// to you under the Apache License, Version 2.0 (the
// "License"); you may not use this file except in compliance
// with the License.  You may obtain a copy of the License at
//
//   http://www.apache.org/licenses/LICENSE-2.0
//
// Unless required by applicable law or agreed to in writing,
// software distributed under the License is distributed on an
// "AS IS" BASIS, WITHOUT WARRANTIES OR CONDITIONS OF ANY
// KIND, either express or implied.  See the License for the
// specific language governing permissions and limitations
// under the License.

//! The module contains the file writer for parquet file format.

<<<<<<< HEAD
use std::{
    collections::HashMap,
    sync::{atomic::AtomicI64, Arc},
=======
use crate::arrow::DEFAULT_MAP_FIELD_NAME;
use crate::spec::{
    visit_schema, Datum, ListType, MapType, NestedFieldRef, PrimitiveLiteral, PrimitiveType,
    Schema, SchemaRef, SchemaVisitor, StructType, Type,
>>>>>>> 64922c60
};
use crate::ErrorKind;
use crate::{io::FileIO, io::FileWrite, Result};
use crate::{
    io::OutputFile,
    spec::{DataFileBuilder, DataFileFormat},
    writer::CurrentFileStatus,
    Error,
};
use arrow_schema::SchemaRef as ArrowSchemaRef;
use bytes::Bytes;
use futures::future::BoxFuture;
<<<<<<< HEAD
use parquet::{
    arrow::async_writer::AsyncFileWriter as ArrowAsyncFileWriter, arrow::AsyncArrowWriter,
    format::FileMetaData,
};
use parquet::{arrow::PARQUET_FIELD_ID_META_KEY, file::properties::WriterProperties};
=======
use itertools::Itertools;
use parquet::data_type::{
    BoolType, ByteArrayType, DataType as ParquetDataType, DoubleType, FixedLenByteArrayType,
    FloatType, Int32Type, Int64Type,
};
use parquet::file::properties::WriterProperties;
use parquet::file::statistics::TypedStatistics;
use parquet::{arrow::AsyncArrowWriter, format::FileMetaData};
use parquet::{
    data_type::{ByteArray, FixedLenByteArray},
    file::statistics::{from_thrift, Statistics},
};
use std::pin::Pin;
use std::task::{Context, Poll};
use std::{
    collections::HashMap,
    sync::{atomic::AtomicI64, Arc},
};
use uuid::Uuid;
>>>>>>> 64922c60

use super::{
    location_generator::{FileNameGenerator, LocationGenerator},
    track_writer::TrackWriter,
    FileWriter, FileWriterBuilder,
};

/// ParquetWriterBuilder is used to builder a [`ParquetWriter`]
#[derive(Clone)]
pub struct ParquetWriterBuilder<T: LocationGenerator, F: FileNameGenerator> {
    props: WriterProperties,
    schema: SchemaRef,

    file_io: FileIO,
    location_generator: T,
    file_name_generator: F,
}

impl<T: LocationGenerator, F: FileNameGenerator> ParquetWriterBuilder<T, F> {
    /// Create a new `ParquetWriterBuilder`
    /// To construct the write result, the schema should contain the `PARQUET_FIELD_ID_META_KEY` metadata for each field.
    pub fn new(
        props: WriterProperties,
        schema: SchemaRef,
        file_io: FileIO,
        location_generator: T,
        file_name_generator: F,
    ) -> Self {
        Self {
            props,
            schema,
            file_io,
            location_generator,
            file_name_generator,
        }
    }
}

impl<T: LocationGenerator, F: FileNameGenerator> FileWriterBuilder for ParquetWriterBuilder<T, F> {
    type R = ParquetWriter;

    async fn build(self) -> crate::Result<Self::R> {
        let arrow_schema: ArrowSchemaRef = Arc::new(self.schema.as_ref().try_into()?);
        let written_size = Arc::new(AtomicI64::new(0));
        let out_file = self.file_io.new_output(
            self.location_generator
                .generate_location(&self.file_name_generator.generate_file_name()),
        )?;
        let inner_writer = TrackWriter::new(out_file.writer().await?, written_size.clone());
        let async_writer = AsyncFileWriter::new(inner_writer);
        let writer =
            AsyncArrowWriter::try_new(async_writer, arrow_schema.clone(), Some(self.props))
                .map_err(|err| {
                    Error::new(ErrorKind::Unexpected, "Failed to build parquet writer.")
                        .with_source(err)
                })?;

        Ok(ParquetWriter {
            schema: self.schema.clone(),
            writer,
            written_size,
            current_row_num: 0,
            out_file,
        })
    }
}

struct IndexByParquetPathName {
    name_to_id: HashMap<String, i32>,

    field_names: Vec<String>,

    field_id: i32,
}

impl IndexByParquetPathName {
    pub fn new() -> Self {
        Self {
            name_to_id: HashMap::new(),
            field_names: Vec::new(),
            field_id: 0,
        }
    }

    pub fn get(&self, name: &str) -> Option<&i32> {
        self.name_to_id.get(name)
    }
}

impl SchemaVisitor for IndexByParquetPathName {
    type T = ();

    fn before_struct_field(&mut self, field: &NestedFieldRef) -> Result<()> {
        self.field_names.push(field.name.to_string());
        self.field_id = field.id;
        Ok(())
    }

    fn after_struct_field(&mut self, _field: &NestedFieldRef) -> Result<()> {
        self.field_names.pop();
        Ok(())
    }

    fn before_list_element(&mut self, field: &NestedFieldRef) -> Result<()> {
        self.field_names.push(format!("list.{}", field.name));
        self.field_id = field.id;
        Ok(())
    }

    fn after_list_element(&mut self, _field: &NestedFieldRef) -> Result<()> {
        self.field_names.pop();
        Ok(())
    }

    fn before_map_key(&mut self, field: &NestedFieldRef) -> Result<()> {
        self.field_names
            .push(format!("{DEFAULT_MAP_FIELD_NAME}.key"));
        self.field_id = field.id;
        Ok(())
    }

    fn after_map_key(&mut self, _field: &NestedFieldRef) -> Result<()> {
        self.field_names.pop();
        Ok(())
    }

    fn before_map_value(&mut self, field: &NestedFieldRef) -> Result<()> {
        self.field_names
            .push(format!("{DEFAULT_MAP_FIELD_NAME}.value"));
        self.field_id = field.id;
        Ok(())
    }

    fn after_map_value(&mut self, _field: &NestedFieldRef) -> Result<()> {
        self.field_names.pop();
        Ok(())
    }

    fn schema(&mut self, _schema: &Schema, _value: Self::T) -> Result<Self::T> {
        Ok(())
    }

    fn field(&mut self, _field: &NestedFieldRef, _value: Self::T) -> Result<Self::T> {
        Ok(())
    }

    fn r#struct(&mut self, _struct: &StructType, _results: Vec<Self::T>) -> Result<Self::T> {
        Ok(())
    }

    fn list(&mut self, _list: &ListType, _value: Self::T) -> Result<Self::T> {
        Ok(())
    }

    fn map(&mut self, _map: &MapType, _key_value: Self::T, _value: Self::T) -> Result<Self::T> {
        Ok(())
    }

    fn primitive(&mut self, _p: &PrimitiveType) -> Result<Self::T> {
        let full_name = self.field_names.iter().map(String::as_str).join(".");
        let field_id = self.field_id;
        if let Some(existing_field_id) = self.name_to_id.get(full_name.as_str()) {
            return Err(Error::new(ErrorKind::DataInvalid, format!("Invalid schema: multiple fields for name {full_name}: {field_id} and {existing_field_id}")));
        } else {
            self.name_to_id.insert(full_name, field_id);
        }

        Ok(())
    }
}

/// `ParquetWriter`` is used to write arrow data into parquet file on storage.
pub struct ParquetWriter {
    schema: SchemaRef,
    out_file: OutputFile,
    writer: AsyncArrowWriter<AsyncFileWriter<TrackWriter>>,
    written_size: Arc<AtomicI64>,
    current_row_num: usize,
}

/// Used to aggregate min and max value of each column.
struct MinMaxColAggregator {
    lower_bounds: HashMap<i32, Datum>,
    upper_bounds: HashMap<i32, Datum>,
    schema: SchemaRef,
}

impl MinMaxColAggregator {
    fn new(schema: SchemaRef) -> Self {
        Self {
            lower_bounds: HashMap::new(),
            upper_bounds: HashMap::new(),
            schema,
        }
    }

    fn update_state<T: ParquetDataType>(
        &mut self,
        field_id: i32,
        state: &TypedStatistics<T>,
        convert_func: impl Fn(<T as ParquetDataType>::T) -> Result<Datum>,
    ) {
        if state.min_is_exact() {
            let val = convert_func(state.min().clone()).unwrap();
            self.lower_bounds
                .entry(field_id)
                .and_modify(|e| {
                    if *e > val {
                        *e = val.clone()
                    }
                })
                .or_insert(val);
        }
        if state.max_is_exact() {
            let val = convert_func(state.max().clone()).unwrap();
            self.upper_bounds
                .entry(field_id)
                .and_modify(|e| {
                    if *e < val {
                        *e = val.clone()
                    }
                })
                .or_insert(val);
        }
    }

    fn update(&mut self, field_id: i32, value: Statistics) -> Result<()> {
        let Some(ty) = self
            .schema
            .field_by_id(field_id)
            .map(|f| f.field_type.as_ref())
        else {
            // Following java implementation: https://github.com/apache/iceberg/blob/29a2c456353a6120b8c882ed2ab544975b168d7b/parquet/src/main/java/org/apache/iceberg/parquet/ParquetUtil.java#L163
            // Ignore the field if it is not in schema.
            return Ok(());
        };
        let Type::Primitive(ty) = ty.clone() else {
            return Err(Error::new(
                ErrorKind::Unexpected,
                format!(
                    "Composed type {} is not supported for min max aggregation.",
                    ty
                ),
            ));
        };

        match (&ty, value) {
            (PrimitiveType::Boolean, Statistics::Boolean(stat)) => {
                let convert_func = |v: bool| Result::<Datum>::Ok(Datum::bool(v));
                self.update_state::<BoolType>(field_id, &stat, convert_func)
            }
            (PrimitiveType::Int, Statistics::Int32(stat)) => {
                let convert_func = |v: i32| Result::<Datum>::Ok(Datum::int(v));
                self.update_state::<Int32Type>(field_id, &stat, convert_func)
            }
            (PrimitiveType::Long, Statistics::Int64(stat)) => {
                let convert_func = |v: i64| Result::<Datum>::Ok(Datum::long(v));
                self.update_state::<Int64Type>(field_id, &stat, convert_func)
            }
            (PrimitiveType::Float, Statistics::Float(stat)) => {
                let convert_func = |v: f32| Result::<Datum>::Ok(Datum::float(v));
                self.update_state::<FloatType>(field_id, &stat, convert_func)
            }
            (PrimitiveType::Double, Statistics::Double(stat)) => {
                let convert_func = |v: f64| Result::<Datum>::Ok(Datum::double(v));
                self.update_state::<DoubleType>(field_id, &stat, convert_func)
            }
            (PrimitiveType::String, Statistics::ByteArray(stat)) => {
                let convert_func = |v: ByteArray| {
                    Result::<Datum>::Ok(Datum::string(
                        String::from_utf8(v.data().to_vec()).unwrap(),
                    ))
                };
                self.update_state::<ByteArrayType>(field_id, &stat, convert_func)
            }
            (PrimitiveType::Binary, Statistics::ByteArray(stat)) => {
                let convert_func =
                    |v: ByteArray| Result::<Datum>::Ok(Datum::binary(v.data().to_vec()));
                self.update_state::<ByteArrayType>(field_id, &stat, convert_func)
            }
            (PrimitiveType::Date, Statistics::Int32(stat)) => {
                let convert_func = |v: i32| Result::<Datum>::Ok(Datum::date(v));
                self.update_state::<Int32Type>(field_id, &stat, convert_func)
            }
            (PrimitiveType::Time, Statistics::Int64(stat)) => {
                let convert_func = |v: i64| Datum::time_micros(v);
                self.update_state::<Int64Type>(field_id, &stat, convert_func)
            }
            (PrimitiveType::Timestamp, Statistics::Int64(stat)) => {
                let convert_func = |v: i64| Result::<Datum>::Ok(Datum::timestamp_micros(v));
                self.update_state::<Int64Type>(field_id, &stat, convert_func)
            }
            (PrimitiveType::Timestamptz, Statistics::Int64(stat)) => {
                let convert_func = |v: i64| Result::<Datum>::Ok(Datum::timestamptz_micros(v));
                self.update_state::<Int64Type>(field_id, &stat, convert_func)
            }
            (
                PrimitiveType::Decimal {
                    precision: _,
                    scale: _,
                },
                Statistics::ByteArray(stat),
            ) => {
                let convert_func = |v: ByteArray| -> Result<Datum> {
                    Result::<Datum>::Ok(Datum::new(
                        ty.clone(),
                        PrimitiveLiteral::Decimal(i128::from_le_bytes(
                            v.data().try_into().unwrap(),
                        )),
                    ))
                };
                self.update_state::<ByteArrayType>(field_id, &stat, convert_func)
            }
            (
                PrimitiveType::Decimal {
                    precision: _,
                    scale: _,
                },
                Statistics::Int32(stat),
            ) => {
                let convert_func = |v: i32| {
                    Result::<Datum>::Ok(Datum::new(
                        ty.clone(),
                        PrimitiveLiteral::Decimal(i128::from(v)),
                    ))
                };
                self.update_state::<Int32Type>(field_id, &stat, convert_func)
            }
            (
                PrimitiveType::Decimal {
                    precision: _,
                    scale: _,
                },
                Statistics::Int64(stat),
            ) => {
                let convert_func = |v: i64| {
                    Result::<Datum>::Ok(Datum::new(
                        ty.clone(),
                        PrimitiveLiteral::Decimal(i128::from(v)),
                    ))
                };
                self.update_state::<Int64Type>(field_id, &stat, convert_func)
            }
            (PrimitiveType::Uuid, Statistics::FixedLenByteArray(stat)) => {
                let convert_func = |v: FixedLenByteArray| {
                    if v.len() != 16 {
                        return Err(Error::new(
                            ErrorKind::Unexpected,
                            "Invalid length of uuid bytes.",
                        ));
                    }
                    Ok(Datum::uuid(Uuid::from_bytes(
                        v.data()[..16].try_into().unwrap(),
                    )))
                };
                self.update_state::<FixedLenByteArrayType>(field_id, &stat, convert_func)
            }
            (PrimitiveType::Fixed(len), Statistics::FixedLenByteArray(stat)) => {
                let convert_func = |v: FixedLenByteArray| {
                    if v.len() != *len as usize {
                        return Err(Error::new(
                            ErrorKind::Unexpected,
                            "Invalid length of fixed bytes.",
                        ));
                    }
                    Ok(Datum::fixed(v.data().to_vec()))
                };
                self.update_state::<FixedLenByteArrayType>(field_id, &stat, convert_func)
            }
            (ty, value) => {
                return Err(Error::new(
                    ErrorKind::Unexpected,
                    format!("Statistics {} is not match with field type {}.", value, ty),
                ))
            }
        }
        Ok(())
    }

    fn produce(self) -> (HashMap<i32, Datum>, HashMap<i32, Datum>) {
        (self.lower_bounds, self.upper_bounds)
    }
}

impl ParquetWriter {
    fn to_data_file_builder(
        schema: SchemaRef,
        metadata: FileMetaData,
        written_size: usize,
        file_path: String,
    ) -> Result<DataFileBuilder> {
        let index_by_parquet_path = {
            let mut visitor = IndexByParquetPathName::new();
            visit_schema(&schema, &mut visitor)?;
            visitor
        };

        let (column_sizes, value_counts, null_value_counts, (lower_bounds, upper_bounds)) = {
            let mut per_col_size: HashMap<i32, u64> = HashMap::new();
            let mut per_col_val_num: HashMap<i32, u64> = HashMap::new();
            let mut per_col_null_val_num: HashMap<i32, u64> = HashMap::new();
            let mut min_max_agg = MinMaxColAggregator::new(schema);

            for row_group in &metadata.row_groups {
                for column_chunk in row_group.columns.iter() {
                    let Some(column_chunk_metadata) = &column_chunk.meta_data else {
                        continue;
                    };
                    let physical_type = column_chunk_metadata.type_;
                    let Some(&field_id) =
                        index_by_parquet_path.get(&column_chunk_metadata.path_in_schema.join("."))
                    else {
                        // Following java implementation: https://github.com/apache/iceberg/blob/29a2c456353a6120b8c882ed2ab544975b168d7b/parquet/src/main/java/org/apache/iceberg/parquet/ParquetUtil.java#L163
                        // Ignore the field if it is not in schema.
                        continue;
                    };
                    *per_col_size.entry(field_id).or_insert(0) +=
                        column_chunk_metadata.total_compressed_size as u64;
                    *per_col_val_num.entry(field_id).or_insert(0) +=
                        column_chunk_metadata.num_values as u64;
                    if let Some(null_count) = column_chunk_metadata
                        .statistics
                        .as_ref()
                        .and_then(|s| s.null_count)
                    {
                        *per_col_null_val_num.entry(field_id).or_insert(0_u64) += null_count as u64;
                    }
                    if let Some(statistics) = &column_chunk_metadata.statistics {
                        min_max_agg.update(
                            field_id,
                            from_thrift(physical_type.try_into()?, Some(statistics.clone()))?
                                .unwrap(),
                        )?;
                    }
                }
            }

            (
                per_col_size,
                per_col_val_num,
                per_col_null_val_num,
                min_max_agg.produce(),
            )
        };

        let mut builder = DataFileBuilder::default();
        builder
            .file_path(file_path)
            .file_format(DataFileFormat::Parquet)
            .record_count(metadata.num_rows as u64)
            .file_size_in_bytes(written_size as u64)
            .column_sizes(column_sizes)
            .value_counts(value_counts)
            .null_value_counts(null_value_counts)
            .lower_bounds(lower_bounds)
            .upper_bounds(upper_bounds)
            // # TODO(#417)
            // - nan_value_counts
            // - distinct_counts
            .key_metadata(metadata.footer_signing_key_metadata.unwrap_or_default())
            .split_offsets(
                metadata
                    .row_groups
                    .iter()
                    .filter_map(|group| group.file_offset)
                    .collect(),
            );
        Ok(builder)
    }
}

impl FileWriter for ParquetWriter {
    async fn write(&mut self, batch: &arrow_array::RecordBatch) -> crate::Result<()> {
        self.current_row_num += batch.num_rows();
        self.writer.write(batch).await.map_err(|err| {
            Error::new(
                ErrorKind::Unexpected,
                "Failed to write using parquet writer.",
            )
            .with_source(err)
        })?;
        Ok(())
    }

    async fn close(self) -> crate::Result<Vec<crate::spec::DataFileBuilder>> {
        let metadata = self.writer.close().await.map_err(|err| {
            Error::new(ErrorKind::Unexpected, "Failed to close parquet writer.").with_source(err)
        })?;

        let written_size = self.written_size.load(std::sync::atomic::Ordering::Relaxed);

        Ok(vec![Self::to_data_file_builder(
            self.schema,
            metadata,
            written_size as usize,
            self.out_file.location().to_string(),
        )?])
    }
}

impl CurrentFileStatus for ParquetWriter {
    fn current_file_path(&self) -> String {
        self.out_file.location().to_string()
    }

    fn current_row_num(&self) -> usize {
        self.current_row_num
    }

    fn current_written_size(&self) -> usize {
        self.written_size.load(std::sync::atomic::Ordering::Relaxed) as usize
    }
}

/// AsyncFileWriter is a wrapper of FileWrite to make it compatible with tokio::io::AsyncWrite.
///
/// # NOTES
///
/// We keep this wrapper been used inside only.
struct AsyncFileWriter<W: FileWrite>(W);

impl<W: FileWrite> AsyncFileWriter<W> {
    /// Create a new `AsyncFileWriter` with the given writer.
    pub fn new(writer: W) -> Self {
        Self(writer)
    }
}

impl<W: FileWrite> ArrowAsyncFileWriter for AsyncFileWriter<W> {
    fn write(&mut self, bs: Bytes) -> BoxFuture<'_, parquet::errors::Result<()>> {
        Box::pin(async {
            self.0
                .write(bs)
                .await
                .map_err(|err| parquet::errors::ParquetError::External(Box::new(err)))
        })
    }

    fn complete(&mut self) -> BoxFuture<'_, parquet::errors::Result<()>> {
        Box::pin(async {
            self.0
                .close()
                .await
                .map_err(|err| parquet::errors::ParquetError::External(Box::new(err)))
        })
    }
}

#[cfg(test)]
mod tests {
    use std::sync::Arc;

    use anyhow::Result;
    use arrow_array::types::Int64Type;
    use arrow_array::ArrayRef;
    use arrow_array::BooleanArray;
    use arrow_array::Int32Array;
    use arrow_array::Int64Array;
    use arrow_array::ListArray;
    use arrow_array::RecordBatch;
    use arrow_array::StructArray;
    use arrow_schema::DataType;
    use arrow_schema::SchemaRef as ArrowSchemaRef;
    use arrow_select::concat::concat_batches;
    use parquet::arrow::PARQUET_FIELD_ID_META_KEY;
    use tempfile::TempDir;

    use super::*;
    use crate::io::FileIOBuilder;
    use crate::spec::NestedField;
    use crate::spec::Struct;
    use crate::writer::file_writer::location_generator::test::MockLocationGenerator;
    use crate::writer::file_writer::location_generator::DefaultFileNameGenerator;
    use crate::writer::tests::check_parquet_data_file;

    #[derive(Clone)]
    struct TestLocationGen;

    fn schema_for_all_type() -> Schema {
        Schema::builder()
            .with_schema_id(1)
            .with_fields(vec![
                NestedField::optional(0, "boolean", Type::Primitive(PrimitiveType::Boolean)).into(),
                NestedField::optional(1, "int", Type::Primitive(PrimitiveType::Int)).into(),
                NestedField::optional(2, "long", Type::Primitive(PrimitiveType::Long)).into(),
                NestedField::optional(3, "float", Type::Primitive(PrimitiveType::Float)).into(),
                NestedField::optional(4, "double", Type::Primitive(PrimitiveType::Double)).into(),
                NestedField::optional(5, "string", Type::Primitive(PrimitiveType::String)).into(),
                NestedField::optional(6, "binary", Type::Primitive(PrimitiveType::Binary)).into(),
                NestedField::optional(7, "date", Type::Primitive(PrimitiveType::Date)).into(),
                NestedField::optional(8, "time", Type::Primitive(PrimitiveType::Time)).into(),
                NestedField::optional(9, "timestamp", Type::Primitive(PrimitiveType::Timestamp))
                    .into(),
                NestedField::optional(
                    10,
                    "timestamptz",
                    Type::Primitive(PrimitiveType::Timestamptz),
                )
                .into(),
                NestedField::optional(
                    11,
                    "decimal",
                    Type::Primitive(PrimitiveType::Decimal {
                        precision: 10,
                        scale: 5,
                    }),
                )
                .into(),
                NestedField::optional(12, "uuid", Type::Primitive(PrimitiveType::Uuid)).into(),
                NestedField::optional(13, "fixed", Type::Primitive(PrimitiveType::Fixed(10)))
                    .into(),
            ])
            .build()
            .unwrap()
    }

    fn nested_schema_for_test() -> Schema {
        // Int, Struct(Int,Int), String, List(Int), Struct(Struct(Int)), Map(String, List(Int))
        Schema::builder()
            .with_schema_id(1)
            .with_fields(vec![
                NestedField::required(0, "col0", Type::Primitive(PrimitiveType::Long)).into(),
                NestedField::required(
                    1,
                    "col1",
                    Type::Struct(StructType::new(vec![
                        NestedField::required(5, "col_1_5", Type::Primitive(PrimitiveType::Long))
                            .into(),
                        NestedField::required(6, "col_1_6", Type::Primitive(PrimitiveType::Long))
                            .into(),
                    ])),
                )
                .into(),
                NestedField::required(2, "col2", Type::Primitive(PrimitiveType::String)).into(),
                NestedField::required(
                    3,
                    "col3",
                    Type::List(ListType::new(
                        NestedField::required(7, "element", Type::Primitive(PrimitiveType::Long))
                            .into(),
                    )),
                )
                .into(),
                NestedField::required(
                    4,
                    "col4",
                    Type::Struct(StructType::new(vec![NestedField::required(
                        8,
                        "col_4_8",
                        Type::Struct(StructType::new(vec![NestedField::required(
                            9,
                            "col_4_8_9",
                            Type::Primitive(PrimitiveType::Long),
                        )
                        .into()])),
                    )
                    .into()])),
                )
                .into(),
                NestedField::required(
                    10,
                    "col5",
                    Type::Map(MapType::new(
                        NestedField::required(11, "key", Type::Primitive(PrimitiveType::String))
                            .into(),
                        NestedField::required(
                            12,
                            "value",
                            Type::List(ListType::new(
                                NestedField::required(
                                    13,
                                    "item",
                                    Type::Primitive(PrimitiveType::Long),
                                )
                                .into(),
                            )),
                        )
                        .into(),
                    )),
                )
                .into(),
            ])
            .build()
            .unwrap()
    }

    #[tokio::test]
    async fn test_index_by_parquet_path() {
        let expect = HashMap::from([
            ("col0".to_string(), 0),
            ("col1.col_1_5".to_string(), 5),
            ("col1.col_1_6".to_string(), 6),
            ("col2".to_string(), 2),
            ("col3.list.element".to_string(), 7),
            ("col4.col_4_8.col_4_8_9".to_string(), 9),
            ("col5.key_value.key".to_string(), 11),
            ("col5.key_value.value.list.item".to_string(), 13),
        ]);
        let mut visitor = IndexByParquetPathName::new();
        visit_schema(&nested_schema_for_test(), &mut visitor).unwrap();
        assert_eq!(visitor.name_to_id, expect);
    }

    #[tokio::test]
    async fn test_parquet_writer() -> Result<()> {
        let temp_dir = TempDir::new().unwrap();
        let file_io = FileIOBuilder::new_fs_io().build().unwrap();
        let loccation_gen =
            MockLocationGenerator::new(temp_dir.path().to_str().unwrap().to_string());
        let file_name_gen =
            DefaultFileNameGenerator::new("test".to_string(), None, DataFileFormat::Parquet);

        // prepare data
        let schema = {
            let fields = vec![
                arrow_schema::Field::new("col", arrow_schema::DataType::Int64, true).with_metadata(
                    HashMap::from([(PARQUET_FIELD_ID_META_KEY.to_string(), "0".to_string())]),
                ),
            ];
            Arc::new(arrow_schema::Schema::new(fields))
        };
        let col = Arc::new(Int64Array::from_iter_values(0..1024)) as ArrayRef;
        let null_col = Arc::new(Int64Array::new_null(1024)) as ArrayRef;
        let to_write = RecordBatch::try_new(schema.clone(), vec![col]).unwrap();
        let to_write_null = RecordBatch::try_new(schema.clone(), vec![null_col]).unwrap();

        // write data
        let mut pw = ParquetWriterBuilder::new(
            WriterProperties::builder().build(),
            Arc::new(to_write.schema().as_ref().try_into().unwrap()),
            file_io.clone(),
            loccation_gen,
            file_name_gen,
        )
        .build()
        .await?;
        pw.write(&to_write).await?;
        pw.write(&to_write_null).await?;
        let res = pw.close().await?;
        assert_eq!(res.len(), 1);
        let data_file = res
            .into_iter()
            .next()
            .unwrap()
            // Put dummy field for build successfully.
            .content(crate::spec::DataContentType::Data)
            .partition(Struct::empty())
            .build()
            .unwrap();

        // check data file
        assert_eq!(data_file.record_count(), 2048);
        assert_eq!(*data_file.value_counts(), HashMap::from([(0, 2048)]));
        assert_eq!(
            *data_file.lower_bounds(),
            HashMap::from([(0, Datum::long(0))])
        );
        assert_eq!(
            *data_file.upper_bounds(),
            HashMap::from([(0, Datum::long(1023))])
        );
        assert_eq!(*data_file.null_value_counts(), HashMap::from([(0, 1024)]));

        // check the written file
        let expect_batch = concat_batches(&schema, vec![&to_write, &to_write_null]).unwrap();
        check_parquet_data_file(&file_io, &data_file, &expect_batch).await;

        Ok(())
    }

    #[tokio::test]
    async fn test_parquet_writer_with_complex_schema() -> Result<()> {
        let temp_dir = TempDir::new().unwrap();
        let file_io = FileIOBuilder::new_fs_io().build().unwrap();
        let location_gen =
            MockLocationGenerator::new(temp_dir.path().to_str().unwrap().to_string());
        let file_name_gen =
            DefaultFileNameGenerator::new("test".to_string(), None, DataFileFormat::Parquet);

        // prepare data
        let schema = nested_schema_for_test();
        let arrow_schema: ArrowSchemaRef = Arc::new((&schema).try_into().unwrap());
        let col0 = Arc::new(Int64Array::from_iter_values(0..1024)) as ArrayRef;
        let col1 = Arc::new(StructArray::new(
            {
                if let DataType::Struct(fields) = arrow_schema.field(1).data_type() {
                    fields.clone()
                } else {
                    unreachable!()
                }
            },
            vec![
                Arc::new(Int64Array::from_iter_values(0..1024)),
                Arc::new(Int64Array::from_iter_values(0..1024)),
            ],
            None,
        ));
        let col2 = Arc::new(arrow_array::StringArray::from_iter_values(
            (0..1024).map(|n| n.to_string()),
        )) as ArrayRef;
        let col3 = Arc::new({
            let list_parts = arrow_array::ListArray::from_iter_primitive::<Int64Type, _, _>(
                (0..1024).map(|n| Some(vec![Some(n)])),
            )
            .into_parts();
            arrow_array::ListArray::new(
                {
                    if let DataType::List(field) = arrow_schema.field(3).data_type() {
                        field.clone()
                    } else {
                        unreachable!()
                    }
                },
                list_parts.1,
                list_parts.2,
                list_parts.3,
            )
        }) as ArrayRef;
        let col4 = Arc::new(StructArray::new(
            {
                if let DataType::Struct(fields) = arrow_schema.field(4).data_type() {
                    fields.clone()
                } else {
                    unreachable!()
                }
            },
            vec![Arc::new(StructArray::new(
                {
                    if let DataType::Struct(fields) = arrow_schema.field(4).data_type() {
                        if let DataType::Struct(fields) = fields[0].data_type() {
                            fields.clone()
                        } else {
                            unreachable!()
                        }
                    } else {
                        unreachable!()
                    }
                },
                vec![Arc::new(Int64Array::from_iter_values(0..1024))],
                None,
            ))],
            None,
        ));
        let col5 = Arc::new({
            let mut map_array_builder = arrow_array::builder::MapBuilder::new(
                None,
                arrow_array::builder::StringBuilder::new(),
                arrow_array::builder::ListBuilder::new(arrow_array::builder::PrimitiveBuilder::<
                    Int64Type,
                >::new()),
            );
            for i in 0..1024 {
                map_array_builder.keys().append_value(i.to_string());
                map_array_builder
                    .values()
                    .append_value(vec![Some(i as i64); i + 1]);
                map_array_builder.append(true)?;
            }
            let (_, offset_buffer, struct_array, null_buffer, ordered) =
                map_array_builder.finish().into_parts();
            let struct_array = {
                let (_, mut arrays, nulls) = struct_array.into_parts();
                let list_array = {
                    let list_array = arrays[1]
                        .as_any()
                        .downcast_ref::<ListArray>()
                        .unwrap()
                        .clone();
                    let (_, offsets, array, nulls) = list_array.into_parts();
                    let list_field = {
                        if let DataType::Map(map_field, _) = arrow_schema.field(5).data_type() {
                            if let DataType::Struct(fields) = map_field.data_type() {
                                if let DataType::List(list_field) = fields[1].data_type() {
                                    list_field.clone()
                                } else {
                                    unreachable!()
                                }
                            } else {
                                unreachable!()
                            }
                        } else {
                            unreachable!()
                        }
                    };
                    ListArray::new(list_field, offsets, array, nulls)
                };
                arrays[1] = Arc::new(list_array) as ArrayRef;
                StructArray::new(
                    {
                        if let DataType::Map(map_field, _) = arrow_schema.field(5).data_type() {
                            if let DataType::Struct(fields) = map_field.data_type() {
                                fields.clone()
                            } else {
                                unreachable!()
                            }
                        } else {
                            unreachable!()
                        }
                    },
                    arrays,
                    nulls,
                )
            };
            arrow_array::MapArray::new(
                {
                    if let DataType::Map(map_field, _) = arrow_schema.field(5).data_type() {
                        map_field.clone()
                    } else {
                        unreachable!()
                    }
                },
                offset_buffer,
                struct_array,
                null_buffer,
                ordered,
            )
        }) as ArrayRef;
        let to_write = RecordBatch::try_new(
            arrow_schema.clone(),
            vec![col0, col1, col2, col3, col4, col5],
        )
        .unwrap();

        // write data
        let mut pw = ParquetWriterBuilder::new(
            WriterProperties::builder().build(),
            Arc::new(schema),
            file_io.clone(),
            location_gen,
            file_name_gen,
        )
        .build()
        .await?;
        pw.write(&to_write).await?;
        let res = pw.close().await?;
        assert_eq!(res.len(), 1);
        let data_file = res
            .into_iter()
            .next()
            .unwrap()
            // Put dummy field for build successfully.
            .content(crate::spec::DataContentType::Data)
            .partition(Struct::empty())
            .build()
            .unwrap();

        // check data file
        assert_eq!(data_file.record_count(), 1024);
        assert_eq!(
            *data_file.value_counts(),
            HashMap::from([
                (0, 1024),
                (5, 1024),
                (6, 1024),
                (2, 1024),
                (7, 1024),
                (9, 1024),
                (11, 1024),
                (13, (1..1025).sum()),
            ])
        );
        assert_eq!(
            *data_file.lower_bounds(),
            HashMap::from([
                (0, Datum::long(0)),
                (5, Datum::long(0)),
                (6, Datum::long(0)),
                (2, Datum::string("0")),
                (7, Datum::long(0)),
                (9, Datum::long(0)),
                (11, Datum::string("0")),
                (13, Datum::long(0))
            ])
        );
        assert_eq!(
            *data_file.upper_bounds(),
            HashMap::from([
                (0, Datum::long(1023)),
                (5, Datum::long(1023)),
                (6, Datum::long(1023)),
                (2, Datum::string("999")),
                (7, Datum::long(1023)),
                (9, Datum::long(1023)),
                (11, Datum::string("999")),
                (13, Datum::long(1023))
            ])
        );

        // check the written file
        check_parquet_data_file(&file_io, &data_file, &to_write).await;

        Ok(())
    }

    #[tokio::test]
    async fn test_all_type_for_write() -> Result<()> {
        let temp_dir = TempDir::new().unwrap();
        let file_io = FileIOBuilder::new_fs_io().build().unwrap();
        let loccation_gen =
            MockLocationGenerator::new(temp_dir.path().to_str().unwrap().to_string());
        let file_name_gen =
            DefaultFileNameGenerator::new("test".to_string(), None, DataFileFormat::Parquet);

        // prepare data
        // generate iceberg schema for all type
        let schema = schema_for_all_type();
        let arrow_schema: ArrowSchemaRef = Arc::new((&schema).try_into().unwrap());
        let col0 = Arc::new(BooleanArray::from(vec![
            Some(true),
            Some(false),
            None,
            Some(true),
        ])) as ArrayRef;
        let col1 = Arc::new(Int32Array::from(vec![Some(1), Some(2), None, Some(4)])) as ArrayRef;
        let col2 = Arc::new(Int64Array::from(vec![Some(1), Some(2), None, Some(4)])) as ArrayRef;
        let col3 = Arc::new(arrow_array::Float32Array::from(vec![
            Some(0.5),
            Some(2.0),
            None,
            Some(3.5),
        ])) as ArrayRef;
        let col4 = Arc::new(arrow_array::Float64Array::from(vec![
            Some(0.5),
            Some(2.0),
            None,
            Some(3.5),
        ])) as ArrayRef;
        let col5 = Arc::new(arrow_array::StringArray::from(vec![
            Some("a"),
            Some("b"),
            None,
            Some("d"),
        ])) as ArrayRef;
        let col6 = Arc::new(arrow_array::LargeBinaryArray::from_opt_vec(vec![
            Some(b"one"),
            None,
            Some(b""),
            Some(b"zzzz"),
        ])) as ArrayRef;
        let col7 = Arc::new(arrow_array::Date32Array::from(vec![
            Some(0),
            Some(1),
            None,
            Some(3),
        ])) as ArrayRef;
        let col8 = Arc::new(arrow_array::Time64MicrosecondArray::from(vec![
            Some(0),
            Some(1),
            None,
            Some(3),
        ])) as ArrayRef;
        let col9 = Arc::new(arrow_array::TimestampMicrosecondArray::from(vec![
            Some(0),
            Some(1),
            None,
            Some(3),
        ])) as ArrayRef;
        let col10 = Arc::new(
            arrow_array::TimestampMicrosecondArray::from(vec![Some(0), Some(1), None, Some(3)])
                .with_timezone_utc(),
        ) as ArrayRef;
        let col11 = Arc::new(
            arrow_array::Decimal128Array::from(vec![Some(1), Some(2), None, Some(100)])
                .with_precision_and_scale(10, 5)
                .unwrap(),
        ) as ArrayRef;
        let col12 = Arc::new(
            arrow_array::FixedSizeBinaryArray::try_from_sparse_iter_with_size(
                vec![
                    Some(Uuid::from_u128(0).as_bytes().to_vec()),
                    Some(Uuid::from_u128(1).as_bytes().to_vec()),
                    None,
                    Some(Uuid::from_u128(3).as_bytes().to_vec()),
                ]
                .into_iter(),
                16,
            )
            .unwrap(),
        ) as ArrayRef;
        let col13 = Arc::new(
            arrow_array::FixedSizeBinaryArray::try_from_sparse_iter_with_size(
                vec![
                    Some(vec![1, 2, 3, 4, 5, 6, 7, 8, 9, 10]),
                    Some(vec![11, 12, 13, 14, 15, 16, 17, 18, 19, 20]),
                    None,
                    Some(vec![21, 22, 23, 24, 25, 26, 27, 28, 29, 30]),
                ]
                .into_iter(),
                10,
            )
            .unwrap(),
        ) as ArrayRef;
        let to_write = RecordBatch::try_new(
            arrow_schema.clone(),
            vec![
                col0, col1, col2, col3, col4, col5, col6, col7, col8, col9, col10, col11, col12,
                col13,
            ],
        )
        .unwrap();

        // write data
        let mut pw = ParquetWriterBuilder::new(
            WriterProperties::builder().build(),
            Arc::new(schema),
            file_io.clone(),
            loccation_gen,
            file_name_gen,
        )
        .build()
        .await?;
        pw.write(&to_write).await?;
        let res = pw.close().await?;
        assert_eq!(res.len(), 1);
        let data_file = res
            .into_iter()
            .next()
            .unwrap()
            // Put dummy field for build successfully.
            .content(crate::spec::DataContentType::Data)
            .partition(Struct::empty())
            .build()
            .unwrap();

        // check data file
        assert_eq!(data_file.record_count(), 4);
        assert!(data_file.value_counts().iter().all(|(_, &v)| { v == 4 }));
        assert!(data_file
            .null_value_counts()
            .iter()
            .all(|(_, &v)| { v == 1 }));
        assert_eq!(
            *data_file.lower_bounds(),
            HashMap::from([
                (0, Datum::bool(false)),
                (1, Datum::int(1)),
                (2, Datum::long(1)),
                (3, Datum::float(0.5)),
                (4, Datum::double(0.5)),
                (5, Datum::string("a")),
                (6, Datum::binary(vec![])),
                (7, Datum::date(0)),
                (8, Datum::time_micros(0).unwrap()),
                (9, Datum::timestamp_micros(0)),
                (10, Datum::timestamptz_micros(0)),
                (
                    11,
                    Datum::new(
                        PrimitiveType::Decimal {
                            precision: 10,
                            scale: 5
                        },
                        PrimitiveLiteral::Decimal(1)
                    )
                ),
                (12, Datum::uuid(Uuid::from_u128(0))),
                (13, Datum::fixed(vec![1, 2, 3, 4, 5, 6, 7, 8, 9, 10])),
                (12, Datum::uuid(Uuid::from_u128(0))),
                (13, Datum::fixed(vec![1, 2, 3, 4, 5, 6, 7, 8, 9, 10])),
            ])
        );
        assert_eq!(
            *data_file.upper_bounds(),
            HashMap::from([
                (0, Datum::bool(true)),
                (1, Datum::int(4)),
                (2, Datum::long(4)),
                (3, Datum::float(3.5)),
                (4, Datum::double(3.5)),
                (5, Datum::string("d")),
                (6, Datum::binary(vec![122, 122, 122, 122])),
                (7, Datum::date(3)),
                (8, Datum::time_micros(3).unwrap()),
                (9, Datum::timestamp_micros(3)),
                (10, Datum::timestamptz_micros(3)),
                (
                    11,
                    Datum::new(
                        PrimitiveType::Decimal {
                            precision: 10,
                            scale: 5
                        },
                        PrimitiveLiteral::Decimal(100)
                    )
                ),
                (12, Datum::uuid(Uuid::from_u128(3))),
                (
                    13,
                    Datum::fixed(vec![21, 22, 23, 24, 25, 26, 27, 28, 29, 30])
                ),
            ])
        );

        // check the written file
        check_parquet_data_file(&file_io, &data_file, &to_write).await;

        Ok(())
    }
}<|MERGE_RESOLUTION|>--- conflicted
+++ resolved
@@ -17,16 +17,10 @@
 
 //! The module contains the file writer for parquet file format.
 
-<<<<<<< HEAD
+use crate::arrow::DEFAULT_MAP_FIELD_NAME;
 use std::{
     collections::HashMap,
     sync::{atomic::AtomicI64, Arc},
-=======
-use crate::arrow::DEFAULT_MAP_FIELD_NAME;
-use crate::spec::{
-    visit_schema, Datum, ListType, MapType, NestedFieldRef, PrimitiveLiteral, PrimitiveType,
-    Schema, SchemaRef, SchemaVisitor, StructType, Type,
->>>>>>> 64922c60
 };
 use crate::ErrorKind;
 use crate::{io::FileIO, io::FileWrite, Result};
@@ -39,13 +33,6 @@
 use arrow_schema::SchemaRef as ArrowSchemaRef;
 use bytes::Bytes;
 use futures::future::BoxFuture;
-<<<<<<< HEAD
-use parquet::{
-    arrow::async_writer::AsyncFileWriter as ArrowAsyncFileWriter, arrow::AsyncArrowWriter,
-    format::FileMetaData,
-};
-use parquet::{arrow::PARQUET_FIELD_ID_META_KEY, file::properties::WriterProperties};
-=======
 use itertools::Itertools;
 use parquet::data_type::{
     BoolType, ByteArrayType, DataType as ParquetDataType, DoubleType, FixedLenByteArrayType,
@@ -53,7 +40,7 @@
 };
 use parquet::file::properties::WriterProperties;
 use parquet::file::statistics::TypedStatistics;
-use parquet::{arrow::AsyncArrowWriter, format::FileMetaData};
+use parquet::{arrow::AsyncArrowWriter, arrow::async_writer::AsyncFileWriter as ArrowAsyncFileWriter, format::FileMetaData};
 use parquet::{
     data_type::{ByteArray, FixedLenByteArray},
     file::statistics::{from_thrift, Statistics},
@@ -65,7 +52,6 @@
     sync::{atomic::AtomicI64, Arc},
 };
 use uuid::Uuid;
->>>>>>> 64922c60
 
 use super::{
     location_generator::{FileNameGenerator, LocationGenerator},
