// Licensed to the Apache Software Foundation (ASF) under one
// or more contributor license agreements.  See the NOTICE file
// distributed with this work for additional information
// regarding copyright ownership.  The ASF licenses this file
// to you under the Apache License, Version 2.0 (the
// "License"); you may not use this file except in compliance
// with the License.  You may obtain a copy of the License at
//
//   http://www.apache.org/licenses/LICENSE-2.0
//
// Unless required by applicable law or agreed to in writing,
// software distributed under the License is distributed on an
// "AS IS" BASIS, WITHOUT WARRANTIES OR CONDITIONS OF ANY
// KIND, either express or implied.  See the License for the
// specific language governing permissions and limitations
// under the License.

use std::fmt::{Debug, Formatter};

use arrow_array::RecordBatch;

use crate::io::{FileIO, OutputFile};
use crate::spec::{DataFileBuilder, PartitionKey, TableProperties};
use crate::writer::CurrentFileStatus;
use crate::writer::file_writer::location_generator::{FileNameGenerator, LocationGenerator};
use crate::writer::file_writer::{FileWriter, FileWriterBuilder};
use crate::{Error, ErrorKind, Result};

/// Builder for [`RollingFileWriter`].
#[derive(Clone, Debug)]
pub struct RollingFileWriterBuilder<
    B: FileWriterBuilder,
    L: LocationGenerator,
    F: FileNameGenerator,
> {
    inner_builder: B,
    target_file_size: usize,
    file_io: FileIO,
    location_generator: L,
    file_name_generator: F,
}

impl<B, L, F> RollingFileWriterBuilder<B, L, F>
where
    B: FileWriterBuilder,
    L: LocationGenerator,
    F: FileNameGenerator,
{
    /// Creates a new `RollingFileWriterBuilder` with the specified target file size.
    ///
    /// # Parameters
    ///
    /// * `inner_builder` - The builder for the underlying file writer
    /// * `target_file_size` - The target file size in bytes that triggers rollover
    /// * `file_io` - The file IO interface for creating output files
    /// * `location_generator` - Generator for file locations
    /// * `file_name_generator` - Generator for file names
    ///
    /// # Returns
    ///
    /// A new `RollingFileWriterBuilder` instance
    pub fn new(
        inner_builder: B,
        target_file_size: usize,
        file_io: FileIO,
        location_generator: L,
        file_name_generator: F,
    ) -> Self {
        Self {
            inner_builder,
            target_file_size,
            file_io,
            location_generator,
            file_name_generator,
        }
    }

    /// Creates a new `RollingFileWriterBuilder` with the default target file size.
    ///
    /// # Parameters
    ///
    /// * `inner_builder` - The builder for the underlying file writer
    /// * `file_io` - The file IO interface for creating output files
    /// * `location_generator` - Generator for file locations
    /// * `file_name_generator` - Generator for file names
    ///
    /// # Returns
    ///
    /// A new `RollingFileWriterBuilder` instance with default target file size
    pub fn new_with_default_file_size(
        inner_builder: B,
        file_io: FileIO,
        location_generator: L,
        file_name_generator: F,
    ) -> Self {
        Self {
            inner_builder,
            target_file_size: TableProperties::PROPERTY_WRITE_TARGET_FILE_SIZE_BYTES_DEFAULT,
            file_io,
            location_generator,
            file_name_generator,
        }
    }

    /// Build a new [`RollingFileWriter`].
    pub fn build(&self) -> RollingFileWriter<B, L, F> {
        RollingFileWriter {
            inner: None,
            inner_builder: self.inner_builder.clone(),
            target_file_size: self.target_file_size,
            data_file_builders: vec![],
            file_io: self.file_io.clone(),
            location_generator: self.location_generator.clone(),
            file_name_generator: self.file_name_generator.clone(),
        }
    }
}

/// A writer that automatically rolls over to a new file when the data size
/// exceeds a target threshold.
///
/// This writer wraps another file writer that tracks the amount of data written.
/// When the data size exceeds the target size, it closes the current file and
/// starts writing to a new one.
pub struct RollingFileWriter<B: FileWriterBuilder, L: LocationGenerator, F: FileNameGenerator> {
    inner: Option<B::R>,
    inner_builder: B,
    target_file_size: usize,
    data_file_builders: Vec<DataFileBuilder>,
    file_io: FileIO,
    location_generator: L,
    file_name_generator: F,
}

impl<B, L, F> Debug for RollingFileWriter<B, L, F>
where
    B: FileWriterBuilder,
    L: LocationGenerator,
    F: FileNameGenerator,
{
    fn fmt(&self, f: &mut Formatter<'_>) -> std::fmt::Result {
        f.debug_struct("RollingFileWriter")
            .field("target_file_size", &self.target_file_size)
            .field("file_io", &self.file_io)
            .finish()
    }
}

impl<B, L, F> RollingFileWriter<B, L, F>
where
    B: FileWriterBuilder,
    L: LocationGenerator,
    F: FileNameGenerator,
{
    /// Determines if the writer should roll over to a new file.
    ///
    /// # Returns
    ///
    /// `true` if a new file should be started, `false` otherwise
    fn should_roll(&self) -> bool {
        self.current_written_size() > self.target_file_size
    }

    fn new_output_file(&self, partition_key: &Option<PartitionKey>) -> Result<OutputFile> {
        self.file_io
            .new_output(self.location_generator.generate_location(
                partition_key.as_ref(),
                &self.file_name_generator.generate_file_name(),
            ))
    }

    /// Writes a record batch to the current file, rolling over to a new file if necessary.
    ///
    /// # Parameters
    ///
    /// * `partition_key` - Optional partition key for the data
    /// * `input` - The record batch to write
    ///
    /// # Returns
    ///
    /// A `Result` indicating success or failure
    ///
    /// # Errors
    ///
    /// Returns an error if the writer is not initialized or if writing fails
    pub async fn write(
        &mut self,
        partition_key: &Option<PartitionKey>,
        input: &RecordBatch,
    ) -> Result<()> {
        if self.inner.is_none() {
            // initialize inner writer
            self.inner = Some(
                self.inner_builder
                    .build(self.new_output_file(partition_key)?)
                    .await?,
            );
        }

<<<<<<< HEAD
        if self.should_roll()
            && let Some(inner) = self.inner.take()
        {
            // close the current writer, roll to a new file
            self.data_file_builders.extend(inner.close().await?);

            // start a new writer
            self.inner = Some(
                self.inner_builder
                    .clone()
                    .build(self.new_output_file(partition_key)?)
                    .await?,
            );
=======
        if self.should_roll() {
            if let Some(inner) = self.inner.take() {
                // close the current writer, roll to a new file
                self.data_file_builders.extend(inner.close().await?);

                // start a new writer
                self.inner = Some(
                    self.inner_builder
                        .build(self.new_output_file(partition_key)?)
                        .await?,
                );
            }
>>>>>>> 3d47be53
        }

        // write the input
        if let Some(writer) = self.inner.as_mut() {
            Ok(writer.write(input).await?)
        } else {
            Err(Error::new(
                ErrorKind::Unexpected,
                "Writer is not initialized!",
            ))
        }
    }

    /// Closes the writer and returns all data file builders.
    ///
    /// # Returns
    ///
    /// A `Result` containing a vector of `DataFileBuilder` instances representing
    /// all files that were written, including any that were created due to rollover
    pub async fn close(mut self) -> Result<Vec<DataFileBuilder>> {
        // close the current writer and merge the output
        if let Some(current_writer) = self.inner {
            self.data_file_builders
                .extend(current_writer.close().await?);
        }

        Ok(self.data_file_builders)
    }
}

impl<B: FileWriterBuilder, L: LocationGenerator, F: FileNameGenerator> CurrentFileStatus
    for RollingFileWriter<B, L, F>
{
    fn current_file_path(&self) -> String {
        self.inner.as_ref().unwrap().current_file_path()
    }

    fn current_row_num(&self) -> usize {
        self.inner.as_ref().unwrap().current_row_num()
    }

    fn current_written_size(&self) -> usize {
        self.inner.as_ref().unwrap().current_written_size()
    }
}

#[cfg(test)]
mod tests {
    use std::collections::HashMap;
    use std::sync::Arc;

    use arrow_array::{ArrayRef, Int32Array, StringArray};
    use arrow_schema::{DataType, Field, Schema as ArrowSchema};
    use parquet::arrow::PARQUET_FIELD_ID_META_KEY;
    use parquet::file::properties::WriterProperties;
    use rand::prelude::IteratorRandom;
    use tempfile::TempDir;

    use super::*;
    use crate::io::FileIOBuilder;
    use crate::spec::{DataFileFormat, NestedField, PrimitiveType, Schema, Type};
    use crate::writer::base_writer::data_file_writer::DataFileWriterBuilder;
    use crate::writer::file_writer::ParquetWriterBuilder;
    use crate::writer::file_writer::location_generator::{
        DefaultFileNameGenerator, DefaultLocationGenerator,
    };
    use crate::writer::tests::check_parquet_data_file;
    use crate::writer::{IcebergWriter, IcebergWriterBuilder, RecordBatch};

    fn make_test_schema() -> Result<Schema> {
        Schema::builder()
            .with_schema_id(1)
            .with_fields(vec![
                NestedField::required(1, "id", Type::Primitive(PrimitiveType::Int)).into(),
                NestedField::required(2, "name", Type::Primitive(PrimitiveType::String)).into(),
            ])
            .build()
    }

    fn make_test_arrow_schema() -> ArrowSchema {
        ArrowSchema::new(vec![
            Field::new("id", DataType::Int32, false).with_metadata(HashMap::from([(
                PARQUET_FIELD_ID_META_KEY.to_string(),
                1.to_string(),
            )])),
            Field::new("name", DataType::Utf8, false).with_metadata(HashMap::from([(
                PARQUET_FIELD_ID_META_KEY.to_string(),
                2.to_string(),
            )])),
        ])
    }

    #[tokio::test]
    async fn test_rolling_writer_basic() -> Result<()> {
        let temp_dir = TempDir::new()?;
        let file_io = FileIOBuilder::new_fs_io().build()?;
        let location_gen = DefaultLocationGenerator::with_data_location(
            temp_dir.path().to_str().unwrap().to_string(),
        );
        let file_name_gen =
            DefaultFileNameGenerator::new("test".to_string(), None, DataFileFormat::Parquet);

        // Create schema
        let schema = make_test_schema()?;

        // Create writer builders
        let parquet_writer_builder =
            ParquetWriterBuilder::new(WriterProperties::builder().build(), Arc::new(schema));

        // Set a large target size so no rolling occurs
        let rolling_file_writer_builder = RollingFileWriterBuilder::new(
            parquet_writer_builder,
            1024 * 1024,
            file_io.clone(),
            location_gen,
            file_name_gen,
        );

        let data_file_writer_builder = DataFileWriterBuilder::new(rolling_file_writer_builder);

        // Create writer
        let mut writer = data_file_writer_builder.build(None).await?;

        // Create test data
        let arrow_schema = make_test_arrow_schema();

        let batch = RecordBatch::try_new(Arc::new(arrow_schema), vec![
            Arc::new(Int32Array::from(vec![1, 2, 3])),
            Arc::new(StringArray::from(vec!["Alice", "Bob", "Charlie"])),
        ])?;

        // Write data
        writer.write(batch.clone()).await?;

        // Close writer and get data files
        let data_files = writer.close().await?;

        // Verify only one file was created
        assert_eq!(
            data_files.len(),
            1,
            "Expected only one data file to be created"
        );

        // Verify file content
        check_parquet_data_file(&file_io, &data_files[0], &batch).await;

        Ok(())
    }

    #[tokio::test]
    async fn test_rolling_writer_with_rolling() -> Result<()> {
        let temp_dir = TempDir::new()?;
        let file_io = FileIOBuilder::new_fs_io().build()?;
        let location_gen = DefaultLocationGenerator::with_data_location(
            temp_dir.path().to_str().unwrap().to_string(),
        );
        let file_name_gen =
            DefaultFileNameGenerator::new("test".to_string(), None, DataFileFormat::Parquet);

        // Create schema
        let schema = make_test_schema()?;

        // Create writer builders
        let parquet_writer_builder =
            ParquetWriterBuilder::new(WriterProperties::builder().build(), Arc::new(schema));

        // Set a very small target size to trigger rolling
        let rolling_writer_builder = RollingFileWriterBuilder::new(
            parquet_writer_builder,
            1024,
            file_io,
            location_gen,
            file_name_gen,
        );

        let data_file_writer_builder = DataFileWriterBuilder::new(rolling_writer_builder);

        // Create writer
        let mut writer = data_file_writer_builder.build(None).await?;

        // Create test data
        let arrow_schema = make_test_arrow_schema();
        let arrow_schema_ref = Arc::new(arrow_schema.clone());

        let names = vec![
            "Alice", "Bob", "Charlie", "Dave", "Eve", "Frank", "Grace", "Heidi", "Ivan", "Judy",
            "Kelly", "Larry", "Mallory", "Shawn",
        ];

        let mut rng = rand::thread_rng();
        let batch_num = 10;
        let batch_rows = 100;
        let expected_rows = batch_num * batch_rows;

        for i in 0..batch_num {
            let int_values: Vec<i32> = (0..batch_rows).map(|row| i * batch_rows + row).collect();
            let str_values: Vec<&str> = (0..batch_rows)
                .map(|_| *names.iter().choose(&mut rng).unwrap())
                .collect();

            let int_array = Arc::new(Int32Array::from(int_values)) as ArrayRef;
            let str_array = Arc::new(StringArray::from(str_values)) as ArrayRef;

            let batch =
                RecordBatch::try_new(Arc::clone(&arrow_schema_ref), vec![int_array, str_array])
                    .expect("Failed to create RecordBatch");

            writer.write(batch).await?;
        }

        // Close writer and get data files
        let data_files = writer.close().await?;

        // Verify multiple files were created (at least 4)
        assert!(
            data_files.len() > 4,
            "Expected at least 4 data files to be created, but got {}",
            data_files.len()
        );

        // Verify total record count across all files
        let total_records: u64 = data_files.iter().map(|file| file.record_count).sum();
        assert_eq!(
            total_records, expected_rows as u64,
            "Expected {expected_rows} total records across all files"
        );

        Ok(())
    }
}<|MERGE_RESOLUTION|>--- conflicted
+++ resolved
@@ -197,25 +197,11 @@
             );
         }
 
-<<<<<<< HEAD
         if self.should_roll()
             && let Some(inner) = self.inner.take()
         {
             // close the current writer, roll to a new file
             self.data_file_builders.extend(inner.close().await?);
-
-            // start a new writer
-            self.inner = Some(
-                self.inner_builder
-                    .clone()
-                    .build(self.new_output_file(partition_key)?)
-                    .await?,
-            );
-=======
-        if self.should_roll() {
-            if let Some(inner) = self.inner.take() {
-                // close the current writer, roll to a new file
-                self.data_file_builders.extend(inner.close().await?);
 
                 // start a new writer
                 self.inner = Some(
@@ -224,7 +210,6 @@
                         .await?,
                 );
             }
->>>>>>> 3d47be53
         }
 
         // write the input
