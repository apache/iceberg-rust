--- conflicted
+++ resolved
@@ -18,27 +18,19 @@
 /*!
  * Data Types
  */
-<<<<<<< HEAD
-use std::collections::HashMap;
-use std::convert::identity;
-use std::fmt;
-use std::ops::Index;
-use std::sync::{Arc, OnceLock};
-
-=======
 use crate::ensure_data_valid;
 use crate::error::Result;
 use crate::spec::datatypes::_decimal::{MAX_PRECISION, REQUIRED_LENGTH};
->>>>>>> c9ffbce3
 use ::serde::de::{MapAccess, Visitor};
 use serde::de::{Error, IntoDeserializer};
 use serde::{de, Deserialize, Deserializer, Serialize, Serializer};
 use serde_json::Value as JsonValue;
+use std::convert::identity;
+use std::sync::Arc;
+use std::sync::OnceLock;
+use std::{collections::HashMap, fmt, ops::Index};
 
 use super::values::Literal;
-use crate::ensure_data_valid;
-use crate::error::Result;
-use crate::spec::datatypes::_decimal::{MAX_PRECISION, REQUIRED_LENGTH};
 
 /// Field name for list type.
 pub(crate) const LIST_FILED_NAME: &str = "element";
@@ -242,7 +234,9 @@
 
 impl Serialize for Type {
     fn serialize<S>(&self, serializer: S) -> std::result::Result<S::Ok, S::Error>
-    where S: Serializer {
+    where
+        S: Serializer,
+    {
         let type_serde = _serde::SerdeType::from(self);
         type_serde.serialize(serializer)
     }
@@ -250,7 +244,9 @@
 
 impl<'de> Deserialize<'de> for Type {
     fn deserialize<D>(deserializer: D) -> std::result::Result<Self, D::Error>
-    where D: Deserializer<'de> {
+    where
+        D: Deserializer<'de>,
+    {
         let type_serde = _serde::SerdeType::deserialize(deserializer)?;
         Ok(Type::from(type_serde))
     }
@@ -258,7 +254,9 @@
 
 impl<'de> Deserialize<'de> for PrimitiveType {
     fn deserialize<D>(deserializer: D) -> std::result::Result<Self, D::Error>
-    where D: Deserializer<'de> {
+    where
+        D: Deserializer<'de>,
+    {
         let s = String::deserialize(deserializer)?;
         if s.starts_with("decimal") {
             deserialize_decimal(s.into_deserializer())
@@ -272,7 +270,9 @@
 
 impl Serialize for PrimitiveType {
     fn serialize<S>(&self, serializer: S) -> std::result::Result<S::Ok, S::Error>
-    where S: Serializer {
+    where
+        S: Serializer,
+    {
         match self {
             PrimitiveType::Decimal { precision, scale } => {
                 serialize_decimal(precision, scale, serializer)
@@ -284,7 +284,9 @@
 }
 
 fn deserialize_decimal<'de, D>(deserializer: D) -> std::result::Result<PrimitiveType, D::Error>
-where D: Deserializer<'de> {
+where
+    D: Deserializer<'de>,
+{
     let s = String::deserialize(deserializer)?;
     let (precision, scale) = s
         .trim_start_matches(r"decimal(")
@@ -310,7 +312,9 @@
 }
 
 fn deserialize_fixed<'de, D>(deserializer: D) -> std::result::Result<PrimitiveType, D::Error>
-where D: Deserializer<'de> {
+where
+    D: Deserializer<'de>,
+{
     let fixed = String::deserialize(deserializer)?
         .trim_start_matches(r"fixed[")
         .trim_end_matches(']')
@@ -323,7 +327,9 @@
 }
 
 fn serialize_fixed<S>(value: &u64, serializer: S) -> std::result::Result<S::Ok, S::Error>
-where S: Serializer {
+where
+    S: Serializer,
+{
     serializer.serialize_str(&format!("fixed[{value}]"))
 }
 
@@ -365,7 +371,9 @@
 
 impl<'de> Deserialize<'de> for StructType {
     fn deserialize<D>(deserializer: D) -> std::result::Result<Self, D::Error>
-    where D: Deserializer<'de> {
+    where
+        D: Deserializer<'de>,
+    {
         #[derive(Deserialize)]
         #[serde(field_identifier, rename_all = "lowercase")]
         enum Field {
@@ -383,7 +391,9 @@
             }
 
             fn visit_map<V>(self, mut map: V) -> std::result::Result<StructType, V::Error>
-            where V: MapAccess<'de> {
+            where
+                V: MapAccess<'de>,
+            {
                 let mut fields = None;
                 while let Some(key) = map.next_key()? {
                     match key {
@@ -665,14 +675,12 @@
 
 /// Module for type serialization/deserialization.
 pub(super) mod _serde {
-    use std::borrow::Cow;
-
-    use serde_derive::{Deserialize, Serialize};
-
     use crate::spec::datatypes::Type::Map;
     use crate::spec::datatypes::{
         ListType, MapType, NestedField, NestedFieldRef, PrimitiveType, StructType, Type,
     };
+    use serde_derive::{Deserialize, Serialize};
+    use std::borrow::Cow;
 
     /// List type for serialization and deserialization
     #[derive(Serialize, Deserialize)]
@@ -795,8 +803,9 @@
     use pretty_assertions::assert_eq;
     use uuid::Uuid;
 
+    use crate::spec::values::PrimitiveLiteral;
+
     use super::*;
-    use crate::spec::values::PrimitiveLiteral;
 
     fn check_type_serde(json: &str, expected_type: Type) {
         let desered_type: Type = serde_json::from_str(json).unwrap();
