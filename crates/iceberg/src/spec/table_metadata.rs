// Licensed to the Apache Software Foundation (ASF) under one
// or more contributor license agreements.  See the NOTICE file
// distributed with this work for additional information
// regarding copyright ownership.  The ASF licenses this file
// to you under the Apache License, Version 2.0 (the
// "License"); you may not use this file except in compliance
// with the License.  You may obtain a copy of the License at
//
//   http://www.apache.org/licenses/LICENSE-2.0
//
// Unless required by applicable law or agreed to in writing,
// software distributed under the License is distributed on an
// "AS IS" BASIS, WITHOUT WARRANTIES OR CONDITIONS OF ANY
// KIND, either express or implied.  See the License for the
// specific language governing permissions and limitations
// under the License.

//! Defines the [table metadata](https://iceberg.apache.org/spec/#table-metadata).
//! The main struct here is [TableMetadataV2] which defines the data for a table.

use std::cmp::Ordering;
use std::collections::HashMap;
use std::fmt::{Display, Formatter};
use std::hash::Hash;
use std::sync::Arc;

use _serde::TableMetadataEnum;
use chrono::{DateTime, Utc};
use serde::{Deserialize, Serialize};
use serde_repr::{Deserialize_repr, Serialize_repr};
use uuid::Uuid;

use super::snapshot::SnapshotReference;
pub use super::table_metadata_builder::{TableMetadataBuildResult, TableMetadataBuilder};
use super::{
<<<<<<< HEAD
    BoundPartitionSpecRef, PartitionStatisticsFile, SchemaId, SchemaRef,
    SchemalessPartitionSpecRef, Snapshot, SnapshotRef, SnapshotRetention, SortOrder, SortOrderRef,
    StatisticsFile, DEFAULT_PARTITION_SPEC_ID,
=======
    PartitionSpecRef, SchemaId, SchemaRef, Snapshot, SnapshotRef, SnapshotRetention, SortOrder,
    SortOrderRef, StructType, DEFAULT_PARTITION_SPEC_ID,
>>>>>>> 97f8a792
};
use crate::error::{timestamp_ms_to_utc, Result};
use crate::{Error, ErrorKind};

static MAIN_BRANCH: &str = "main";
pub(crate) static ONE_MINUTE_MS: i64 = 60_000;

pub(crate) static EMPTY_SNAPSHOT_ID: i64 = -1;
pub(crate) static INITIAL_SEQUENCE_NUMBER: i64 = 0;

/// Reserved table property for table format version.
///
/// Iceberg will default a new table's format version to the latest stable and recommended
/// version. This reserved property keyword allows users to override the Iceberg format version of
/// the table metadata.
///
/// If this table property exists when creating a table, the table will use the specified format
/// version. If a table updates this property, it will try to upgrade to the specified format
/// version.
pub const PROPERTY_FORMAT_VERSION: &str = "format-version";
/// Reserved table property for table UUID.
pub const PROPERTY_UUID: &str = "uuid";
/// Reserved table property for the total number of snapshots.
pub const PROPERTY_SNAPSHOT_COUNT: &str = "snapshot-count";
/// Reserved table property for current snapshot summary.
pub const PROPERTY_CURRENT_SNAPSHOT_SUMMARY: &str = "current-snapshot-summary";
/// Reserved table property for current snapshot id.
pub const PROPERTY_CURRENT_SNAPSHOT_ID: &str = "current-snapshot-id";
/// Reserved table property for current snapshot timestamp.
pub const PROPERTY_CURRENT_SNAPSHOT_TIMESTAMP: &str = "current-snapshot-timestamp-ms";
/// Reserved table property for the JSON representation of current schema.
pub const PROPERTY_CURRENT_SCHEMA: &str = "current-schema";
/// Reserved table property for the JSON representation of current(default) partition spec.
pub const PROPERTY_DEFAULT_PARTITION_SPEC: &str = "default-partition-spec";
/// Reserved table property for the JSON representation of current(default) sort order.
pub const PROPERTY_DEFAULT_SORT_ORDER: &str = "default-sort-order";

/// Property key for max number of previous versions to keep.
pub const PROPERTY_METADATA_PREVIOUS_VERSIONS_MAX: &str = "write.metadata.previous-versions-max";
/// Default value for max number of previous versions to keep.
pub const PROPERTY_METADATA_PREVIOUS_VERSIONS_MAX_DEFAULT: usize = 100;

/// Reserved Iceberg table properties list.
///
/// Reserved table properties are only used to control behaviors when creating or updating a
/// table. The value of these properties are not persisted as a part of the table metadata.
pub const RESERVED_PROPERTIES: [&str; 9] = [
    PROPERTY_FORMAT_VERSION,
    PROPERTY_UUID,
    PROPERTY_SNAPSHOT_COUNT,
    PROPERTY_CURRENT_SNAPSHOT_ID,
    PROPERTY_CURRENT_SNAPSHOT_SUMMARY,
    PROPERTY_CURRENT_SNAPSHOT_TIMESTAMP,
    PROPERTY_CURRENT_SCHEMA,
    PROPERTY_DEFAULT_PARTITION_SPEC,
    PROPERTY_DEFAULT_SORT_ORDER,
];

/// Reference to [`TableMetadata`].
pub type TableMetadataRef = Arc<TableMetadata>;

#[derive(Debug, PartialEq, Deserialize, Eq, Clone)]
#[serde(try_from = "TableMetadataEnum")]
/// Fields for the version 2 of the table metadata.
///
/// We assume that this data structure is always valid, so we will panic when invalid error happens.
/// We check the validity of this data structure when constructing.
pub struct TableMetadata {
    /// Integer Version for the format.
    pub(crate) format_version: FormatVersion,
    /// A UUID that identifies the table
    pub(crate) table_uuid: Uuid,
    /// Location tables base location
    pub(crate) location: String,
    /// The tables highest sequence number
    pub(crate) last_sequence_number: i64,
    /// Timestamp in milliseconds from the unix epoch when the table was last updated.
    pub(crate) last_updated_ms: i64,
    /// An integer; the highest assigned column ID for the table.
    pub(crate) last_column_id: i32,
    /// A list of schemas, stored as objects with schema-id.
    pub(crate) schemas: HashMap<i32, SchemaRef>,
    /// ID of the table’s current schema.
    pub(crate) current_schema_id: i32,
    /// A list of partition specs, stored as full partition spec objects.
    pub(crate) partition_specs: HashMap<i32, PartitionSpecRef>,
    /// ID of the “current” spec that writers should use by default.
    pub(crate) default_spec: PartitionSpecRef,
    /// Partition type of the default partition spec.
    pub(crate) default_partition_type: StructType,
    /// An integer; the highest assigned partition field ID across all partition specs for the table.
    pub(crate) last_partition_id: i32,
    ///A string to string map of table properties. This is used to control settings that
    /// affect reading and writing and is not intended to be used for arbitrary metadata.
    /// For example, commit.retry.num-retries is used to control the number of commit retries.
    pub(crate) properties: HashMap<String, String>,
    /// long ID of the current table snapshot; must be the same as the current
    /// ID of the main branch in refs.
    pub(crate) current_snapshot_id: Option<i64>,
    ///A list of valid snapshots. Valid snapshots are snapshots for which all
    /// data files exist in the file system. A data file must not be deleted
    /// from the file system until the last snapshot in which it was listed is
    /// garbage collected.
    pub(crate) snapshots: HashMap<i64, SnapshotRef>,
    /// A list (optional) of timestamp and snapshot ID pairs that encodes changes
    /// to the current snapshot for the table. Each time the current-snapshot-id
    /// is changed, a new entry should be added with the last-updated-ms
    /// and the new current-snapshot-id. When snapshots are expired from
    /// the list of valid snapshots, all entries before a snapshot that has
    /// expired should be removed.
    pub(crate) snapshot_log: Vec<SnapshotLog>,

    /// A list (optional) of timestamp and metadata file location pairs
    /// that encodes changes to the previous metadata files for the table.
    /// Each time a new metadata file is created, a new entry of the
    /// previous metadata file location should be added to the list.
    /// Tables can be configured to remove oldest metadata log entries and
    /// keep a fixed-size log of the most recent entries after a commit.
    pub(crate) metadata_log: Vec<MetadataLog>,

    /// A list of sort orders, stored as full sort order objects.
    pub(crate) sort_orders: HashMap<i64, SortOrderRef>,
    /// Default sort order id of the table. Note that this could be used by
    /// writers, but is not used when reading because reads use the specs
    /// stored in manifest files.
    pub(crate) default_sort_order_id: i64,
    /// A map of snapshot references. The map keys are the unique snapshot reference
    /// names in the table, and the map values are snapshot reference objects.
    /// There is always a main branch reference pointing to the current-snapshot-id
    /// even if the refs map is null.
    pub(crate) refs: HashMap<String, SnapshotReference>,
    /// Mapping of snapshot ids to statistics files.
    pub(crate) statistics: HashMap<i64, StatisticsFile>,
    /// Mapping of snapshot ids to partition statistics files.
    pub(crate) partition_statistics: HashMap<i64, PartitionStatisticsFile>,
}

impl TableMetadata {
    /// Convert this Table Metadata into a builder for modification.
    ///
    /// `current_file_location` is the location where the current version
    /// of the metadata file is stored. This is used to update the metadata log.
    /// If `current_file_location` is `None`, the metadata log will not be updated.
    /// This should only be used to stage-create tables.
    #[must_use]
    pub fn into_builder(self, current_file_location: Option<String>) -> TableMetadataBuilder {
        TableMetadataBuilder::new_from_metadata(self, current_file_location)
    }

    /// Returns format version of this metadata.
    #[inline]
    pub fn format_version(&self) -> FormatVersion {
        self.format_version
    }

    /// Returns uuid of current table.
    #[inline]
    pub fn uuid(&self) -> Uuid {
        self.table_uuid
    }

    /// Returns table location.
    #[inline]
    pub fn location(&self) -> &str {
        self.location.as_str()
    }

    /// Returns last sequence number.
    #[inline]
    pub fn last_sequence_number(&self) -> i64 {
        self.last_sequence_number
    }

    /// Returns the next sequence number for the table.
    ///
    /// For format version 1, it always returns the initial sequence number.
    /// For other versions, it returns the last sequence number incremented by 1.
    #[inline]
    pub fn next_sequence_number(&self) -> i64 {
        match self.format_version {
            FormatVersion::V1 => INITIAL_SEQUENCE_NUMBER,
            _ => self.last_sequence_number + 1,
        }
    }

    /// Returns last updated time.
    #[inline]
    pub fn last_updated_timestamp(&self) -> Result<DateTime<Utc>> {
        timestamp_ms_to_utc(self.last_updated_ms)
    }

    /// Returns last updated time in milliseconds.
    #[inline]
    pub fn last_updated_ms(&self) -> i64 {
        self.last_updated_ms
    }

    /// Returns schemas
    #[inline]
    pub fn schemas_iter(&self) -> impl ExactSizeIterator<Item = &SchemaRef> {
        self.schemas.values()
    }

    /// Lookup schema by id.
    #[inline]
    pub fn schema_by_id(&self, schema_id: SchemaId) -> Option<&SchemaRef> {
        self.schemas.get(&schema_id)
    }

    /// Get current schema
    #[inline]
    pub fn current_schema(&self) -> &SchemaRef {
        self.schema_by_id(self.current_schema_id)
            .expect("Current schema id set, but not found in table metadata")
    }

    /// Get the id of the current schema
    #[inline]
    pub fn current_schema_id(&self) -> SchemaId {
        self.current_schema_id
    }

    /// Returns all partition specs.
    #[inline]
    pub fn partition_specs_iter(&self) -> impl ExactSizeIterator<Item = &PartitionSpecRef> {
        self.partition_specs.values()
    }

    /// Lookup partition spec by id.
    #[inline]
    pub fn partition_spec_by_id(&self, spec_id: i32) -> Option<&PartitionSpecRef> {
        self.partition_specs.get(&spec_id)
    }

    /// Get default partition spec
    #[inline]
    pub fn default_partition_spec(&self) -> &PartitionSpecRef {
        &self.default_spec
    }

    /// Return the partition type of the default partition spec.
    #[inline]
    pub fn default_partition_type(&self) -> &StructType {
        &self.default_partition_type
    }

    #[inline]
    /// Returns spec id of the "current" partition spec.
    pub fn default_partition_spec_id(&self) -> i32 {
        self.default_spec.spec_id()
    }

    /// Returns all snapshots
    #[inline]
    pub fn snapshots(&self) -> impl ExactSizeIterator<Item = &SnapshotRef> {
        self.snapshots.values()
    }

    /// Lookup snapshot by id.
    #[inline]
    pub fn snapshot_by_id(&self, snapshot_id: i64) -> Option<&SnapshotRef> {
        self.snapshots.get(&snapshot_id)
    }

    /// Returns snapshot history.
    #[inline]
    pub fn history(&self) -> &[SnapshotLog] {
        &self.snapshot_log
    }

    /// Returns the metadata log.
    #[inline]
    pub fn metadata_log(&self) -> &[MetadataLog] {
        &self.metadata_log
    }

    /// Get current snapshot
    #[inline]
    pub fn current_snapshot(&self) -> Option<&SnapshotRef> {
        self.current_snapshot_id.map(|s| {
            self.snapshot_by_id(s)
                .expect("Current snapshot id has been set, but doesn't exist in metadata")
        })
    }

    /// Get the current snapshot id
    #[inline]
    pub fn current_snapshot_id(&self) -> Option<i64> {
        self.current_snapshot_id
    }

    /// Get the snapshot for a reference
    /// Returns an option if the `ref_name` is not found
    #[inline]
    pub fn snapshot_for_ref(&self, ref_name: &str) -> Option<&SnapshotRef> {
        self.refs.get(ref_name).map(|r| {
            self.snapshot_by_id(r.snapshot_id)
                .unwrap_or_else(|| panic!("Snapshot id of ref {} doesn't exist", ref_name))
        })
    }

    /// Return all sort orders.
    #[inline]
    pub fn sort_orders_iter(&self) -> impl ExactSizeIterator<Item = &SortOrderRef> {
        self.sort_orders.values()
    }

    /// Lookup sort order by id.
    #[inline]
    pub fn sort_order_by_id(&self, sort_order_id: i64) -> Option<&SortOrderRef> {
        self.sort_orders.get(&sort_order_id)
    }

    /// Returns default sort order id.
    #[inline]
    pub fn default_sort_order(&self) -> &SortOrderRef {
        self.sort_orders
            .get(&self.default_sort_order_id)
            .expect("Default order id has been set, but not found in table metadata!")
    }

    /// Returns default sort order id.
    #[inline]
    pub fn default_sort_order_id(&self) -> i64 {
        self.default_sort_order_id
    }

    /// Returns properties of table.
    #[inline]
    pub fn properties(&self) -> &HashMap<String, String> {
        &self.properties
    }

    /// Return location of statistics files.
    #[inline]
    pub fn statistics(&self) -> impl ExactSizeIterator<Item = &StatisticsFile> {
        self.statistics.values()
    }

    /// Return location of partition statistics files.
    #[inline]
    pub fn partition_statistics(&self) -> impl ExactSizeIterator<Item = &PartitionStatisticsFile> {
        self.partition_statistics.values()
    }

    /// Get a statistics file for a snapshot id.
    #[inline]
    pub fn statistics_for_snapshot(&self, snapshot_id: i64) -> Option<&StatisticsFile> {
        self.statistics.get(&snapshot_id)
    }

    /// Get a partition statistics file for a snapshot id.
    #[inline]
    pub fn partition_statistics_for_snapshot(
        &self,
        snapshot_id: i64,
    ) -> Option<&PartitionStatisticsFile> {
        self.partition_statistics.get(&snapshot_id)
    }

    /// Append snapshot to table
    #[deprecated(
        since = "0.4.0",
        note = "please use `TableMetadataBuilder.set_branch_snapshot` instead"
    )]
    pub fn append_snapshot(&mut self, snapshot: Snapshot) {
        self.last_updated_ms = snapshot.timestamp_ms();
        self.last_sequence_number = snapshot.sequence_number();

        self.refs
            .entry(MAIN_BRANCH.to_string())
            .and_modify(|s| {
                s.snapshot_id = snapshot.snapshot_id();
            })
            .or_insert_with(|| {
                SnapshotReference::new(snapshot.snapshot_id(), SnapshotRetention::Branch {
                    min_snapshots_to_keep: None,
                    max_snapshot_age_ms: None,
                    max_ref_age_ms: None,
                })
            });

        self.snapshot_log.push(snapshot.log());
        self.snapshots
            .insert(snapshot.snapshot_id(), Arc::new(snapshot));
    }

    /// Normalize this partition spec.
    ///
    /// This is an internal method
    /// meant to be called after constructing table metadata from untrusted sources.
    /// We run this method after json deserialization.
    /// All constructors for `TableMetadata` which are part of `iceberg-rust`
    /// should return normalized `TableMetadata`.
    pub(super) fn try_normalize(&mut self) -> Result<&mut Self> {
        self.validate_current_schema()?;
        self.normalize_current_snapshot()?;
        self.validate_refs()?;
        self.validate_chronological_snapshot_logs()?;
        self.validate_chronological_metadata_logs()?;
        // Normalize location (remove trailing slash)
        self.location = self.location.trim_end_matches('/').to_string();
        self.validate_format_version_specifics()?;
        self.try_normalize_partition_spec()?;
        self.try_normalize_sort_order()?;
        Ok(self)
    }

    /// If the default partition spec is not present in specs, add it
    fn try_normalize_partition_spec(&mut self) -> Result<()> {
        if self
            .partition_spec_by_id(self.default_spec.spec_id())
            .is_none()
        {
            self.partition_specs.insert(
                self.default_spec.spec_id(),
                Arc::new(Arc::unwrap_or_clone(self.default_spec.clone())),
            );
        }

        Ok(())
    }

    /// If the default sort order is unsorted but the sort order is not present, add it
    fn try_normalize_sort_order(&mut self) -> Result<()> {
        if self.sort_order_by_id(self.default_sort_order_id).is_some() {
            return Ok(());
        }

        if self.default_sort_order_id != SortOrder::UNSORTED_ORDER_ID {
            return Err(Error::new(
                ErrorKind::DataInvalid,
                format!(
                    "No sort order exists with the default sort order id {}.",
                    self.default_sort_order_id
                ),
            ));
        }

        let sort_order = SortOrder::unsorted_order();
        self.sort_orders
            .insert(SortOrder::UNSORTED_ORDER_ID, Arc::new(sort_order));
        Ok(())
    }

    /// Validate the current schema is set and exists.
    fn validate_current_schema(&self) -> Result<()> {
        if self.schema_by_id(self.current_schema_id).is_none() {
            return Err(Error::new(
                ErrorKind::DataInvalid,
                format!(
                    "No schema exists with the current schema id {}.",
                    self.current_schema_id
                ),
            ));
        }
        Ok(())
    }

    /// If current snapshot is Some(-1) then set it to None.
    fn normalize_current_snapshot(&mut self) -> Result<()> {
        if let Some(current_snapshot_id) = self.current_snapshot_id {
            if current_snapshot_id == EMPTY_SNAPSHOT_ID {
                self.current_snapshot_id = None;
            } else if self.snapshot_by_id(current_snapshot_id).is_none() {
                return Err(Error::new(
                        ErrorKind::DataInvalid,
                        format!(
                            "Snapshot for current snapshot id {} does not exist in the existing snapshots list",
                            current_snapshot_id
                        ),
                    ));
            }
        }
        Ok(())
    }

    /// Validate that all refs are valid (snapshot exists)
    fn validate_refs(&self) -> Result<()> {
        for (name, snapshot_ref) in self.refs.iter() {
            if self.snapshot_by_id(snapshot_ref.snapshot_id).is_none() {
                return Err(Error::new(
                    ErrorKind::DataInvalid,
                    format!(
                        "Snapshot for reference {name} does not exist in the existing snapshots list"
                    ),
                ));
            }
        }

        let main_ref = self.refs.get(MAIN_BRANCH);
        if self.current_snapshot_id.is_some() {
            if let Some(main_ref) = main_ref {
                if main_ref.snapshot_id != self.current_snapshot_id.unwrap_or_default() {
                    return Err(Error::new(
                        ErrorKind::DataInvalid,
                        format!(
                            "Current snapshot id does not match main branch ({:?} != {:?})",
                            self.current_snapshot_id.unwrap_or_default(),
                            main_ref.snapshot_id
                        ),
                    ));
                }
            }
        } else if main_ref.is_some() {
            return Err(Error::new(
                ErrorKind::DataInvalid,
                "Current snapshot is not set, but main branch exists",
            ));
        }

        Ok(())
    }

    /// Validate that for V1 Metadata the last_sequence_number is 0
    fn validate_format_version_specifics(&self) -> Result<()> {
        if self.format_version < FormatVersion::V2 && self.last_sequence_number != 0 {
            return Err(Error::new(
                ErrorKind::DataInvalid,
                format!(
                    "Last sequence number must be 0 in v1. Found {}",
                    self.last_sequence_number
                ),
            ));
        }

        Ok(())
    }

    /// Validate snapshots logs are chronological and last updated is after the last snapshot log.
    fn validate_chronological_snapshot_logs(&self) -> Result<()> {
        for window in self.snapshot_log.windows(2) {
            let (prev, curr) = (&window[0], &window[1]);
            // commits can happen concurrently from different machines.
            // A tolerance helps us avoid failure for small clock skew
            if curr.timestamp_ms - prev.timestamp_ms < -ONE_MINUTE_MS {
                return Err(Error::new(
                    ErrorKind::DataInvalid,
                    "Expected sorted snapshot log entries",
                ));
            }
        }

        if let Some(last) = self.snapshot_log.last() {
            // commits can happen concurrently from different machines.
            // A tolerance helps us avoid failure for small clock skew
            if self.last_updated_ms - last.timestamp_ms < -ONE_MINUTE_MS {
                return Err(Error::new(
                    ErrorKind::DataInvalid,
                    format!(
                        "Invalid update timestamp {}: before last snapshot log entry at {}",
                        self.last_updated_ms, last.timestamp_ms
                    ),
                ));
            }
        }
        Ok(())
    }

    fn validate_chronological_metadata_logs(&self) -> Result<()> {
        for window in self.metadata_log.windows(2) {
            let (prev, curr) = (&window[0], &window[1]);
            // commits can happen concurrently from different machines.
            // A tolerance helps us avoid failure for small clock skew
            if curr.timestamp_ms - prev.timestamp_ms < -ONE_MINUTE_MS {
                return Err(Error::new(
                    ErrorKind::DataInvalid,
                    "Expected sorted metadata log entries",
                ));
            }
        }

        if let Some(last) = self.metadata_log.last() {
            // commits can happen concurrently from different machines.
            // A tolerance helps us avoid failure for small clock skew
            if self.last_updated_ms - last.timestamp_ms < -ONE_MINUTE_MS {
                return Err(Error::new(
                    ErrorKind::DataInvalid,
                    format!(
                        "Invalid update timestamp {}: before last metadata log entry at {}",
                        self.last_updated_ms, last.timestamp_ms
                    ),
                ));
            }
        }

        Ok(())
    }
}

pub(super) mod _serde {
    use std::borrow::BorrowMut;
    /// This is a helper module that defines types to help with serialization/deserialization.
    /// For deserialization the input first gets read into either the [TableMetadataV1] or [TableMetadataV2] struct
    /// and then converted into the [TableMetadata] struct. Serialization works the other way around.
    /// [TableMetadataV1] and [TableMetadataV2] are internal struct that are only used for serialization and deserialization.
    use std::collections::HashMap;
    /// This is a helper module that defines types to help with serialization/deserialization.
    /// For deserialization the input first gets read into either the [TableMetadataV1] or [TableMetadataV2] struct
    /// and then converted into the [TableMetadata] struct. Serialization works the other way around.
    /// [TableMetadataV1] and [TableMetadataV2] are internal struct that are only used for serialization and deserialization.
    use std::sync::Arc;

    use serde::{Deserialize, Serialize};
    use uuid::Uuid;

    use super::{
        FormatVersion, MetadataLog, SnapshotLog, TableMetadata, DEFAULT_PARTITION_SPEC_ID,
        MAIN_BRANCH,
    };
    use crate::spec::schema::_serde::{SchemaV1, SchemaV2};
    use crate::spec::snapshot::_serde::{SnapshotV1, SnapshotV2};
    use crate::spec::{
<<<<<<< HEAD
        BoundPartitionSpec, PartitionField, PartitionStatisticsFile, Schema, SchemaRef,
        SchemalessPartitionSpec, Snapshot, SnapshotReference, SnapshotRetention, SortOrder,
        StatisticsFile,
=======
        PartitionField, PartitionSpec, PartitionSpecRef, Schema, SchemaRef, Snapshot,
        SnapshotReference, SnapshotRetention, SortOrder,
>>>>>>> 97f8a792
    };
    use crate::{Error, ErrorKind};

    #[derive(Debug, Serialize, Deserialize, PartialEq, Eq)]
    #[serde(untagged)]
    pub(super) enum TableMetadataEnum {
        V2(TableMetadataV2),
        V1(TableMetadataV1),
    }

    #[derive(Debug, Serialize, Deserialize, PartialEq, Eq)]
    #[serde(rename_all = "kebab-case")]
    /// Defines the structure of a v2 table metadata for serialization/deserialization
    pub(super) struct TableMetadataV2 {
        pub format_version: VersionNumber<2>,
        pub table_uuid: Uuid,
        pub location: String,
        pub last_sequence_number: i64,
        pub last_updated_ms: i64,
        pub last_column_id: i32,
        pub schemas: Vec<SchemaV2>,
        pub current_schema_id: i32,
        pub partition_specs: Vec<PartitionSpec>,
        pub default_spec_id: i32,
        pub last_partition_id: i32,
        #[serde(skip_serializing_if = "Option::is_none")]
        pub properties: Option<HashMap<String, String>>,
        #[serde(skip_serializing_if = "Option::is_none")]
        pub current_snapshot_id: Option<i64>,
        #[serde(skip_serializing_if = "Option::is_none")]
        pub snapshots: Option<Vec<SnapshotV2>>,
        #[serde(skip_serializing_if = "Option::is_none")]
        pub snapshot_log: Option<Vec<SnapshotLog>>,
        #[serde(skip_serializing_if = "Option::is_none")]
        pub metadata_log: Option<Vec<MetadataLog>>,
        pub sort_orders: Vec<SortOrder>,
        pub default_sort_order_id: i64,
        #[serde(skip_serializing_if = "Option::is_none")]
        pub refs: Option<HashMap<String, SnapshotReference>>,
        #[serde(default, skip_serializing_if = "Vec::is_empty")]
        pub statistics: Vec<StatisticsFile>,
        #[serde(default, skip_serializing_if = "Vec::is_empty")]
        pub partition_statistics: Vec<PartitionStatisticsFile>,
    }

    #[derive(Debug, Serialize, Deserialize, PartialEq, Eq)]
    #[serde(rename_all = "kebab-case")]
    /// Defines the structure of a v1 table metadata for serialization/deserialization
    pub(super) struct TableMetadataV1 {
        pub format_version: VersionNumber<1>,
        #[serde(skip_serializing_if = "Option::is_none")]
        pub table_uuid: Option<Uuid>,
        pub location: String,
        pub last_updated_ms: i64,
        pub last_column_id: i32,
        pub schema: SchemaV1,
        #[serde(skip_serializing_if = "Option::is_none")]
        pub schemas: Option<Vec<SchemaV1>>,
        #[serde(skip_serializing_if = "Option::is_none")]
        pub current_schema_id: Option<i32>,
        pub partition_spec: Vec<PartitionField>,
        #[serde(skip_serializing_if = "Option::is_none")]
        pub partition_specs: Option<Vec<PartitionSpec>>,
        #[serde(skip_serializing_if = "Option::is_none")]
        pub default_spec_id: Option<i32>,
        #[serde(skip_serializing_if = "Option::is_none")]
        pub last_partition_id: Option<i32>,
        #[serde(skip_serializing_if = "Option::is_none")]
        pub properties: Option<HashMap<String, String>>,
        #[serde(skip_serializing_if = "Option::is_none")]
        pub current_snapshot_id: Option<i64>,
        #[serde(skip_serializing_if = "Option::is_none")]
        pub snapshots: Option<Vec<SnapshotV1>>,
        #[serde(skip_serializing_if = "Option::is_none")]
        pub snapshot_log: Option<Vec<SnapshotLog>>,
        #[serde(skip_serializing_if = "Option::is_none")]
        pub metadata_log: Option<Vec<MetadataLog>>,
        pub sort_orders: Option<Vec<SortOrder>>,
        pub default_sort_order_id: Option<i64>,
        #[serde(default, skip_serializing_if = "Vec::is_empty")]
        pub statistics: Vec<StatisticsFile>,
        #[serde(default, skip_serializing_if = "Vec::is_empty")]
        pub partition_statistics: Vec<PartitionStatisticsFile>,
    }

    /// Helper to serialize and deserialize the format version.
    #[derive(Debug, PartialEq, Eq)]
    pub(crate) struct VersionNumber<const V: u8>;

    impl Serialize for TableMetadata {
        fn serialize<S>(&self, serializer: S) -> Result<S::Ok, S::Error>
        where S: serde::Serializer {
            // we must do a clone here
            let table_metadata_enum: TableMetadataEnum =
                self.clone().try_into().map_err(serde::ser::Error::custom)?;

            table_metadata_enum.serialize(serializer)
        }
    }

    impl<const V: u8> Serialize for VersionNumber<V> {
        fn serialize<S>(&self, serializer: S) -> Result<S::Ok, S::Error>
        where S: serde::Serializer {
            serializer.serialize_u8(V)
        }
    }

    impl<'de, const V: u8> Deserialize<'de> for VersionNumber<V> {
        fn deserialize<D>(deserializer: D) -> Result<Self, D::Error>
        where D: serde::Deserializer<'de> {
            let value = u8::deserialize(deserializer)?;
            if value == V {
                Ok(VersionNumber::<V>)
            } else {
                Err(serde::de::Error::custom("Invalid Version"))
            }
        }
    }

    impl TryFrom<TableMetadataEnum> for TableMetadata {
        type Error = Error;
        fn try_from(value: TableMetadataEnum) -> Result<Self, Error> {
            match value {
                TableMetadataEnum::V2(value) => value.try_into(),
                TableMetadataEnum::V1(value) => value.try_into(),
            }
        }
    }

    impl TryFrom<TableMetadata> for TableMetadataEnum {
        type Error = Error;
        fn try_from(value: TableMetadata) -> Result<Self, Error> {
            Ok(match value.format_version {
                FormatVersion::V2 => TableMetadataEnum::V2(value.into()),
                FormatVersion::V1 => TableMetadataEnum::V1(value.try_into()?),
            })
        }
    }

    impl TryFrom<TableMetadataV2> for TableMetadata {
        type Error = Error;
        fn try_from(value: TableMetadataV2) -> Result<Self, self::Error> {
            let current_snapshot_id = if let &Some(-1) = &value.current_snapshot_id {
                None
            } else {
                value.current_snapshot_id
            };
            let schemas = HashMap::from_iter(
                value
                    .schemas
                    .into_iter()
                    .map(|schema| Ok((schema.schema_id, Arc::new(schema.try_into()?))))
                    .collect::<Result<Vec<_>, Error>>()?,
            );

            let current_schema: &SchemaRef =
                schemas.get(&value.current_schema_id).ok_or_else(|| {
                    Error::new(
                        ErrorKind::DataInvalid,
                        format!(
                            "No schema exists with the current schema id {}.",
                            value.current_schema_id
                        ),
                    )
                })?;
            let partition_specs = HashMap::from_iter(
                value
                    .partition_specs
                    .into_iter()
                    .map(|x| (x.spec_id(), Arc::new(x))),
            );
            let default_spec_id = value.default_spec_id;
            let default_spec: PartitionSpecRef = partition_specs
                .get(&value.default_spec_id)
                .map(|spec| (**spec).clone())
                .or_else(|| {
                    (DEFAULT_PARTITION_SPEC_ID == default_spec_id)
                        .then(PartitionSpec::unpartition_spec)
                })
                .ok_or_else(|| {
                    Error::new(
                        ErrorKind::DataInvalid,
                        format!("Default partition spec {default_spec_id} not found"),
                    )
                })?
                .into();
            let default_partition_type = default_spec.partition_type(current_schema)?;

            let mut metadata = TableMetadata {
                format_version: FormatVersion::V2,
                table_uuid: value.table_uuid,
                location: value.location,
                last_sequence_number: value.last_sequence_number,
                last_updated_ms: value.last_updated_ms,
                last_column_id: value.last_column_id,
                current_schema_id: value.current_schema_id,
                schemas,
                partition_specs,
                default_partition_type,
                default_spec,
                last_partition_id: value.last_partition_id,
                properties: value.properties.unwrap_or_default(),
                current_snapshot_id,
                snapshots: value
                    .snapshots
                    .map(|snapshots| {
                        HashMap::from_iter(
                            snapshots
                                .into_iter()
                                .map(|x| (x.snapshot_id, Arc::new(x.into()))),
                        )
                    })
                    .unwrap_or_default(),
                snapshot_log: value.snapshot_log.unwrap_or_default(),
                metadata_log: value.metadata_log.unwrap_or_default(),
                sort_orders: HashMap::from_iter(
                    value
                        .sort_orders
                        .into_iter()
                        .map(|x| (x.order_id, Arc::new(x))),
                ),
                default_sort_order_id: value.default_sort_order_id,
                refs: value.refs.unwrap_or_else(|| {
                    if let Some(snapshot_id) = current_snapshot_id {
                        HashMap::from_iter(vec![(MAIN_BRANCH.to_string(), SnapshotReference {
                            snapshot_id,
                            retention: SnapshotRetention::Branch {
                                min_snapshots_to_keep: None,
                                max_snapshot_age_ms: None,
                                max_ref_age_ms: None,
                            },
                        })])
                    } else {
                        HashMap::new()
                    }
                }),
                statistics: index_statistics(value.statistics),
                partition_statistics: index_partition_statistics(value.partition_statistics),
            };

            metadata.borrow_mut().try_normalize()?;
            Ok(metadata)
        }
    }

    impl TryFrom<TableMetadataV1> for TableMetadata {
        type Error = Error;
        fn try_from(value: TableMetadataV1) -> Result<Self, Error> {
            let current_snapshot_id = if let &Some(-1) = &value.current_snapshot_id {
                None
            } else {
                value.current_snapshot_id
            };

            let schemas = value
                .schemas
                .map(|schemas| {
                    Ok::<_, Error>(HashMap::from_iter(
                        schemas
                            .into_iter()
                            .enumerate()
                            .map(|(i, schema)| {
                                Ok((
                                    schema.schema_id.unwrap_or(i as i32),
                                    Arc::new(schema.try_into()?),
                                ))
                            })
                            .collect::<Result<Vec<_>, Error>>()?
                            .into_iter(),
                    ))
                })
                .or_else(|| {
                    Some(value.schema.try_into().map(|schema: Schema| {
                        HashMap::from_iter(vec![(schema.schema_id(), Arc::new(schema))])
                    }))
                })
                .transpose()?
                .unwrap_or_default();
            let current_schema_id = value
                .current_schema_id
                .unwrap_or_else(|| schemas.keys().copied().max().unwrap_or_default());
            let current_schema = schemas
                .get(&current_schema_id)
                .ok_or_else(|| {
                    Error::new(
                        ErrorKind::DataInvalid,
                        format!(
                            "No schema exists with the current schema id {}.",
                            current_schema_id
                        ),
                    )
                })?
                .clone();

            let partition_specs = match value.partition_specs {
                Some(partition_specs) => partition_specs,
                None => vec![PartitionSpec::builder(current_schema.clone())
                    .with_spec_id(DEFAULT_PARTITION_SPEC_ID)
                    .add_unbound_fields(value.partition_spec.into_iter().map(|f| f.into_unbound()))?
                    .build()?],
            }
            .into_iter()
            .map(|x| (x.spec_id(), Arc::new(x)))
            .collect::<HashMap<_, _>>();

            let default_spec_id = value
                .default_spec_id
                .unwrap_or_else(|| partition_specs.keys().copied().max().unwrap_or_default());
            let default_spec: PartitionSpecRef = partition_specs
                .get(&default_spec_id)
                .map(|x| Arc::unwrap_or_clone(x.clone()))
                .ok_or_else(|| {
                    Error::new(
                        ErrorKind::DataInvalid,
                        format!("Default partition spec {default_spec_id} not found"),
                    )
                })?
                .into();
            let default_partition_type = default_spec.partition_type(&current_schema)?;

            let mut metadata = TableMetadata {
                format_version: FormatVersion::V1,
                table_uuid: value.table_uuid.unwrap_or_default(),
                location: value.location,
                last_sequence_number: 0,
                last_updated_ms: value.last_updated_ms,
                last_column_id: value.last_column_id,
                current_schema_id,
                default_spec,
                default_partition_type,
                last_partition_id: value
                    .last_partition_id
                    .unwrap_or_else(|| partition_specs.keys().copied().max().unwrap_or_default()),
                partition_specs,
                schemas,
                properties: value.properties.unwrap_or_default(),
                current_snapshot_id,
                snapshots: value
                    .snapshots
                    .map(|snapshots| {
                        Ok::<_, Error>(HashMap::from_iter(
                            snapshots
                                .into_iter()
                                .map(|x| Ok((x.snapshot_id, Arc::new(x.try_into()?))))
                                .collect::<Result<Vec<_>, Error>>()?,
                        ))
                    })
                    .transpose()?
                    .unwrap_or_default(),
                snapshot_log: value.snapshot_log.unwrap_or_default(),
                metadata_log: value.metadata_log.unwrap_or_default(),
                sort_orders: match value.sort_orders {
                    Some(sort_orders) => HashMap::from_iter(
                        sort_orders.into_iter().map(|x| (x.order_id, Arc::new(x))),
                    ),
                    None => HashMap::new(),
                },
                default_sort_order_id: value
                    .default_sort_order_id
                    .unwrap_or(SortOrder::UNSORTED_ORDER_ID),
                refs: if let Some(snapshot_id) = current_snapshot_id {
                    HashMap::from_iter(vec![(MAIN_BRANCH.to_string(), SnapshotReference {
                        snapshot_id,
                        retention: SnapshotRetention::Branch {
                            min_snapshots_to_keep: None,
                            max_snapshot_age_ms: None,
                            max_ref_age_ms: None,
                        },
                    })])
                } else {
                    HashMap::new()
                },
                statistics: index_statistics(value.statistics),
                partition_statistics: index_partition_statistics(value.partition_statistics),
            };

            metadata.borrow_mut().try_normalize()?;
            Ok(metadata)
        }
    }

    impl From<TableMetadata> for TableMetadataV2 {
        fn from(v: TableMetadata) -> Self {
            TableMetadataV2 {
                format_version: VersionNumber::<2>,
                table_uuid: v.table_uuid,
                location: v.location,
                last_sequence_number: v.last_sequence_number,
                last_updated_ms: v.last_updated_ms,
                last_column_id: v.last_column_id,
                schemas: v
                    .schemas
                    .into_values()
                    .map(|x| {
                        Arc::try_unwrap(x)
                            .unwrap_or_else(|schema| schema.as_ref().clone())
                            .into()
                    })
                    .collect(),
                current_schema_id: v.current_schema_id,
                partition_specs: v
                    .partition_specs
                    .into_values()
                    .map(|x| Arc::try_unwrap(x).unwrap_or_else(|s| s.as_ref().clone()))
                    .collect(),
                default_spec_id: v.default_spec.spec_id(),
                last_partition_id: v.last_partition_id,
                properties: if v.properties.is_empty() {
                    None
                } else {
                    Some(v.properties)
                },
                current_snapshot_id: v.current_snapshot_id,
                snapshots: if v.snapshots.is_empty() {
                    None
                } else {
                    Some(
                        v.snapshots
                            .into_values()
                            .map(|x| {
                                Arc::try_unwrap(x)
                                    .unwrap_or_else(|snapshot| snapshot.as_ref().clone())
                                    .into()
                            })
                            .collect(),
                    )
                },
                snapshot_log: if v.snapshot_log.is_empty() {
                    None
                } else {
                    Some(v.snapshot_log)
                },
                metadata_log: if v.metadata_log.is_empty() {
                    None
                } else {
                    Some(v.metadata_log)
                },
                sort_orders: v
                    .sort_orders
                    .into_values()
                    .map(|x| Arc::try_unwrap(x).unwrap_or_else(|s| s.as_ref().clone()))
                    .collect(),
                default_sort_order_id: v.default_sort_order_id,
                refs: Some(v.refs),
                statistics: v.statistics.into_values().collect(),
                partition_statistics: v.partition_statistics.into_values().collect(),
            }
        }
    }

    impl TryFrom<TableMetadata> for TableMetadataV1 {
        type Error = Error;
        fn try_from(v: TableMetadata) -> Result<Self, Error> {
            Ok(TableMetadataV1 {
                format_version: VersionNumber::<1>,
                table_uuid: Some(v.table_uuid),
                location: v.location,
                last_updated_ms: v.last_updated_ms,
                last_column_id: v.last_column_id,
                schema: v
                    .schemas
                    .get(&v.current_schema_id)
                    .ok_or(Error::new(
                        ErrorKind::Unexpected,
                        "current_schema_id not found in schemas",
                    ))?
                    .as_ref()
                    .clone()
                    .into(),
                schemas: Some(
                    v.schemas
                        .into_values()
                        .map(|x| {
                            Arc::try_unwrap(x)
                                .unwrap_or_else(|schema| schema.as_ref().clone())
                                .into()
                        })
                        .collect(),
                ),
                current_schema_id: Some(v.current_schema_id),
                partition_spec: v.default_spec.fields().to_vec(),
                partition_specs: Some(
                    v.partition_specs
                        .into_values()
                        .map(|x| Arc::try_unwrap(x).unwrap_or_else(|s| s.as_ref().clone()))
                        .collect(),
                ),
                default_spec_id: Some(v.default_spec.spec_id()),
                last_partition_id: Some(v.last_partition_id),
                properties: if v.properties.is_empty() {
                    None
                } else {
                    Some(v.properties)
                },
                current_snapshot_id: v.current_snapshot_id,
                snapshots: if v.snapshots.is_empty() {
                    None
                } else {
                    Some(
                        v.snapshots
                            .into_values()
                            .map(|x| Snapshot::clone(&x).into())
                            .collect(),
                    )
                },
                snapshot_log: if v.snapshot_log.is_empty() {
                    None
                } else {
                    Some(v.snapshot_log)
                },
                metadata_log: if v.metadata_log.is_empty() {
                    None
                } else {
                    Some(v.metadata_log)
                },
                sort_orders: Some(
                    v.sort_orders
                        .into_values()
                        .map(|s| Arc::try_unwrap(s).unwrap_or_else(|s| s.as_ref().clone()))
                        .collect(),
                ),
                default_sort_order_id: Some(v.default_sort_order_id),
                statistics: v.statistics.into_values().collect(),
                partition_statistics: v.partition_statistics.into_values().collect(),
            })
        }
    }

    fn index_statistics(statistics: Vec<StatisticsFile>) -> HashMap<i64, StatisticsFile> {
        statistics
            .into_iter()
            .rev()
            .map(|s| (s.snapshot_id, s))
            .collect()
    }

    fn index_partition_statistics(
        statistics: Vec<PartitionStatisticsFile>,
    ) -> HashMap<i64, PartitionStatisticsFile> {
        statistics
            .into_iter()
            .rev()
            .map(|s| (s.snapshot_id, s))
            .collect()
    }
}

#[derive(Debug, Serialize_repr, Deserialize_repr, PartialEq, Eq, Clone, Copy, Hash)]
#[repr(u8)]
/// Iceberg format version
pub enum FormatVersion {
    /// Iceberg spec version 1
    V1 = 1u8,
    /// Iceberg spec version 2
    V2 = 2u8,
}

impl PartialOrd for FormatVersion {
    fn partial_cmp(&self, other: &Self) -> Option<Ordering> {
        Some(self.cmp(other))
    }
}

impl Ord for FormatVersion {
    fn cmp(&self, other: &Self) -> Ordering {
        (*self as u8).cmp(&(*other as u8))
    }
}

impl Display for FormatVersion {
    fn fmt(&self, f: &mut Formatter<'_>) -> std::fmt::Result {
        match self {
            FormatVersion::V1 => write!(f, "v1"),
            FormatVersion::V2 => write!(f, "v2"),
        }
    }
}

#[derive(Debug, Serialize, Deserialize, PartialEq, Eq, Clone)]
#[serde(rename_all = "kebab-case")]
/// Encodes changes to the previous metadata files for the table
pub struct MetadataLog {
    /// The file for the log.
    pub metadata_file: String,
    /// Time new metadata was created
    pub timestamp_ms: i64,
}

#[derive(Debug, Serialize, Deserialize, PartialEq, Eq, Clone)]
#[serde(rename_all = "kebab-case")]
/// A log of when each snapshot was made.
pub struct SnapshotLog {
    /// Id of the snapshot.
    pub snapshot_id: i64,
    /// Last updated timestamp
    pub timestamp_ms: i64,
}

impl SnapshotLog {
    /// Returns the last updated timestamp as a DateTime<Utc> with millisecond precision
    pub fn timestamp(self) -> Result<DateTime<Utc>> {
        timestamp_ms_to_utc(self.timestamp_ms)
    }

    /// Returns the timestamp in milliseconds
    #[inline]
    pub fn timestamp_ms(&self) -> i64 {
        self.timestamp_ms
    }
}

#[cfg(test)]
mod tests {
    use std::collections::HashMap;
    use std::fs;
    use std::sync::Arc;

    use anyhow::Result;
    use pretty_assertions::assert_eq;
    use uuid::Uuid;

    use super::{FormatVersion, MetadataLog, SnapshotLog, TableMetadataBuilder};
    use crate::spec::table_metadata::TableMetadata;
    use crate::spec::{
<<<<<<< HEAD
        BlobMetadata, BoundPartitionSpec, NestedField, NullOrder, Operation,
        PartitionStatisticsFile, PrimitiveType, Schema, Snapshot, SnapshotReference,
        SnapshotRetention, SortDirection, SortField, SortOrder, StatisticsFile, Summary, Transform,
        Type, UnboundPartitionField,
=======
        NestedField, NullOrder, Operation, PartitionSpec, PrimitiveType, Schema, Snapshot,
        SnapshotReference, SnapshotRetention, SortDirection, SortField, SortOrder, Summary,
        Transform, Type, UnboundPartitionField,
>>>>>>> 97f8a792
    };
    use crate::TableCreation;

    fn check_table_metadata_serde(json: &str, expected_type: TableMetadata) {
        let desered_type: TableMetadata = serde_json::from_str(json).unwrap();
        assert_eq!(desered_type, expected_type);

        let sered_json = serde_json::to_string(&expected_type).unwrap();
        let parsed_json_value = serde_json::from_str::<TableMetadata>(&sered_json).unwrap();

        assert_eq!(parsed_json_value, desered_type);
    }

    fn get_test_table_metadata(file_name: &str) -> TableMetadata {
        let path = format!("testdata/table_metadata/{}", file_name);
        let metadata: String = fs::read_to_string(path).unwrap();

        serde_json::from_str(&metadata).unwrap()
    }

    #[test]
    fn test_table_data_v2() {
        let data = r#"
            {
                "format-version" : 2,
                "table-uuid": "fb072c92-a02b-11e9-ae9c-1bb7bc9eca94",
                "location": "s3://b/wh/data.db/table",
                "last-sequence-number" : 1,
                "last-updated-ms": 1515100955770,
                "last-column-id": 1,
                "schemas": [
                    {
                        "schema-id" : 1,
                        "type" : "struct",
                        "fields" :[
                            {
                                "id": 1,
                                "name": "struct_name",
                                "required": true,
                                "type": "fixed[1]"
                            },
                            {
                                "id": 4,
                                "name": "ts",
                                "required": true,
                                "type": "timestamp"
                            }
                        ]
                    }
                ],
                "current-schema-id" : 1,
                "partition-specs": [
                    {
                        "spec-id": 0,
                        "fields": [
                            {
                                "source-id": 4,
                                "field-id": 1000,
                                "name": "ts_day",
                                "transform": "day"
                            }
                        ]
                    }
                ],
                "default-spec-id": 0,
                "last-partition-id": 1000,
                "properties": {
                    "commit.retry.num-retries": "1"
                },
                "metadata-log": [
                    {
                        "metadata-file": "s3://bucket/.../v1.json",
                        "timestamp-ms": 1515100
                    }
                ],
                "refs": {},
                "sort-orders": [
                    {
                    "order-id": 0,
                    "fields": []
                    }
                ],
                "default-sort-order-id": 0
            }
        "#;

        let schema = Schema::builder()
            .with_schema_id(1)
            .with_fields(vec![
                Arc::new(NestedField::required(
                    1,
                    "struct_name",
                    Type::Primitive(PrimitiveType::Fixed(1)),
                )),
                Arc::new(NestedField::required(
                    4,
                    "ts",
                    Type::Primitive(PrimitiveType::Timestamp),
                )),
            ])
            .build()
            .unwrap();

        let partition_spec = PartitionSpec::builder(schema.clone())
            .with_spec_id(0)
            .add_unbound_field(UnboundPartitionField {
                name: "ts_day".to_string(),
                transform: Transform::Day,
                source_id: 4,
                field_id: Some(1000),
            })
            .unwrap()
            .build()
            .unwrap();

        let default_partition_type = partition_spec.partition_type(&schema).unwrap();
        let expected = TableMetadata {
            format_version: FormatVersion::V2,
            table_uuid: Uuid::parse_str("fb072c92-a02b-11e9-ae9c-1bb7bc9eca94").unwrap(),
            location: "s3://b/wh/data.db/table".to_string(),
            last_updated_ms: 1515100955770,
            last_column_id: 1,
            schemas: HashMap::from_iter(vec![(1, Arc::new(schema))]),
            current_schema_id: 1,
            partition_specs: HashMap::from_iter(vec![(0, partition_spec.clone().into())]),
            default_partition_type,
            default_spec: partition_spec.into(),
            last_partition_id: 1000,
            default_sort_order_id: 0,
            sort_orders: HashMap::from_iter(vec![(0, SortOrder::unsorted_order().into())]),
            snapshots: HashMap::default(),
            current_snapshot_id: None,
            last_sequence_number: 1,
            properties: HashMap::from_iter(vec![(
                "commit.retry.num-retries".to_string(),
                "1".to_string(),
            )]),
            snapshot_log: Vec::new(),
            metadata_log: vec![MetadataLog {
                metadata_file: "s3://bucket/.../v1.json".to_string(),
                timestamp_ms: 1515100,
            }],
            refs: HashMap::new(),
            statistics: HashMap::new(),
            partition_statistics: HashMap::new(),
        };

        let expected_json_value = serde_json::to_value(&expected).unwrap();
        check_table_metadata_serde(data, expected);

        let json_value = serde_json::from_str::<serde_json::Value>(data).unwrap();
        assert_eq!(json_value, expected_json_value);
    }

    #[test]
    fn test_table_data_v1() {
        let data = r#"
        {
            "format-version" : 1,
            "table-uuid" : "df838b92-0b32-465d-a44e-d39936e538b7",
            "location" : "/home/iceberg/warehouse/nyc/taxis",
            "last-updated-ms" : 1662532818843,
            "last-column-id" : 5,
            "schema" : {
              "type" : "struct",
              "schema-id" : 0,
              "fields" : [ {
                "id" : 1,
                "name" : "vendor_id",
                "required" : false,
                "type" : "long"
              }, {
                "id" : 2,
                "name" : "trip_id",
                "required" : false,
                "type" : "long"
              }, {
                "id" : 3,
                "name" : "trip_distance",
                "required" : false,
                "type" : "float"
              }, {
                "id" : 4,
                "name" : "fare_amount",
                "required" : false,
                "type" : "double"
              }, {
                "id" : 5,
                "name" : "store_and_fwd_flag",
                "required" : false,
                "type" : "string"
              } ]
            },
            "partition-spec" : [ {
              "name" : "vendor_id",
              "transform" : "identity",
              "source-id" : 1,
              "field-id" : 1000
            } ],
            "last-partition-id" : 1000,
            "default-sort-order-id" : 0,
            "sort-orders" : [ {
              "order-id" : 0,
              "fields" : [ ]
            } ],
            "properties" : {
              "owner" : "root"
            },
            "current-snapshot-id" : 638933773299822130,
            "refs" : {
              "main" : {
                "snapshot-id" : 638933773299822130,
                "type" : "branch"
              }
            },
            "snapshots" : [ {
              "snapshot-id" : 638933773299822130,
              "timestamp-ms" : 1662532818843,
              "sequence-number" : 0,
              "summary" : {
                "operation" : "append",
                "spark.app.id" : "local-1662532784305",
                "added-data-files" : "4",
                "added-records" : "4",
                "added-files-size" : "6001"
              },
              "manifest-list" : "/home/iceberg/warehouse/nyc/taxis/metadata/snap-638933773299822130-1-7e6760f0-4f6c-4b23-b907-0a5a174e3863.avro",
              "schema-id" : 0
            } ],
            "snapshot-log" : [ {
              "timestamp-ms" : 1662532818843,
              "snapshot-id" : 638933773299822130
            } ],
            "metadata-log" : [ {
              "timestamp-ms" : 1662532805245,
              "metadata-file" : "/home/iceberg/warehouse/nyc/taxis/metadata/00000-8a62c37d-4573-4021-952a-c0baef7d21d0.metadata.json"
            } ]
          }
        "#;

        let schema = Schema::builder()
            .with_fields(vec![
                Arc::new(NestedField::optional(
                    1,
                    "vendor_id",
                    Type::Primitive(PrimitiveType::Long),
                )),
                Arc::new(NestedField::optional(
                    2,
                    "trip_id",
                    Type::Primitive(PrimitiveType::Long),
                )),
                Arc::new(NestedField::optional(
                    3,
                    "trip_distance",
                    Type::Primitive(PrimitiveType::Float),
                )),
                Arc::new(NestedField::optional(
                    4,
                    "fare_amount",
                    Type::Primitive(PrimitiveType::Double),
                )),
                Arc::new(NestedField::optional(
                    5,
                    "store_and_fwd_flag",
                    Type::Primitive(PrimitiveType::String),
                )),
            ])
            .build()
            .unwrap();

        let schema = Arc::new(schema);
        let partition_spec = PartitionSpec::builder(schema.clone())
            .with_spec_id(0)
            .add_partition_field("vendor_id", "vendor_id", Transform::Identity)
            .unwrap()
            .build()
            .unwrap();

        let sort_order = SortOrder::builder()
            .with_order_id(0)
            .build_unbound()
            .unwrap();

        let snapshot = Snapshot::builder()
            .with_snapshot_id(638933773299822130)
            .with_timestamp_ms(1662532818843)
            .with_sequence_number(0)
            .with_schema_id(0)
            .with_manifest_list("/home/iceberg/warehouse/nyc/taxis/metadata/snap-638933773299822130-1-7e6760f0-4f6c-4b23-b907-0a5a174e3863.avro")
            .with_summary(Summary { operation: Operation::Append, additional_properties: HashMap::from_iter(vec![("spark.app.id".to_string(), "local-1662532784305".to_string()), ("added-data-files".to_string(), "4".to_string()), ("added-records".to_string(), "4".to_string()), ("added-files-size".to_string(), "6001".to_string())]) })
            .build();

        let default_partition_type = partition_spec.partition_type(&schema).unwrap();
        let expected = TableMetadata {
            format_version: FormatVersion::V1,
            table_uuid: Uuid::parse_str("df838b92-0b32-465d-a44e-d39936e538b7").unwrap(),
            location: "/home/iceberg/warehouse/nyc/taxis".to_string(),
            last_updated_ms: 1662532818843,
            last_column_id: 5,
            schemas: HashMap::from_iter(vec![(0, schema)]),
            current_schema_id: 0,
            partition_specs: HashMap::from_iter(vec![(0, partition_spec.clone().into())]),
            default_partition_type,
            default_spec: Arc::new(partition_spec),
            last_partition_id: 1000,
            default_sort_order_id: 0,
            sort_orders: HashMap::from_iter(vec![(0, sort_order.into())]),
            snapshots: HashMap::from_iter(vec![(638933773299822130, Arc::new(snapshot))]),
            current_snapshot_id: Some(638933773299822130),
            last_sequence_number: 0,
            properties: HashMap::from_iter(vec![("owner".to_string(), "root".to_string())]),
            snapshot_log: vec![SnapshotLog {
                snapshot_id: 638933773299822130,
                timestamp_ms: 1662532818843,
            }],
            metadata_log: vec![MetadataLog { metadata_file: "/home/iceberg/warehouse/nyc/taxis/metadata/00000-8a62c37d-4573-4021-952a-c0baef7d21d0.metadata.json".to_string(), timestamp_ms: 1662532805245 }],
            refs: HashMap::from_iter(vec![("main".to_string(), SnapshotReference { snapshot_id: 638933773299822130, retention: SnapshotRetention::Branch { min_snapshots_to_keep: None, max_snapshot_age_ms: None, max_ref_age_ms: None } })]),
            statistics: HashMap::new(),
            partition_statistics: HashMap::new(),
        };

        check_table_metadata_serde(data, expected);
    }

    #[test]
    fn test_table_data_v2_no_snapshots() {
        let data = r#"
        {
            "format-version" : 2,
            "table-uuid": "fb072c92-a02b-11e9-ae9c-1bb7bc9eca94",
            "location": "s3://b/wh/data.db/table",
            "last-sequence-number" : 1,
            "last-updated-ms": 1515100955770,
            "last-column-id": 1,
            "schemas": [
                {
                    "schema-id" : 1,
                    "type" : "struct",
                    "fields" :[
                        {
                            "id": 1,
                            "name": "struct_name",
                            "required": true,
                            "type": "fixed[1]"
                        }
                    ]
                }
            ],
            "current-schema-id" : 1,
            "partition-specs": [
                {
                    "spec-id": 0,
                    "fields": []
                }
            ],
            "refs": {},
            "default-spec-id": 0,
            "last-partition-id": 1000,
            "metadata-log": [
                {
                    "metadata-file": "s3://bucket/.../v1.json",
                    "timestamp-ms": 1515100
                }
            ],
            "sort-orders": [
                {
                "order-id": 0,
                "fields": []
                }
            ],
            "default-sort-order-id": 0
        }
        "#;

        let schema = Schema::builder()
            .with_schema_id(1)
            .with_fields(vec![Arc::new(NestedField::required(
                1,
                "struct_name",
                Type::Primitive(PrimitiveType::Fixed(1)),
            ))])
            .build()
            .unwrap();

        let partition_spec = PartitionSpec::builder(schema.clone())
            .with_spec_id(0)
            .build()
            .unwrap();

        let default_partition_type = partition_spec.partition_type(&schema).unwrap();
        let expected = TableMetadata {
            format_version: FormatVersion::V2,
            table_uuid: Uuid::parse_str("fb072c92-a02b-11e9-ae9c-1bb7bc9eca94").unwrap(),
            location: "s3://b/wh/data.db/table".to_string(),
            last_updated_ms: 1515100955770,
            last_column_id: 1,
            schemas: HashMap::from_iter(vec![(1, Arc::new(schema))]),
            current_schema_id: 1,
            partition_specs: HashMap::from_iter(vec![(0, partition_spec.clone().into())]),
            default_partition_type,
            default_spec: partition_spec.into(),
            last_partition_id: 1000,
            default_sort_order_id: 0,
            sort_orders: HashMap::from_iter(vec![(0, SortOrder::unsorted_order().into())]),
            snapshots: HashMap::default(),
            current_snapshot_id: None,
            last_sequence_number: 1,
            properties: HashMap::new(),
            snapshot_log: Vec::new(),
            metadata_log: vec![MetadataLog {
                metadata_file: "s3://bucket/.../v1.json".to_string(),
                timestamp_ms: 1515100,
            }],
            refs: HashMap::new(),
            statistics: HashMap::new(),
            partition_statistics: HashMap::new(),
        };

        let expected_json_value = serde_json::to_value(&expected).unwrap();
        check_table_metadata_serde(data, expected);

        let json_value = serde_json::from_str::<serde_json::Value>(data).unwrap();
        assert_eq!(json_value, expected_json_value);
    }

    #[test]
    fn test_current_snapshot_id_must_match_main_branch() {
        let data = r#"
        {
            "format-version" : 2,
            "table-uuid": "fb072c92-a02b-11e9-ae9c-1bb7bc9eca94",
            "location": "s3://b/wh/data.db/table",
            "last-sequence-number" : 1,
            "last-updated-ms": 1515100955770,
            "last-column-id": 1,
            "schemas": [
                {
                    "schema-id" : 1,
                    "type" : "struct",
                    "fields" :[
                        {
                            "id": 1,
                            "name": "struct_name",
                            "required": true,
                            "type": "fixed[1]"
                        },
                        {
                            "id": 4,
                            "name": "ts",
                            "required": true,
                            "type": "timestamp"
                        }
                    ]
                }
            ],
            "current-schema-id" : 1,
            "partition-specs": [
                {
                    "spec-id": 0,
                    "fields": [
                        {
                            "source-id": 4,
                            "field-id": 1000,
                            "name": "ts_day",
                            "transform": "day"
                        }
                    ]
                }
            ],
            "default-spec-id": 0,
            "last-partition-id": 1000,
            "properties": {
                "commit.retry.num-retries": "1"
            },
            "metadata-log": [
                {
                    "metadata-file": "s3://bucket/.../v1.json",
                    "timestamp-ms": 1515100
                }
            ],
            "sort-orders": [
                {
                "order-id": 0,
                "fields": []
                }
            ],
            "default-sort-order-id": 0,
            "current-snapshot-id" : 1,
            "refs" : {
              "main" : {
                "snapshot-id" : 2,
                "type" : "branch"
              }
            },
            "snapshots" : [ {
              "snapshot-id" : 1,
              "timestamp-ms" : 1662532818843,
              "sequence-number" : 0,
              "summary" : {
                "operation" : "append",
                "spark.app.id" : "local-1662532784305",
                "added-data-files" : "4",
                "added-records" : "4",
                "added-files-size" : "6001"
              },
              "manifest-list" : "/home/iceberg/warehouse/nyc/taxis/metadata/snap-638933773299822130-1-7e6760f0-4f6c-4b23-b907-0a5a174e3863.avro",
              "schema-id" : 0
            },
            {
              "snapshot-id" : 2,
              "timestamp-ms" : 1662532818844,
              "sequence-number" : 0,
              "summary" : {
                "operation" : "append",
                "spark.app.id" : "local-1662532784305",
                "added-data-files" : "4",
                "added-records" : "4",
                "added-files-size" : "6001"
              },
              "manifest-list" : "/home/iceberg/warehouse/nyc/taxis/metadata/snap-638933773299822130-1-7e6760f0-4f6c-4b23-b907-0a5a174e3863.avro",
              "schema-id" : 0
            } ]
        }
    "#;

        let err = serde_json::from_str::<TableMetadata>(data).unwrap_err();
        assert!(err
            .to_string()
            .contains("Current snapshot id does not match main branch"));
    }

    #[test]
    fn test_main_without_current() {
        let data = r#"
        {
            "format-version" : 2,
            "table-uuid": "fb072c92-a02b-11e9-ae9c-1bb7bc9eca94",
            "location": "s3://b/wh/data.db/table",
            "last-sequence-number" : 1,
            "last-updated-ms": 1515100955770,
            "last-column-id": 1,
            "schemas": [
                {
                    "schema-id" : 1,
                    "type" : "struct",
                    "fields" :[
                        {
                            "id": 1,
                            "name": "struct_name",
                            "required": true,
                            "type": "fixed[1]"
                        },
                        {
                            "id": 4,
                            "name": "ts",
                            "required": true,
                            "type": "timestamp"
                        }
                    ]
                }
            ],
            "current-schema-id" : 1,
            "partition-specs": [
                {
                    "spec-id": 0,
                    "fields": [
                        {
                            "source-id": 4,
                            "field-id": 1000,
                            "name": "ts_day",
                            "transform": "day"
                        }
                    ]
                }
            ],
            "default-spec-id": 0,
            "last-partition-id": 1000,
            "properties": {
                "commit.retry.num-retries": "1"
            },
            "metadata-log": [
                {
                    "metadata-file": "s3://bucket/.../v1.json",
                    "timestamp-ms": 1515100
                }
            ],
            "sort-orders": [
                {
                "order-id": 0,
                "fields": []
                }
            ],
            "default-sort-order-id": 0,
            "refs" : {
              "main" : {
                "snapshot-id" : 1,
                "type" : "branch"
              }
            },
            "snapshots" : [ {
              "snapshot-id" : 1,
              "timestamp-ms" : 1662532818843,
              "sequence-number" : 0,
              "summary" : {
                "operation" : "append",
                "spark.app.id" : "local-1662532784305",
                "added-data-files" : "4",
                "added-records" : "4",
                "added-files-size" : "6001"
              },
              "manifest-list" : "/home/iceberg/warehouse/nyc/taxis/metadata/snap-638933773299822130-1-7e6760f0-4f6c-4b23-b907-0a5a174e3863.avro",
              "schema-id" : 0
            } ]
        }
    "#;

        let err = serde_json::from_str::<TableMetadata>(data).unwrap_err();
        assert!(err
            .to_string()
            .contains("Current snapshot is not set, but main branch exists"));
    }

    #[test]
    fn test_branch_snapshot_missing() {
        let data = r#"
        {
            "format-version" : 2,
            "table-uuid": "fb072c92-a02b-11e9-ae9c-1bb7bc9eca94",
            "location": "s3://b/wh/data.db/table",
            "last-sequence-number" : 1,
            "last-updated-ms": 1515100955770,
            "last-column-id": 1,
            "schemas": [
                {
                    "schema-id" : 1,
                    "type" : "struct",
                    "fields" :[
                        {
                            "id": 1,
                            "name": "struct_name",
                            "required": true,
                            "type": "fixed[1]"
                        },
                        {
                            "id": 4,
                            "name": "ts",
                            "required": true,
                            "type": "timestamp"
                        }
                    ]
                }
            ],
            "current-schema-id" : 1,
            "partition-specs": [
                {
                    "spec-id": 0,
                    "fields": [
                        {
                            "source-id": 4,
                            "field-id": 1000,
                            "name": "ts_day",
                            "transform": "day"
                        }
                    ]
                }
            ],
            "default-spec-id": 0,
            "last-partition-id": 1000,
            "properties": {
                "commit.retry.num-retries": "1"
            },
            "metadata-log": [
                {
                    "metadata-file": "s3://bucket/.../v1.json",
                    "timestamp-ms": 1515100
                }
            ],
            "sort-orders": [
                {
                "order-id": 0,
                "fields": []
                }
            ],
            "default-sort-order-id": 0,
            "refs" : {
              "main" : {
                "snapshot-id" : 1,
                "type" : "branch"
              },
              "foo" : {
                "snapshot-id" : 2,
                "type" : "branch"
              }
            },
            "snapshots" : [ {
              "snapshot-id" : 1,
              "timestamp-ms" : 1662532818843,
              "sequence-number" : 0,
              "summary" : {
                "operation" : "append",
                "spark.app.id" : "local-1662532784305",
                "added-data-files" : "4",
                "added-records" : "4",
                "added-files-size" : "6001"
              },
              "manifest-list" : "/home/iceberg/warehouse/nyc/taxis/metadata/snap-638933773299822130-1-7e6760f0-4f6c-4b23-b907-0a5a174e3863.avro",
              "schema-id" : 0
            } ]
        }
    "#;

        let err = serde_json::from_str::<TableMetadata>(data).unwrap_err();
        assert!(err
            .to_string()
            .contains("Snapshot for reference foo does not exist in the existing snapshots list"));
    }

    #[test]
    fn test_statistic_files() {
        let data = r#"
        {
            "format-version": 2,
            "table-uuid": "9c12d441-03fe-4693-9a96-a0705ddf69c1",
            "location": "s3://bucket/test/location",
            "last-sequence-number": 34,
            "last-updated-ms": 1602638573590,
            "last-column-id": 3,
            "current-schema-id": 0,
            "schemas": [
                {
                    "type": "struct",
                    "schema-id": 0,
                    "fields": [
                        {
                            "id": 1,
                            "name": "x",
                            "required": true,
                            "type": "long"
                        }
                    ]
                }
            ],
            "default-spec-id": 0,
            "partition-specs": [
                {
                    "spec-id": 0,
                    "fields": []
                }
            ],
            "last-partition-id": 1000,
            "default-sort-order-id": 0,
            "sort-orders": [
                {
                    "order-id": 0,
                    "fields": []
                }
            ],
            "properties": {},
            "current-snapshot-id": 3055729675574597004,
            "snapshots": [
                {
                    "snapshot-id": 3055729675574597004,
                    "timestamp-ms": 1555100955770,
                    "sequence-number": 1,
                    "summary": {
                        "operation": "append"
                    },
                    "manifest-list": "s3://a/b/2.avro",
                    "schema-id": 0
                }
            ],
            "statistics": [
                {
                    "snapshot-id": 3055729675574597004,
                    "statistics-path": "s3://a/b/stats.puffin",
                    "file-size-in-bytes": 413,
                    "file-footer-size-in-bytes": 42,
                    "blob-metadata": [
                        {
                            "type": "ndv",
                            "snapshot-id": 3055729675574597004,
                            "sequence-number": 1,
                            "fields": [
                                1
                            ]
                        }
                    ]
                }
            ],
            "snapshot-log": [],
            "metadata-log": []
        }
    "#;

        let schema = Schema::builder()
            .with_schema_id(0)
            .with_fields(vec![Arc::new(NestedField::required(
                1,
                "x",
                Type::Primitive(PrimitiveType::Long),
            ))])
            .build()
            .unwrap();
        let partition_spec = BoundPartitionSpec::builder(schema.clone())
            .with_spec_id(0)
            .build()
            .unwrap();
        let snapshot = Snapshot::builder()
            .with_snapshot_id(3055729675574597004)
            .with_timestamp_ms(1555100955770)
            .with_sequence_number(1)
            .with_manifest_list("s3://a/b/2.avro")
            .with_schema_id(0)
            .with_summary(Summary {
                operation: Operation::Append,
                additional_properties: HashMap::new(),
            })
            .build();

        let expected = TableMetadata {
            format_version: FormatVersion::V2,
            table_uuid: Uuid::parse_str("9c12d441-03fe-4693-9a96-a0705ddf69c1").unwrap(),
            location: "s3://bucket/test/location".to_string(),
            last_updated_ms: 1602638573590,
            last_column_id: 3,
            schemas: HashMap::from_iter(vec![(0, Arc::new(schema))]),
            current_schema_id: 0,
            partition_specs: HashMap::from_iter(vec![(
                0,
                partition_spec.clone().into_schemaless().into(),
            )]),
            default_spec: Arc::new(partition_spec),
            last_partition_id: 1000,
            default_sort_order_id: 0,
            sort_orders: HashMap::from_iter(vec![(0, SortOrder::unsorted_order().into())]),
            snapshots: HashMap::from_iter(vec![(3055729675574597004, Arc::new(snapshot))]),
            current_snapshot_id: Some(3055729675574597004),
            last_sequence_number: 34,
            properties: HashMap::new(),
            snapshot_log: Vec::new(),
            metadata_log: Vec::new(),
            statistics: HashMap::from_iter(vec![(3055729675574597004, StatisticsFile {
                snapshot_id: 3055729675574597004,
                statistics_path: "s3://a/b/stats.puffin".to_string(),
                file_size_in_bytes: 413,
                file_footer_size_in_bytes: 42,
                key_metadata: None,
                blob_metadata: vec![BlobMetadata {
                    snapshot_id: 3055729675574597004,
                    sequence_number: 1,
                    fields: vec![1],
                    r#type: "ndv".to_string(),
                    properties: HashMap::new(),
                }],
            })]),
            partition_statistics: HashMap::new(),
            refs: HashMap::from_iter(vec![("main".to_string(), SnapshotReference {
                snapshot_id: 3055729675574597004,
                retention: SnapshotRetention::Branch {
                    min_snapshots_to_keep: None,
                    max_snapshot_age_ms: None,
                    max_ref_age_ms: None,
                },
            })]),
        };

        check_table_metadata_serde(data, expected);
    }

    #[test]
    fn test_partition_statistics_file() {
        let data = r#"
        {
            "format-version": 2,
            "table-uuid": "9c12d441-03fe-4693-9a96-a0705ddf69c1",
            "location": "s3://bucket/test/location",
            "last-sequence-number": 34,
            "last-updated-ms": 1602638573590,
            "last-column-id": 3,
            "current-schema-id": 0,
            "schemas": [
                {
                    "type": "struct",
                    "schema-id": 0,
                    "fields": [
                        {
                            "id": 1,
                            "name": "x",
                            "required": true,
                            "type": "long"
                        }
                    ]
                }
            ],
            "default-spec-id": 0,
            "partition-specs": [
                {
                    "spec-id": 0,
                    "fields": []
                }
            ],
            "last-partition-id": 1000,
            "default-sort-order-id": 0,
            "sort-orders": [
                {
                    "order-id": 0,
                    "fields": []
                }
            ],
            "properties": {},
            "current-snapshot-id": 3055729675574597004,
            "snapshots": [
                {
                    "snapshot-id": 3055729675574597004,
                    "timestamp-ms": 1555100955770,
                    "sequence-number": 1,
                    "summary": {
                        "operation": "append"
                    },
                    "manifest-list": "s3://a/b/2.avro",
                    "schema-id": 0
                }
            ],
            "partition-statistics": [
                {
                    "snapshot-id": 3055729675574597004,
                    "statistics-path": "s3://a/b/partition-stats.parquet",
                    "file-size-in-bytes": 43
                }
            ],
            "snapshot-log": [],
            "metadata-log": []
        }
        "#;

        let schema = Schema::builder()
            .with_schema_id(0)
            .with_fields(vec![Arc::new(NestedField::required(
                1,
                "x",
                Type::Primitive(PrimitiveType::Long),
            ))])
            .build()
            .unwrap();
        let partition_spec = BoundPartitionSpec::builder(schema.clone())
            .with_spec_id(0)
            .build()
            .unwrap();
        let snapshot = Snapshot::builder()
            .with_snapshot_id(3055729675574597004)
            .with_timestamp_ms(1555100955770)
            .with_sequence_number(1)
            .with_manifest_list("s3://a/b/2.avro")
            .with_schema_id(0)
            .with_summary(Summary {
                operation: Operation::Append,
                additional_properties: HashMap::new(),
            })
            .build();

        let expected = TableMetadata {
            format_version: FormatVersion::V2,
            table_uuid: Uuid::parse_str("9c12d441-03fe-4693-9a96-a0705ddf69c1").unwrap(),
            location: "s3://bucket/test/location".to_string(),
            last_updated_ms: 1602638573590,
            last_column_id: 3,
            schemas: HashMap::from_iter(vec![(0, Arc::new(schema))]),
            current_schema_id: 0,
            partition_specs: HashMap::from_iter(vec![(
                0,
                partition_spec.clone().into_schemaless().into(),
            )]),
            default_spec: Arc::new(partition_spec),
            last_partition_id: 1000,
            default_sort_order_id: 0,
            sort_orders: HashMap::from_iter(vec![(0, SortOrder::unsorted_order().into())]),
            snapshots: HashMap::from_iter(vec![(3055729675574597004, Arc::new(snapshot))]),
            current_snapshot_id: Some(3055729675574597004),
            last_sequence_number: 34,
            properties: HashMap::new(),
            snapshot_log: Vec::new(),
            metadata_log: Vec::new(),
            statistics: HashMap::new(),
            partition_statistics: HashMap::from_iter(vec![(
                3055729675574597004,
                PartitionStatisticsFile {
                    snapshot_id: 3055729675574597004,
                    statistics_path: "s3://a/b/partition-stats.parquet".to_string(),
                    file_size_in_bytes: 43,
                },
            )]),
            refs: HashMap::from_iter(vec![("main".to_string(), SnapshotReference {
                snapshot_id: 3055729675574597004,
                retention: SnapshotRetention::Branch {
                    min_snapshots_to_keep: None,
                    max_snapshot_age_ms: None,
                    max_ref_age_ms: None,
                },
            })]),
        };

        check_table_metadata_serde(data, expected);
    }

    #[test]
    fn test_invalid_table_uuid() -> Result<()> {
        let data = r#"
            {
                "format-version" : 2,
                "table-uuid": "xxxx"
            }
        "#;
        assert!(serde_json::from_str::<TableMetadata>(data).is_err());
        Ok(())
    }

    #[test]
    fn test_deserialize_table_data_v2_invalid_format_version() -> Result<()> {
        let data = r#"
            {
                "format-version" : 1
            }
        "#;
        assert!(serde_json::from_str::<TableMetadata>(data).is_err());
        Ok(())
    }

    #[test]
    fn test_table_metadata_v2_file_valid() {
        let metadata =
            fs::read_to_string("testdata/table_metadata/TableMetadataV2Valid.json").unwrap();

        let schema1 = Schema::builder()
            .with_schema_id(0)
            .with_fields(vec![Arc::new(NestedField::required(
                1,
                "x",
                Type::Primitive(PrimitiveType::Long),
            ))])
            .build()
            .unwrap();

        let schema2 = Schema::builder()
            .with_schema_id(1)
            .with_fields(vec![
                Arc::new(NestedField::required(
                    1,
                    "x",
                    Type::Primitive(PrimitiveType::Long),
                )),
                Arc::new(
                    NestedField::required(2, "y", Type::Primitive(PrimitiveType::Long))
                        .with_doc("comment"),
                ),
                Arc::new(NestedField::required(
                    3,
                    "z",
                    Type::Primitive(PrimitiveType::Long),
                )),
            ])
            .with_identifier_field_ids(vec![1, 2])
            .build()
            .unwrap();

        let partition_spec = PartitionSpec::builder(schema2.clone())
            .with_spec_id(0)
            .add_unbound_field(UnboundPartitionField {
                name: "x".to_string(),
                transform: Transform::Identity,
                source_id: 1,
                field_id: Some(1000),
            })
            .unwrap()
            .build()
            .unwrap();

        let sort_order = SortOrder::builder()
            .with_order_id(3)
            .with_sort_field(SortField {
                source_id: 2,
                transform: Transform::Identity,
                direction: SortDirection::Ascending,
                null_order: NullOrder::First,
            })
            .with_sort_field(SortField {
                source_id: 3,
                transform: Transform::Bucket(4),
                direction: SortDirection::Descending,
                null_order: NullOrder::Last,
            })
            .build_unbound()
            .unwrap();

        let snapshot1 = Snapshot::builder()
            .with_snapshot_id(3051729675574597004)
            .with_timestamp_ms(1515100955770)
            .with_sequence_number(0)
            .with_manifest_list("s3://a/b/1.avro")
            .with_summary(Summary {
                operation: Operation::Append,
                additional_properties: HashMap::new(),
            })
            .build();

        let snapshot2 = Snapshot::builder()
            .with_snapshot_id(3055729675574597004)
            .with_parent_snapshot_id(Some(3051729675574597004))
            .with_timestamp_ms(1555100955770)
            .with_sequence_number(1)
            .with_schema_id(1)
            .with_manifest_list("s3://a/b/2.avro")
            .with_summary(Summary {
                operation: Operation::Append,
                additional_properties: HashMap::new(),
            })
            .build();

        let default_partition_type = partition_spec.partition_type(&schema2).unwrap();
        let expected = TableMetadata {
            format_version: FormatVersion::V2,
            table_uuid: Uuid::parse_str("9c12d441-03fe-4693-9a96-a0705ddf69c1").unwrap(),
            location: "s3://bucket/test/location".to_string(),
            last_updated_ms: 1602638573590,
            last_column_id: 3,
            schemas: HashMap::from_iter(vec![(0, Arc::new(schema1)), (1, Arc::new(schema2))]),
            current_schema_id: 1,
            partition_specs: HashMap::from_iter(vec![(0, partition_spec.clone().into())]),
            default_spec: Arc::new(partition_spec),
            default_partition_type,
            last_partition_id: 1000,
            default_sort_order_id: 3,
            sort_orders: HashMap::from_iter(vec![(3, sort_order.into())]),
            snapshots: HashMap::from_iter(vec![
                (3051729675574597004, Arc::new(snapshot1)),
                (3055729675574597004, Arc::new(snapshot2)),
            ]),
            current_snapshot_id: Some(3055729675574597004),
            last_sequence_number: 34,
            properties: HashMap::new(),
            snapshot_log: vec![
                SnapshotLog {
                    snapshot_id: 3051729675574597004,
                    timestamp_ms: 1515100955770,
                },
                SnapshotLog {
                    snapshot_id: 3055729675574597004,
                    timestamp_ms: 1555100955770,
                },
            ],
            metadata_log: Vec::new(),
            refs: HashMap::from_iter(vec![("main".to_string(), SnapshotReference {
                snapshot_id: 3055729675574597004,
                retention: SnapshotRetention::Branch {
                    min_snapshots_to_keep: None,
                    max_snapshot_age_ms: None,
                    max_ref_age_ms: None,
                },
            })]),
            statistics: HashMap::new(),
            partition_statistics: HashMap::new(),
        };

        check_table_metadata_serde(&metadata, expected);
    }

    #[test]
    fn test_table_metadata_v2_file_valid_minimal() {
        let metadata =
            fs::read_to_string("testdata/table_metadata/TableMetadataV2ValidMinimal.json").unwrap();

        let schema = Schema::builder()
            .with_schema_id(0)
            .with_fields(vec![
                Arc::new(NestedField::required(
                    1,
                    "x",
                    Type::Primitive(PrimitiveType::Long),
                )),
                Arc::new(
                    NestedField::required(2, "y", Type::Primitive(PrimitiveType::Long))
                        .with_doc("comment"),
                ),
                Arc::new(NestedField::required(
                    3,
                    "z",
                    Type::Primitive(PrimitiveType::Long),
                )),
            ])
            .build()
            .unwrap();

        let partition_spec = PartitionSpec::builder(schema.clone())
            .with_spec_id(0)
            .add_unbound_field(UnboundPartitionField {
                name: "x".to_string(),
                transform: Transform::Identity,
                source_id: 1,
                field_id: Some(1000),
            })
            .unwrap()
            .build()
            .unwrap();

        let sort_order = SortOrder::builder()
            .with_order_id(3)
            .with_sort_field(SortField {
                source_id: 2,
                transform: Transform::Identity,
                direction: SortDirection::Ascending,
                null_order: NullOrder::First,
            })
            .with_sort_field(SortField {
                source_id: 3,
                transform: Transform::Bucket(4),
                direction: SortDirection::Descending,
                null_order: NullOrder::Last,
            })
            .build_unbound()
            .unwrap();

        let default_partition_type = partition_spec.partition_type(&schema).unwrap();
        let expected = TableMetadata {
            format_version: FormatVersion::V2,
            table_uuid: Uuid::parse_str("9c12d441-03fe-4693-9a96-a0705ddf69c1").unwrap(),
            location: "s3://bucket/test/location".to_string(),
            last_updated_ms: 1602638573590,
            last_column_id: 3,
            schemas: HashMap::from_iter(vec![(0, Arc::new(schema))]),
            current_schema_id: 0,
            partition_specs: HashMap::from_iter(vec![(0, partition_spec.clone().into())]),
            default_partition_type,
            default_spec: Arc::new(partition_spec),
            last_partition_id: 1000,
            default_sort_order_id: 3,
            sort_orders: HashMap::from_iter(vec![(3, sort_order.into())]),
            snapshots: HashMap::default(),
            current_snapshot_id: None,
            last_sequence_number: 34,
            properties: HashMap::new(),
            snapshot_log: vec![],
            metadata_log: Vec::new(),
            refs: HashMap::new(),
            statistics: HashMap::new(),
            partition_statistics: HashMap::new(),
        };

        check_table_metadata_serde(&metadata, expected);
    }

    #[test]
    fn test_table_metadata_v1_file_valid() {
        let metadata =
            fs::read_to_string("testdata/table_metadata/TableMetadataV1Valid.json").unwrap();

        let schema = Schema::builder()
            .with_schema_id(0)
            .with_fields(vec![
                Arc::new(NestedField::required(
                    1,
                    "x",
                    Type::Primitive(PrimitiveType::Long),
                )),
                Arc::new(
                    NestedField::required(2, "y", Type::Primitive(PrimitiveType::Long))
                        .with_doc("comment"),
                ),
                Arc::new(NestedField::required(
                    3,
                    "z",
                    Type::Primitive(PrimitiveType::Long),
                )),
            ])
            .build()
            .unwrap();

        let partition_spec = PartitionSpec::builder(schema.clone())
            .with_spec_id(0)
            .add_unbound_field(UnboundPartitionField {
                name: "x".to_string(),
                transform: Transform::Identity,
                source_id: 1,
                field_id: Some(1000),
            })
            .unwrap()
            .build()
            .unwrap();

        let default_partition_type = partition_spec.partition_type(&schema).unwrap();
        let expected = TableMetadata {
            format_version: FormatVersion::V1,
            table_uuid: Uuid::parse_str("d20125c8-7284-442c-9aea-15fee620737c").unwrap(),
            location: "s3://bucket/test/location".to_string(),
            last_updated_ms: 1602638573874,
            last_column_id: 3,
            schemas: HashMap::from_iter(vec![(0, Arc::new(schema))]),
            current_schema_id: 0,
            partition_specs: HashMap::from_iter(vec![(0, partition_spec.clone().into())]),
            default_spec: Arc::new(partition_spec),
            default_partition_type,
            last_partition_id: 0,
            default_sort_order_id: 0,
            // Sort order is added during deserialization for V2 compatibility
            sort_orders: HashMap::from_iter(vec![(0, SortOrder::unsorted_order().into())]),
            snapshots: HashMap::new(),
            current_snapshot_id: None,
            last_sequence_number: 0,
            properties: HashMap::new(),
            snapshot_log: vec![],
            metadata_log: Vec::new(),
            refs: HashMap::new(),
            statistics: HashMap::new(),
            partition_statistics: HashMap::new(),
        };

        check_table_metadata_serde(&metadata, expected);
    }

    #[test]
    fn test_table_metadata_v2_schema_not_found() {
        let metadata =
            fs::read_to_string("testdata/table_metadata/TableMetadataV2CurrentSchemaNotFound.json")
                .unwrap();

        let desered: Result<TableMetadata, serde_json::Error> = serde_json::from_str(&metadata);

        assert_eq!(
            desered.unwrap_err().to_string(),
            "DataInvalid => No schema exists with the current schema id 2."
        )
    }

    #[test]
    fn test_table_metadata_v2_missing_sort_order() {
        let metadata =
            fs::read_to_string("testdata/table_metadata/TableMetadataV2MissingSortOrder.json")
                .unwrap();

        let desered: Result<TableMetadata, serde_json::Error> = serde_json::from_str(&metadata);

        assert_eq!(
            desered.unwrap_err().to_string(),
            "data did not match any variant of untagged enum TableMetadataEnum"
        )
    }

    #[test]
    fn test_table_metadata_v2_missing_partition_specs() {
        let metadata =
            fs::read_to_string("testdata/table_metadata/TableMetadataV2MissingPartitionSpecs.json")
                .unwrap();

        let desered: Result<TableMetadata, serde_json::Error> = serde_json::from_str(&metadata);

        assert_eq!(
            desered.unwrap_err().to_string(),
            "data did not match any variant of untagged enum TableMetadataEnum"
        )
    }

    #[test]
    fn test_table_metadata_v2_missing_last_partition_id() {
        let metadata = fs::read_to_string(
            "testdata/table_metadata/TableMetadataV2MissingLastPartitionId.json",
        )
        .unwrap();

        let desered: Result<TableMetadata, serde_json::Error> = serde_json::from_str(&metadata);

        assert_eq!(
            desered.unwrap_err().to_string(),
            "data did not match any variant of untagged enum TableMetadataEnum"
        )
    }

    #[test]
    fn test_table_metadata_v2_missing_schemas() {
        let metadata =
            fs::read_to_string("testdata/table_metadata/TableMetadataV2MissingSchemas.json")
                .unwrap();

        let desered: Result<TableMetadata, serde_json::Error> = serde_json::from_str(&metadata);

        assert_eq!(
            desered.unwrap_err().to_string(),
            "data did not match any variant of untagged enum TableMetadataEnum"
        )
    }

    #[test]
    fn test_table_metadata_v2_unsupported_version() {
        let metadata =
            fs::read_to_string("testdata/table_metadata/TableMetadataUnsupportedVersion.json")
                .unwrap();

        let desered: Result<TableMetadata, serde_json::Error> = serde_json::from_str(&metadata);

        assert_eq!(
            desered.unwrap_err().to_string(),
            "data did not match any variant of untagged enum TableMetadataEnum"
        )
    }

    #[test]
    fn test_order_of_format_version() {
        assert!(FormatVersion::V1 < FormatVersion::V2);
        assert_eq!(FormatVersion::V1, FormatVersion::V1);
        assert_eq!(FormatVersion::V2, FormatVersion::V2);
    }

    #[test]
    fn test_default_partition_spec() {
        let default_spec_id = 1234;
        let mut table_meta_data = get_test_table_metadata("TableMetadataV2Valid.json");
        let partition_spec = PartitionSpec::unpartition_spec();
        table_meta_data.default_spec = partition_spec.clone().into();
        table_meta_data
            .partition_specs
            .insert(default_spec_id, Arc::new(partition_spec));

        assert_eq!(
            (*table_meta_data.default_partition_spec().clone()).clone(),
            (*table_meta_data
                .partition_spec_by_id(default_spec_id)
                .unwrap()
                .clone())
            .clone()
        );
    }
    #[test]
    fn test_default_sort_order() {
        let default_sort_order_id = 1234;
        let mut table_meta_data = get_test_table_metadata("TableMetadataV2Valid.json");
        table_meta_data.default_sort_order_id = default_sort_order_id;
        table_meta_data
            .sort_orders
            .insert(default_sort_order_id, Arc::new(SortOrder::default()));

        assert_eq!(
            table_meta_data.default_sort_order(),
            table_meta_data
                .sort_orders
                .get(&default_sort_order_id)
                .unwrap()
        )
    }

    #[test]
    fn test_table_metadata_builder_from_table_creation() {
        let table_creation = TableCreation::builder()
            .location("s3://db/table".to_string())
            .name("table".to_string())
            .properties(HashMap::new())
            .schema(Schema::builder().build().unwrap())
            .build();
        let table_metadata = TableMetadataBuilder::from_table_creation(table_creation)
            .unwrap()
            .build()
            .unwrap()
            .metadata;
        assert_eq!(table_metadata.location, "s3://db/table");
        assert_eq!(table_metadata.schemas.len(), 1);
        assert_eq!(
            table_metadata
                .schemas
                .get(&0)
                .unwrap()
                .as_struct()
                .fields()
                .len(),
            0
        );
        assert_eq!(table_metadata.properties.len(), 0);
        assert_eq!(
            table_metadata.partition_specs,
            HashMap::from([(
                0,
                Arc::new(
                    PartitionSpec::builder(table_metadata.schemas.get(&0).unwrap().clone())
                        .with_spec_id(0)
                        .build()
                        .unwrap()
                )
            )])
        );
        assert_eq!(
            table_metadata.sort_orders,
            HashMap::from([(
                0,
                Arc::new(SortOrder {
                    order_id: 0,
                    fields: vec![]
                })
            )])
        );
    }
}<|MERGE_RESOLUTION|>--- conflicted
+++ resolved
@@ -33,14 +33,9 @@
 use super::snapshot::SnapshotReference;
 pub use super::table_metadata_builder::{TableMetadataBuildResult, TableMetadataBuilder};
 use super::{
-<<<<<<< HEAD
-    BoundPartitionSpecRef, PartitionStatisticsFile, SchemaId, SchemaRef,
-    SchemalessPartitionSpecRef, Snapshot, SnapshotRef, SnapshotRetention, SortOrder, SortOrderRef,
-    StatisticsFile, DEFAULT_PARTITION_SPEC_ID,
-=======
-    PartitionSpecRef, SchemaId, SchemaRef, Snapshot, SnapshotRef, SnapshotRetention, SortOrder,
-    SortOrderRef, StructType, DEFAULT_PARTITION_SPEC_ID,
->>>>>>> 97f8a792
+    PartitionSpecRef, PartitionStatisticsFile, SchemaId, SchemaRef, Snapshot, SnapshotRef,
+    SnapshotRetention, SortOrder, SortOrderRef, StatisticsFile, StructType,
+    DEFAULT_PARTITION_SPEC_ID,
 };
 use crate::error::{timestamp_ms_to_utc, Result};
 use crate::{Error, ErrorKind};
@@ -654,14 +649,8 @@
     use crate::spec::schema::_serde::{SchemaV1, SchemaV2};
     use crate::spec::snapshot::_serde::{SnapshotV1, SnapshotV2};
     use crate::spec::{
-<<<<<<< HEAD
-        BoundPartitionSpec, PartitionField, PartitionStatisticsFile, Schema, SchemaRef,
-        SchemalessPartitionSpec, Snapshot, SnapshotReference, SnapshotRetention, SortOrder,
-        StatisticsFile,
-=======
-        PartitionField, PartitionSpec, PartitionSpecRef, Schema, SchemaRef, Snapshot,
-        SnapshotReference, SnapshotRetention, SortOrder,
->>>>>>> 97f8a792
+        PartitionField, PartitionSpec, PartitionSpecRef, PartitionStatisticsFile, Schema,
+        SchemaRef, Snapshot, SnapshotReference, SnapshotRetention, SortOrder, StatisticsFile,
     };
     use crate::{Error, ErrorKind};
 
@@ -1286,16 +1275,9 @@
     use super::{FormatVersion, MetadataLog, SnapshotLog, TableMetadataBuilder};
     use crate::spec::table_metadata::TableMetadata;
     use crate::spec::{
-<<<<<<< HEAD
-        BlobMetadata, BoundPartitionSpec, NestedField, NullOrder, Operation,
-        PartitionStatisticsFile, PrimitiveType, Schema, Snapshot, SnapshotReference,
-        SnapshotRetention, SortDirection, SortField, SortOrder, StatisticsFile, Summary, Transform,
-        Type, UnboundPartitionField,
-=======
-        NestedField, NullOrder, Operation, PartitionSpec, PrimitiveType, Schema, Snapshot,
-        SnapshotReference, SnapshotRetention, SortDirection, SortField, SortOrder, Summary,
-        Transform, Type, UnboundPartitionField,
->>>>>>> 97f8a792
+        BlobMetadata, NestedField, NullOrder, Operation, PartitionSpec, PartitionStatisticsFile,
+        PrimitiveType, Schema, Snapshot, SnapshotReference, SnapshotRetention, SortDirection,
+        SortField, SortOrder, StatisticsFile, Summary, Transform, Type, UnboundPartitionField,
     };
     use crate::TableCreation;
 
@@ -2100,7 +2082,7 @@
             ))])
             .build()
             .unwrap();
-        let partition_spec = BoundPartitionSpec::builder(schema.clone())
+        let partition_spec = PartitionSpec::builder(schema.clone())
             .with_spec_id(0)
             .build()
             .unwrap();
@@ -2116,6 +2098,7 @@
             })
             .build();
 
+        let default_partition_type = partition_spec.partition_type(&schema).unwrap();
         let expected = TableMetadata {
             format_version: FormatVersion::V2,
             table_uuid: Uuid::parse_str("9c12d441-03fe-4693-9a96-a0705ddf69c1").unwrap(),
@@ -2124,10 +2107,8 @@
             last_column_id: 3,
             schemas: HashMap::from_iter(vec![(0, Arc::new(schema))]),
             current_schema_id: 0,
-            partition_specs: HashMap::from_iter(vec![(
-                0,
-                partition_spec.clone().into_schemaless().into(),
-            )]),
+            partition_specs: HashMap::from_iter(vec![(0, partition_spec.clone().into())]),
+            default_partition_type,
             default_spec: Arc::new(partition_spec),
             last_partition_id: 1000,
             default_sort_order_id: 0,
@@ -2241,7 +2222,7 @@
             ))])
             .build()
             .unwrap();
-        let partition_spec = BoundPartitionSpec::builder(schema.clone())
+        let partition_spec = PartitionSpec::builder(schema.clone())
             .with_spec_id(0)
             .build()
             .unwrap();
@@ -2257,6 +2238,7 @@
             })
             .build();
 
+        let default_partition_type = partition_spec.partition_type(&schema).unwrap();
         let expected = TableMetadata {
             format_version: FormatVersion::V2,
             table_uuid: Uuid::parse_str("9c12d441-03fe-4693-9a96-a0705ddf69c1").unwrap(),
@@ -2265,11 +2247,9 @@
             last_column_id: 3,
             schemas: HashMap::from_iter(vec![(0, Arc::new(schema))]),
             current_schema_id: 0,
-            partition_specs: HashMap::from_iter(vec![(
-                0,
-                partition_spec.clone().into_schemaless().into(),
-            )]),
+            partition_specs: HashMap::from_iter(vec![(0, partition_spec.clone().into())]),
             default_spec: Arc::new(partition_spec),
+            default_partition_type,
             last_partition_id: 1000,
             default_sort_order_id: 0,
             sort_orders: HashMap::from_iter(vec![(0, SortOrder::unsorted_order().into())]),
