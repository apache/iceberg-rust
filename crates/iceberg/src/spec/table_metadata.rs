// Licensed to the Apache Software Foundation (ASF) under one
// or more contributor license agreements.  See the NOTICE file
// distributed with this work for additional information
// regarding copyright ownership.  The ASF licenses this file
// to you under the Apache License, Version 2.0 (the
// "License"); you may not use this file except in compliance
// with the License.  You may obtain a copy of the License at
//
//   http://www.apache.org/licenses/LICENSE-2.0
//
// Unless required by applicable law or agreed to in writing,
// software distributed under the License is distributed on an
// "AS IS" BASIS, WITHOUT WARRANTIES OR CONDITIONS OF ANY
// KIND, either express or implied.  See the License for the
// specific language governing permissions and limitations
// under the License.

//! Defines the [table metadata](https://iceberg.apache.org/spec/#table-metadata).
//! The main struct here is [TableMetadataV2] which defines the data for a table.

use std::cmp::Ordering;
use std::collections::HashMap;
use std::fmt::{Display, Formatter};
use std::hash::Hash;
use std::sync::Arc;

use _serde::TableMetadataEnum;
use chrono::{DateTime, Utc};
use serde::{Deserialize, Serialize};
use serde_repr::{Deserialize_repr, Serialize_repr};
use uuid::Uuid;

use super::snapshot::SnapshotReference;
pub use super::table_metadata_builder::{TableMetadataBuildResult, TableMetadataBuilder};
use super::{
    DEFAULT_PARTITION_SPEC_ID, PartitionSpecRef, PartitionStatisticsFile, SchemaId, SchemaRef,
    SnapshotRef, SnapshotRetention, SortOrder, SortOrderRef, StatisticsFile, StructType,
};
use crate::error::{Result, timestamp_ms_to_utc};
use crate::io::FileIO;
use crate::spec::EncryptedKey;
use crate::{Error, ErrorKind};

static MAIN_BRANCH: &str = "main";
pub(crate) static ONE_MINUTE_MS: i64 = 60_000;

pub(crate) static EMPTY_SNAPSHOT_ID: i64 = -1;
pub(crate) static INITIAL_SEQUENCE_NUMBER: i64 = 0;

<<<<<<< HEAD
/// Reserved table property for table format version.
///
/// Iceberg will default a new table's format version to the latest stable and recommended
/// version. This reserved property keyword allows users to override the Iceberg format version of
/// the table metadata.
///
/// If this table property exists when creating a table, the table will use the specified format
/// version. If a table updates this property, it will try to upgrade to the specified format
/// version.
pub const PROPERTY_FORMAT_VERSION: &str = "format-version";
/// Reserved table property for table UUID.
pub const PROPERTY_UUID: &str = "uuid";
/// Reserved table property for the total number of snapshots.
pub const PROPERTY_SNAPSHOT_COUNT: &str = "snapshot-count";
/// Reserved table property for current snapshot summary.
pub const PROPERTY_CURRENT_SNAPSHOT_SUMMARY: &str = "current-snapshot-summary";
/// Reserved table property for current snapshot id.
pub const PROPERTY_CURRENT_SNAPSHOT_ID: &str = "current-snapshot-id";
/// Reserved table property for current snapshot timestamp.
pub const PROPERTY_CURRENT_SNAPSHOT_TIMESTAMP: &str = "current-snapshot-timestamp-ms";
/// Reserved table property for the JSON representation of current schema.
pub const PROPERTY_CURRENT_SCHEMA: &str = "current-schema";
/// Reserved table property for the JSON representation of current(default) partition spec.
pub const PROPERTY_DEFAULT_PARTITION_SPEC: &str = "default-partition-spec";
/// Reserved table property for the JSON representation of current(default) sort order.
pub const PROPERTY_DEFAULT_SORT_ORDER: &str = "default-sort-order";

/// Property key for max number of previous versions to keep.
pub const PROPERTY_METADATA_PREVIOUS_VERSIONS_MAX: &str = "write.metadata.previous-versions-max";
/// Default value for max number of previous versions to keep.
pub const PROPERTY_METADATA_PREVIOUS_VERSIONS_MAX_DEFAULT: usize = 100;

/// Property key for max number of partitions to keep summary stats for.
pub const PROPERTY_WRITE_PARTITION_SUMMARY_LIMIT: &str = "write.summary.partition-limit";
/// Default value for the max number of partitions to keep summary stats for.
pub const PROPERTY_WRITE_PARTITION_SUMMARY_LIMIT_DEFAULT: u64 = 0;

/// Reserved Iceberg table properties list.
///
/// Reserved table properties are only used to control behaviors when creating or updating a
/// table. The value of these properties are not persisted as a part of the table metadata.
pub const RESERVED_PROPERTIES: [&str; 9] = [
    PROPERTY_FORMAT_VERSION,
    PROPERTY_UUID,
    PROPERTY_SNAPSHOT_COUNT,
    PROPERTY_CURRENT_SNAPSHOT_ID,
    PROPERTY_CURRENT_SNAPSHOT_SUMMARY,
    PROPERTY_CURRENT_SNAPSHOT_TIMESTAMP,
    PROPERTY_CURRENT_SCHEMA,
    PROPERTY_DEFAULT_PARTITION_SPEC,
    PROPERTY_DEFAULT_SORT_ORDER,
];

/// Property key for number of commit retries.
pub const PROPERTY_COMMIT_NUM_RETRIES: &str = "commit.retry.num-retries";
/// Default value for number of commit retries.
pub const PROPERTY_COMMIT_NUM_RETRIES_DEFAULT: usize = 4;

/// Property key for minimum wait time (ms) between retries.
pub const PROPERTY_COMMIT_MIN_RETRY_WAIT_MS: &str = "commit.retry.min-wait-ms";
/// Default value for minimum wait time (ms) between retries.
pub const PROPERTY_COMMIT_MIN_RETRY_WAIT_MS_DEFAULT: u64 = 100;

/// Property key for maximum wait time (ms) between retries.
pub const PROPERTY_COMMIT_MAX_RETRY_WAIT_MS: &str = "commit.retry.max-wait-ms";
/// Default value for maximum wait time (ms) between retries.
pub const PROPERTY_COMMIT_MAX_RETRY_WAIT_MS_DEFAULT: u64 = 60 * 1000; // 1 minute

/// Property key for total maximum retry time (ms).
pub const PROPERTY_COMMIT_TOTAL_RETRY_TIME_MS: &str = "commit.retry.total-timeout-ms";
/// Default value for total maximum retry time (ms).
pub const PROPERTY_COMMIT_TOTAL_RETRY_TIME_MS_DEFAULT: u64 = 30 * 60 * 1000; // 30 minutes

/// Default file format for data files
pub const PROPERTY_DEFAULT_FILE_FORMAT: &str = "write.format.default";
/// Default file format for delete files
pub const PROPERTY_DELETE_DEFAULT_FILE_FORMAT: &str = "write.delete.format.default";
/// Default value for data file format
pub const PROPERTY_DEFAULT_FILE_FORMAT_DEFAULT: &str = "parquet";

/// Target file size for newly written files.
pub const PROPERTY_WRITE_TARGET_FILE_SIZE_BYTES: &str = "write.target-file-size-bytes";
/// Default target file size
pub const PROPERTY_WRITE_TARGET_FILE_SIZE_BYTES_DEFAULT: usize = 512 * 1024 * 1024; // 512 MB

/// Initial row id for row lineage for new v3 tables and older tables upgrading to v3.
pub const INITIAL_ROW_ID: u64 = 0;
/// Minimum format version that supports row lineage (v3).
pub const MIN_FORMAT_VERSION_ROW_LINEAGE: FormatVersion = FormatVersion::V3;

=======
>>>>>>> b3519d54
/// Reference to [`TableMetadata`].
pub type TableMetadataRef = Arc<TableMetadata>;

#[derive(Debug, PartialEq, Deserialize, Eq, Clone)]
#[serde(try_from = "TableMetadataEnum")]
/// Fields for the version 2 of the table metadata.
///
/// We assume that this data structure is always valid, so we will panic when invalid error happens.
/// We check the validity of this data structure when constructing.
pub struct TableMetadata {
    /// Integer Version for the format.
    pub(crate) format_version: FormatVersion,
    /// A UUID that identifies the table
    pub(crate) table_uuid: Uuid,
    /// Location tables base location
    pub(crate) location: String,
    /// The tables highest sequence number
    pub(crate) last_sequence_number: i64,
    /// Timestamp in milliseconds from the unix epoch when the table was last updated.
    pub(crate) last_updated_ms: i64,
    /// An integer; the highest assigned column ID for the table.
    pub(crate) last_column_id: i32,
    /// A list of schemas, stored as objects with schema-id.
    pub(crate) schemas: HashMap<i32, SchemaRef>,
    /// ID of the table’s current schema.
    pub(crate) current_schema_id: i32,
    /// A list of partition specs, stored as full partition spec objects.
    pub(crate) partition_specs: HashMap<i32, PartitionSpecRef>,
    /// ID of the “current” spec that writers should use by default.
    pub(crate) default_spec: PartitionSpecRef,
    /// Partition type of the default partition spec.
    pub(crate) default_partition_type: StructType,
    /// An integer; the highest assigned partition field ID across all partition specs for the table.
    pub(crate) last_partition_id: i32,
    ///A string to string map of table properties. This is used to control settings that
    /// affect reading and writing and is not intended to be used for arbitrary metadata.
    /// For example, commit.retry.num-retries is used to control the number of commit retries.
    pub(crate) properties: HashMap<String, String>,
    /// long ID of the current table snapshot; must be the same as the current
    /// ID of the main branch in refs.
    pub(crate) current_snapshot_id: Option<i64>,
    ///A list of valid snapshots. Valid snapshots are snapshots for which all
    /// data files exist in the file system. A data file must not be deleted
    /// from the file system until the last snapshot in which it was listed is
    /// garbage collected.
    pub(crate) snapshots: HashMap<i64, SnapshotRef>,
    /// A list (optional) of timestamp and snapshot ID pairs that encodes changes
    /// to the current snapshot for the table. Each time the current-snapshot-id
    /// is changed, a new entry should be added with the last-updated-ms
    /// and the new current-snapshot-id. When snapshots are expired from
    /// the list of valid snapshots, all entries before a snapshot that has
    /// expired should be removed.
    pub(crate) snapshot_log: Vec<SnapshotLog>,

    /// A list (optional) of timestamp and metadata file location pairs
    /// that encodes changes to the previous metadata files for the table.
    /// Each time a new metadata file is created, a new entry of the
    /// previous metadata file location should be added to the list.
    /// Tables can be configured to remove the oldest metadata log entries and
    /// keep a fixed-size log of the most recent entries after a commit.
    pub(crate) metadata_log: Vec<MetadataLog>,

    /// A list of sort orders, stored as full sort order objects.
    pub(crate) sort_orders: HashMap<i64, SortOrderRef>,
    /// Default sort order id of the table. Note that this could be used by
    /// writers, but is not used when reading because reads use the specs
    /// stored in manifest files.
    pub(crate) default_sort_order_id: i64,
    /// A map of snapshot references. The map keys are the unique snapshot reference
    /// names in the table, and the map values are snapshot reference objects.
    /// There is always a main branch reference pointing to the current-snapshot-id
    /// even if the refs map is null.
    pub(crate) refs: HashMap<String, SnapshotReference>,
    /// Mapping of snapshot ids to statistics files.
    pub(crate) statistics: HashMap<i64, StatisticsFile>,
    /// Mapping of snapshot ids to partition statistics files.
    pub(crate) partition_statistics: HashMap<i64, PartitionStatisticsFile>,
    /// Encryption Keys - map of key id to the actual key
    pub(crate) encryption_keys: HashMap<String, EncryptedKey>,
    /// Next row id to be assigned for Row Lineage (v3)
    pub(crate) next_row_id: u64,
}

impl TableMetadata {
    /// Convert this Table Metadata into a builder for modification.
    ///
    /// `current_file_location` is the location where the current version
    /// of the metadata file is stored. This is used to update the metadata log.
    /// If `current_file_location` is `None`, the metadata log will not be updated.
    /// This should only be used to stage-create tables.
    #[must_use]
    pub fn into_builder(self, current_file_location: Option<String>) -> TableMetadataBuilder {
        TableMetadataBuilder::new_from_metadata(self, current_file_location)
    }

    /// Check if a partition field name exists in any partition spec.
    #[inline]
    pub(crate) fn partition_name_exists(&self, name: &str) -> bool {
        self.partition_specs
            .values()
            .any(|spec| spec.fields().iter().any(|pf| pf.name == name))
    }

    /// Check if a field name exists in any schema.
    #[inline]
    pub(crate) fn name_exists_in_any_schema(&self, name: &str) -> bool {
        self.schemas
            .values()
            .any(|schema| schema.field_by_name(name).is_some())
    }

    /// Returns format version of this metadata.
    #[inline]
    pub fn format_version(&self) -> FormatVersion {
        self.format_version
    }

    /// Returns uuid of current table.
    #[inline]
    pub fn uuid(&self) -> Uuid {
        self.table_uuid
    }

    /// Returns table location.
    #[inline]
    pub fn location(&self) -> &str {
        self.location.as_str()
    }

    /// Returns last sequence number.
    #[inline]
    pub fn last_sequence_number(&self) -> i64 {
        self.last_sequence_number
    }

    /// Returns the next sequence number for the table.
    ///
    /// For format version 1, it always returns the initial sequence number.
    /// For other versions, it returns the last sequence number incremented by 1.
    #[inline]
    pub fn next_sequence_number(&self) -> i64 {
        match self.format_version {
            FormatVersion::V1 => INITIAL_SEQUENCE_NUMBER,
            _ => self.last_sequence_number + 1,
        }
    }

    /// Returns the last column id.
    #[inline]
    pub fn last_column_id(&self) -> i32 {
        self.last_column_id
    }

    /// Returns the last partition_id
    #[inline]
    pub fn last_partition_id(&self) -> i32 {
        self.last_partition_id
    }

    /// Returns last updated time.
    #[inline]
    pub fn last_updated_timestamp(&self) -> Result<DateTime<Utc>> {
        timestamp_ms_to_utc(self.last_updated_ms)
    }

    /// Returns last updated time in milliseconds.
    #[inline]
    pub fn last_updated_ms(&self) -> i64 {
        self.last_updated_ms
    }

    /// Returns schemas
    #[inline]
    pub fn schemas_iter(&self) -> impl ExactSizeIterator<Item = &SchemaRef> {
        self.schemas.values()
    }

    /// Lookup schema by id.
    #[inline]
    pub fn schema_by_id(&self, schema_id: SchemaId) -> Option<&SchemaRef> {
        self.schemas.get(&schema_id)
    }

    /// Get current schema
    #[inline]
    pub fn current_schema(&self) -> &SchemaRef {
        self.schema_by_id(self.current_schema_id)
            .expect("Current schema id set, but not found in table metadata")
    }

    /// Get the id of the current schema
    #[inline]
    pub fn current_schema_id(&self) -> SchemaId {
        self.current_schema_id
    }

    /// Returns all partition specs.
    #[inline]
    pub fn partition_specs_iter(&self) -> impl ExactSizeIterator<Item = &PartitionSpecRef> {
        self.partition_specs.values()
    }

    /// Lookup partition spec by id.
    #[inline]
    pub fn partition_spec_by_id(&self, spec_id: i32) -> Option<&PartitionSpecRef> {
        self.partition_specs.get(&spec_id)
    }

    /// Get default partition spec
    #[inline]
    pub fn default_partition_spec(&self) -> &PartitionSpecRef {
        &self.default_spec
    }

    /// Return the partition type of the default partition spec.
    #[inline]
    pub fn default_partition_type(&self) -> &StructType {
        &self.default_partition_type
    }

    #[inline]
    /// Returns spec id of the "current" partition spec.
    pub fn default_partition_spec_id(&self) -> i32 {
        self.default_spec.spec_id()
    }

    /// Returns all snapshots
    #[inline]
    pub fn snapshots(&self) -> impl ExactSizeIterator<Item = &SnapshotRef> {
        self.snapshots.values()
    }

    /// Lookup snapshot by id.
    #[inline]
    pub fn snapshot_by_id(&self, snapshot_id: i64) -> Option<&SnapshotRef> {
        self.snapshots.get(&snapshot_id)
    }

    /// Returns snapshot history.
    #[inline]
    pub fn history(&self) -> &[SnapshotLog] {
        &self.snapshot_log
    }

    /// Returns the metadata log.
    #[inline]
    pub fn metadata_log(&self) -> &[MetadataLog] {
        &self.metadata_log
    }

    /// Get current snapshot
    #[inline]
    pub fn current_snapshot(&self) -> Option<&SnapshotRef> {
        self.current_snapshot_id.map(|s| {
            self.snapshot_by_id(s)
                .expect("Current snapshot id has been set, but doesn't exist in metadata")
        })
    }

    /// Get the current snapshot id
    #[inline]
    pub fn current_snapshot_id(&self) -> Option<i64> {
        self.current_snapshot_id
    }

    /// Get the snapshot for a reference
    /// Returns an option if the `ref_name` is not found
    #[inline]
    pub fn snapshot_for_ref(&self, ref_name: &str) -> Option<&SnapshotRef> {
        self.refs.get(ref_name).map(|r| {
            self.snapshot_by_id(r.snapshot_id)
                .unwrap_or_else(|| panic!("Snapshot id of ref {ref_name} doesn't exist"))
        })
    }

    /// Return all sort orders.
    #[inline]
    pub fn sort_orders_iter(&self) -> impl ExactSizeIterator<Item = &SortOrderRef> {
        self.sort_orders.values()
    }

    /// Lookup sort order by id.
    #[inline]
    pub fn sort_order_by_id(&self, sort_order_id: i64) -> Option<&SortOrderRef> {
        self.sort_orders.get(&sort_order_id)
    }

    /// Returns default sort order id.
    #[inline]
    pub fn default_sort_order(&self) -> &SortOrderRef {
        self.sort_orders
            .get(&self.default_sort_order_id)
            .expect("Default order id has been set, but not found in table metadata!")
    }

    /// Returns default sort order id.
    #[inline]
    pub fn default_sort_order_id(&self) -> i64 {
        self.default_sort_order_id
    }

    /// Returns properties of table.
    #[inline]
    pub fn properties(&self) -> &HashMap<String, String> {
        &self.properties
    }

    /// Return location of statistics files.
    #[inline]
    pub fn statistics_iter(&self) -> impl ExactSizeIterator<Item = &StatisticsFile> {
        self.statistics.values()
    }

    /// Return location of partition statistics files.
    #[inline]
    pub fn partition_statistics_iter(
        &self,
    ) -> impl ExactSizeIterator<Item = &PartitionStatisticsFile> {
        self.partition_statistics.values()
    }

    /// Get a statistics file for a snapshot id.
    #[inline]
    pub fn statistics_for_snapshot(&self, snapshot_id: i64) -> Option<&StatisticsFile> {
        self.statistics.get(&snapshot_id)
    }

    /// Get a partition statistics file for a snapshot id.
    #[inline]
    pub fn partition_statistics_for_snapshot(
        &self,
        snapshot_id: i64,
    ) -> Option<&PartitionStatisticsFile> {
        self.partition_statistics.get(&snapshot_id)
    }

    fn construct_refs(&mut self) {
        if let Some(current_snapshot_id) = self.current_snapshot_id {
            if !self.refs.contains_key(MAIN_BRANCH) {
                self.refs
                    .insert(MAIN_BRANCH.to_string(), SnapshotReference {
                        snapshot_id: current_snapshot_id,
                        retention: SnapshotRetention::Branch {
                            min_snapshots_to_keep: None,
                            max_snapshot_age_ms: None,
                            max_ref_age_ms: None,
                        },
                    });
            }
        }
    }

    /// Iterate over all encryption keys
    #[inline]
    pub fn encryption_keys_iter(&self) -> impl ExactSizeIterator<Item = &EncryptedKey> {
        self.encryption_keys.values()
    }

    /// Get the encryption key for a given key id
    #[inline]
    pub fn encryption_key(&self, key_id: &str) -> Option<&EncryptedKey> {
        self.encryption_keys.get(key_id)
    }

    /// Get the next row id to be assigned
    #[inline]
    pub fn next_row_id(&self) -> u64 {
        self.next_row_id
    }

    /// Read table metadata from the given location.
    pub async fn read_from(
        file_io: &FileIO,
        metadata_location: impl AsRef<str>,
    ) -> Result<TableMetadata> {
        let input_file = file_io.new_input(metadata_location)?;
        let metadata_content = input_file.read().await?;
        let metadata = serde_json::from_slice::<TableMetadata>(&metadata_content)?;
        Ok(metadata)
    }

    /// Write table metadata to the given location.
    pub async fn write_to(
        &self,
        file_io: &FileIO,
        metadata_location: impl AsRef<str>,
    ) -> Result<()> {
        file_io
            .new_output(metadata_location)?
            .write(serde_json::to_vec(self)?.into())
            .await
    }

    /// Normalize this partition spec.
    ///
    /// This is an internal method
    /// meant to be called after constructing table metadata from untrusted sources.
    /// We run this method after json deserialization.
    /// All constructors for `TableMetadata` which are part of `iceberg-rust`
    /// should return normalized `TableMetadata`.
    pub(super) fn try_normalize(&mut self) -> Result<&mut Self> {
        self.validate_current_schema()?;
        self.normalize_current_snapshot()?;
        self.construct_refs();
        self.validate_refs()?;
        self.validate_chronological_snapshot_logs()?;
        self.validate_chronological_metadata_logs()?;
        // Normalize location (remove trailing slash)
        self.location = self.location.trim_end_matches('/').to_string();
        self.validate_snapshot_sequence_number()?;
        self.try_normalize_partition_spec()?;
        self.try_normalize_sort_order()?;
        Ok(self)
    }

    /// If the default partition spec is not present in specs, add it
    fn try_normalize_partition_spec(&mut self) -> Result<()> {
        if self
            .partition_spec_by_id(self.default_spec.spec_id())
            .is_none()
        {
            self.partition_specs.insert(
                self.default_spec.spec_id(),
                Arc::new(Arc::unwrap_or_clone(self.default_spec.clone())),
            );
        }

        Ok(())
    }

    /// If the default sort order is unsorted but the sort order is not present, add it
    fn try_normalize_sort_order(&mut self) -> Result<()> {
        if self.sort_order_by_id(self.default_sort_order_id).is_some() {
            return Ok(());
        }

        if self.default_sort_order_id != SortOrder::UNSORTED_ORDER_ID {
            return Err(Error::new(
                ErrorKind::DataInvalid,
                format!(
                    "No sort order exists with the default sort order id {}.",
                    self.default_sort_order_id
                ),
            ));
        }

        let sort_order = SortOrder::unsorted_order();
        self.sort_orders
            .insert(SortOrder::UNSORTED_ORDER_ID, Arc::new(sort_order));
        Ok(())
    }

    /// Validate the current schema is set and exists.
    fn validate_current_schema(&self) -> Result<()> {
        if self.schema_by_id(self.current_schema_id).is_none() {
            return Err(Error::new(
                ErrorKind::DataInvalid,
                format!(
                    "No schema exists with the current schema id {}.",
                    self.current_schema_id
                ),
            ));
        }
        Ok(())
    }

    /// If current snapshot is Some(-1) then set it to None.
    fn normalize_current_snapshot(&mut self) -> Result<()> {
        if let Some(current_snapshot_id) = self.current_snapshot_id {
            if current_snapshot_id == EMPTY_SNAPSHOT_ID {
                self.current_snapshot_id = None;
            } else if self.snapshot_by_id(current_snapshot_id).is_none() {
                return Err(Error::new(
                    ErrorKind::DataInvalid,
                    format!(
                        "Snapshot for current snapshot id {current_snapshot_id} does not exist in the existing snapshots list"
                    ),
                ));
            }
        }
        Ok(())
    }

    /// Validate that all refs are valid (snapshot exists)
    fn validate_refs(&self) -> Result<()> {
        for (name, snapshot_ref) in self.refs.iter() {
            if self.snapshot_by_id(snapshot_ref.snapshot_id).is_none() {
                return Err(Error::new(
                    ErrorKind::DataInvalid,
                    format!(
                        "Snapshot for reference {name} does not exist in the existing snapshots list"
                    ),
                ));
            }
        }

        let main_ref = self.refs.get(MAIN_BRANCH);
        if self.current_snapshot_id.is_some() {
            if let Some(main_ref) = main_ref {
                if main_ref.snapshot_id != self.current_snapshot_id.unwrap_or_default() {
                    return Err(Error::new(
                        ErrorKind::DataInvalid,
                        format!(
                            "Current snapshot id does not match main branch ({:?} != {:?})",
                            self.current_snapshot_id.unwrap_or_default(),
                            main_ref.snapshot_id
                        ),
                    ));
                }
            }
        } else if main_ref.is_some() {
            return Err(Error::new(
                ErrorKind::DataInvalid,
                "Current snapshot is not set, but main branch exists",
            ));
        }

        Ok(())
    }

    /// Validate that for V1 Metadata the last_sequence_number is 0
    fn validate_snapshot_sequence_number(&self) -> Result<()> {
        if self.format_version < FormatVersion::V2 && self.last_sequence_number != 0 {
            return Err(Error::new(
                ErrorKind::DataInvalid,
                format!(
                    "Last sequence number must be 0 in v1. Found {}",
                    self.last_sequence_number
                ),
            ));
        }

        if self.format_version >= FormatVersion::V2 {
            if let Some(snapshot) = self
                .snapshots
                .values()
                .find(|snapshot| snapshot.sequence_number() > self.last_sequence_number)
            {
                return Err(Error::new(
                    ErrorKind::DataInvalid,
                    format!(
                        "Invalid snapshot with id {} and sequence number {} greater than last sequence number {}",
                        snapshot.snapshot_id(),
                        snapshot.sequence_number(),
                        self.last_sequence_number
                    ),
                ));
            }
        }

        Ok(())
    }

    /// Validate snapshots logs are chronological and last updated is after the last snapshot log.
    fn validate_chronological_snapshot_logs(&self) -> Result<()> {
        for window in self.snapshot_log.windows(2) {
            let (prev, curr) = (&window[0], &window[1]);
            // commits can happen concurrently from different machines.
            // A tolerance helps us avoid failure for small clock skew
            if curr.timestamp_ms - prev.timestamp_ms < -ONE_MINUTE_MS {
                return Err(Error::new(
                    ErrorKind::DataInvalid,
                    "Expected sorted snapshot log entries",
                ));
            }
        }

        if let Some(last) = self.snapshot_log.last() {
            // commits can happen concurrently from different machines.
            // A tolerance helps us avoid failure for small clock skew
            if self.last_updated_ms - last.timestamp_ms < -ONE_MINUTE_MS {
                return Err(Error::new(
                    ErrorKind::DataInvalid,
                    format!(
                        "Invalid update timestamp {}: before last snapshot log entry at {}",
                        self.last_updated_ms, last.timestamp_ms
                    ),
                ));
            }
        }
        Ok(())
    }

    fn validate_chronological_metadata_logs(&self) -> Result<()> {
        for window in self.metadata_log.windows(2) {
            let (prev, curr) = (&window[0], &window[1]);
            // commits can happen concurrently from different machines.
            // A tolerance helps us avoid failure for small clock skew
            if curr.timestamp_ms - prev.timestamp_ms < -ONE_MINUTE_MS {
                return Err(Error::new(
                    ErrorKind::DataInvalid,
                    "Expected sorted metadata log entries",
                ));
            }
        }

        if let Some(last) = self.metadata_log.last() {
            // commits can happen concurrently from different machines.
            // A tolerance helps us avoid failure for small clock skew
            if self.last_updated_ms - last.timestamp_ms < -ONE_MINUTE_MS {
                return Err(Error::new(
                    ErrorKind::DataInvalid,
                    format!(
                        "Invalid update timestamp {}: before last metadata log entry at {}",
                        self.last_updated_ms, last.timestamp_ms
                    ),
                ));
            }
        }

        Ok(())
    }
}

pub(super) mod _serde {
    use std::borrow::BorrowMut;
    /// This is a helper module that defines types to help with serialization/deserialization.
    /// For deserialization the input first gets read into either the [TableMetadataV1] or [TableMetadataV2] struct
    /// and then converted into the [TableMetadata] struct. Serialization works the other way around.
    /// [TableMetadataV1] and [TableMetadataV2] are internal struct that are only used for serialization and deserialization.
    use std::collections::HashMap;
    /// This is a helper module that defines types to help with serialization/deserialization.
    /// For deserialization the input first gets read into either the [TableMetadataV1] or [TableMetadataV2] struct
    /// and then converted into the [TableMetadata] struct. Serialization works the other way around.
    /// [TableMetadataV1] and [TableMetadataV2] are internal struct that are only used for serialization and deserialization.
    use std::sync::Arc;

    use serde::{Deserialize, Serialize};
    use uuid::Uuid;

    use super::{
        DEFAULT_PARTITION_SPEC_ID, FormatVersion, MAIN_BRANCH, MetadataLog, SnapshotLog,
        TableMetadata,
    };
    use crate::spec::schema::_serde::{SchemaV1, SchemaV2};
    use crate::spec::snapshot::_serde::{SnapshotV1, SnapshotV2, SnapshotV3};
    use crate::spec::{
        EncryptedKey, INITIAL_ROW_ID, PartitionField, PartitionSpec, PartitionSpecRef,
        PartitionStatisticsFile, Schema, SchemaRef, Snapshot, SnapshotReference, SnapshotRetention,
        SortOrder, StatisticsFile,
    };
    use crate::{Error, ErrorKind};

    #[derive(Debug, Serialize, Deserialize, PartialEq, Eq)]
    #[serde(untagged)]
    pub(super) enum TableMetadataEnum {
        V3(TableMetadataV3),
        V2(TableMetadataV2),
        V1(TableMetadataV1),
    }

    #[derive(Debug, Serialize, Deserialize, PartialEq, Eq)]
    #[serde(rename_all = "kebab-case")]
    /// Defines the structure of a v2 table metadata for serialization/deserialization
    pub(super) struct TableMetadataV3 {
        pub format_version: VersionNumber<3>,
        #[serde(flatten)]
        pub shared: TableMetadataV2V3Shared,
        pub next_row_id: u64,
        #[serde(skip_serializing_if = "Option::is_none")]
        pub encryption_keys: Option<Vec<EncryptedKey>>,
        #[serde(skip_serializing_if = "Option::is_none")]
        pub snapshots: Option<Vec<SnapshotV3>>,
    }

    #[derive(Debug, Serialize, Deserialize, PartialEq, Eq)]
    #[serde(rename_all = "kebab-case")]
    /// Defines the structure of a v2 table metadata for serialization/deserialization
    pub(super) struct TableMetadataV2V3Shared {
        pub table_uuid: Uuid,
        pub location: String,
        pub last_sequence_number: i64,
        pub last_updated_ms: i64,
        pub last_column_id: i32,
        pub schemas: Vec<SchemaV2>,
        pub current_schema_id: i32,
        pub partition_specs: Vec<PartitionSpec>,
        pub default_spec_id: i32,
        pub last_partition_id: i32,
        #[serde(skip_serializing_if = "Option::is_none")]
        pub properties: Option<HashMap<String, String>>,
        #[serde(skip_serializing_if = "Option::is_none")]
        pub current_snapshot_id: Option<i64>,
        #[serde(skip_serializing_if = "Option::is_none")]
        pub snapshot_log: Option<Vec<SnapshotLog>>,
        #[serde(skip_serializing_if = "Option::is_none")]
        pub metadata_log: Option<Vec<MetadataLog>>,
        pub sort_orders: Vec<SortOrder>,
        pub default_sort_order_id: i64,
        #[serde(skip_serializing_if = "Option::is_none")]
        pub refs: Option<HashMap<String, SnapshotReference>>,
        #[serde(default, skip_serializing_if = "Vec::is_empty")]
        pub statistics: Vec<StatisticsFile>,
        #[serde(default, skip_serializing_if = "Vec::is_empty")]
        pub partition_statistics: Vec<PartitionStatisticsFile>,
    }

    #[derive(Debug, Serialize, Deserialize, PartialEq, Eq)]
    #[serde(rename_all = "kebab-case")]
    /// Defines the structure of a v2 table metadata for serialization/deserialization
    pub(super) struct TableMetadataV2 {
        pub format_version: VersionNumber<2>,
        #[serde(flatten)]
        pub shared: TableMetadataV2V3Shared,
        #[serde(skip_serializing_if = "Option::is_none")]
        pub snapshots: Option<Vec<SnapshotV2>>,
    }

    #[derive(Debug, Serialize, Deserialize, PartialEq, Eq)]
    #[serde(rename_all = "kebab-case")]
    /// Defines the structure of a v1 table metadata for serialization/deserialization
    pub(super) struct TableMetadataV1 {
        pub format_version: VersionNumber<1>,
        #[serde(skip_serializing_if = "Option::is_none")]
        pub table_uuid: Option<Uuid>,
        pub location: String,
        pub last_updated_ms: i64,
        pub last_column_id: i32,
        /// `schema` is optional to prioritize `schemas` and `current-schema-id`, allowing liberal reading of V1 metadata.
        pub schema: Option<SchemaV1>,
        #[serde(skip_serializing_if = "Option::is_none")]
        pub schemas: Option<Vec<SchemaV1>>,
        #[serde(skip_serializing_if = "Option::is_none")]
        pub current_schema_id: Option<i32>,
        /// `partition_spec` is optional to prioritize `partition_specs`, aligning with liberal reading of potentially invalid V1 metadata.
        pub partition_spec: Option<Vec<PartitionField>>,
        #[serde(skip_serializing_if = "Option::is_none")]
        pub partition_specs: Option<Vec<PartitionSpec>>,
        #[serde(skip_serializing_if = "Option::is_none")]
        pub default_spec_id: Option<i32>,
        #[serde(skip_serializing_if = "Option::is_none")]
        pub last_partition_id: Option<i32>,
        #[serde(skip_serializing_if = "Option::is_none")]
        pub properties: Option<HashMap<String, String>>,
        #[serde(skip_serializing_if = "Option::is_none")]
        pub current_snapshot_id: Option<i64>,
        #[serde(skip_serializing_if = "Option::is_none")]
        pub snapshots: Option<Vec<SnapshotV1>>,
        #[serde(skip_serializing_if = "Option::is_none")]
        pub snapshot_log: Option<Vec<SnapshotLog>>,
        #[serde(skip_serializing_if = "Option::is_none")]
        pub metadata_log: Option<Vec<MetadataLog>>,
        pub sort_orders: Option<Vec<SortOrder>>,
        pub default_sort_order_id: Option<i64>,
        #[serde(default, skip_serializing_if = "Vec::is_empty")]
        pub statistics: Vec<StatisticsFile>,
        #[serde(default, skip_serializing_if = "Vec::is_empty")]
        pub partition_statistics: Vec<PartitionStatisticsFile>,
    }

    /// Helper to serialize and deserialize the format version.
    #[derive(Debug, PartialEq, Eq)]
    pub(crate) struct VersionNumber<const V: u8>;

    impl Serialize for TableMetadata {
        fn serialize<S>(&self, serializer: S) -> Result<S::Ok, S::Error>
        where S: serde::Serializer {
            // we must do a clone here
            let table_metadata_enum: TableMetadataEnum =
                self.clone().try_into().map_err(serde::ser::Error::custom)?;

            table_metadata_enum.serialize(serializer)
        }
    }

    impl<const V: u8> Serialize for VersionNumber<V> {
        fn serialize<S>(&self, serializer: S) -> Result<S::Ok, S::Error>
        where S: serde::Serializer {
            serializer.serialize_u8(V)
        }
    }

    impl<'de, const V: u8> Deserialize<'de> for VersionNumber<V> {
        fn deserialize<D>(deserializer: D) -> Result<Self, D::Error>
        where D: serde::Deserializer<'de> {
            let value = u8::deserialize(deserializer)?;
            if value == V {
                Ok(VersionNumber::<V>)
            } else {
                Err(serde::de::Error::custom("Invalid Version"))
            }
        }
    }

    impl TryFrom<TableMetadataEnum> for TableMetadata {
        type Error = Error;
        fn try_from(value: TableMetadataEnum) -> Result<Self, Error> {
            match value {
                TableMetadataEnum::V3(value) => value.try_into(),
                TableMetadataEnum::V2(value) => value.try_into(),
                TableMetadataEnum::V1(value) => value.try_into(),
            }
        }
    }

    impl TryFrom<TableMetadata> for TableMetadataEnum {
        type Error = Error;
        fn try_from(value: TableMetadata) -> Result<Self, Error> {
            Ok(match value.format_version {
                FormatVersion::V3 => TableMetadataEnum::V3(value.try_into()?),
                FormatVersion::V2 => TableMetadataEnum::V2(value.into()),
                FormatVersion::V1 => TableMetadataEnum::V1(value.try_into()?),
            })
        }
    }

    impl TryFrom<TableMetadataV3> for TableMetadata {
        type Error = Error;
        fn try_from(value: TableMetadataV3) -> Result<Self, self::Error> {
            let TableMetadataV3 {
                format_version: _,
                shared: value,
                next_row_id,
                encryption_keys,
                snapshots,
            } = value;
            let current_snapshot_id = if let &Some(-1) = &value.current_snapshot_id {
                None
            } else {
                value.current_snapshot_id
            };
            let schemas = HashMap::from_iter(
                value
                    .schemas
                    .into_iter()
                    .map(|schema| Ok((schema.schema_id, Arc::new(schema.try_into()?))))
                    .collect::<Result<Vec<_>, Error>>()?,
            );

            let current_schema: &SchemaRef =
                schemas.get(&value.current_schema_id).ok_or_else(|| {
                    Error::new(
                        ErrorKind::DataInvalid,
                        format!(
                            "No schema exists with the current schema id {}.",
                            value.current_schema_id
                        ),
                    )
                })?;
            let partition_specs = HashMap::from_iter(
                value
                    .partition_specs
                    .into_iter()
                    .map(|x| (x.spec_id(), Arc::new(x))),
            );
            let default_spec_id = value.default_spec_id;
            let default_spec: PartitionSpecRef = partition_specs
                .get(&value.default_spec_id)
                .map(|spec| (**spec).clone())
                .or_else(|| {
                    (DEFAULT_PARTITION_SPEC_ID == default_spec_id)
                        .then(PartitionSpec::unpartition_spec)
                })
                .ok_or_else(|| {
                    Error::new(
                        ErrorKind::DataInvalid,
                        format!("Default partition spec {default_spec_id} not found"),
                    )
                })?
                .into();
            let default_partition_type = default_spec.partition_type(current_schema)?;

            let mut metadata = TableMetadata {
                format_version: FormatVersion::V3,
                table_uuid: value.table_uuid,
                location: value.location,
                last_sequence_number: value.last_sequence_number,
                last_updated_ms: value.last_updated_ms,
                last_column_id: value.last_column_id,
                current_schema_id: value.current_schema_id,
                schemas,
                partition_specs,
                default_partition_type,
                default_spec,
                last_partition_id: value.last_partition_id,
                properties: value.properties.unwrap_or_default(),
                current_snapshot_id,
                snapshots: snapshots
                    .map(|snapshots| {
                        HashMap::from_iter(
                            snapshots
                                .into_iter()
                                .map(|x| (x.snapshot_id, Arc::new(x.into()))),
                        )
                    })
                    .unwrap_or_default(),
                snapshot_log: value.snapshot_log.unwrap_or_default(),
                metadata_log: value.metadata_log.unwrap_or_default(),
                sort_orders: HashMap::from_iter(
                    value
                        .sort_orders
                        .into_iter()
                        .map(|x| (x.order_id, Arc::new(x))),
                ),
                default_sort_order_id: value.default_sort_order_id,
                refs: value.refs.unwrap_or_else(|| {
                    if let Some(snapshot_id) = current_snapshot_id {
                        HashMap::from_iter(vec![(MAIN_BRANCH.to_string(), SnapshotReference {
                            snapshot_id,
                            retention: SnapshotRetention::Branch {
                                min_snapshots_to_keep: None,
                                max_snapshot_age_ms: None,
                                max_ref_age_ms: None,
                            },
                        })])
                    } else {
                        HashMap::new()
                    }
                }),
                statistics: index_statistics(value.statistics),
                partition_statistics: index_partition_statistics(value.partition_statistics),
                encryption_keys: encryption_keys
                    .map(|keys| {
                        HashMap::from_iter(keys.into_iter().map(|key| (key.key_id.clone(), key)))
                    })
                    .unwrap_or_default(),
                next_row_id,
            };

            metadata.borrow_mut().try_normalize()?;
            Ok(metadata)
        }
    }

    impl TryFrom<TableMetadataV2> for TableMetadata {
        type Error = Error;
        fn try_from(value: TableMetadataV2) -> Result<Self, self::Error> {
            let snapshots = value.snapshots;
            let value = value.shared;
            let current_snapshot_id = if let &Some(-1) = &value.current_snapshot_id {
                None
            } else {
                value.current_snapshot_id
            };
            let schemas = HashMap::from_iter(
                value
                    .schemas
                    .into_iter()
                    .map(|schema| Ok((schema.schema_id, Arc::new(schema.try_into()?))))
                    .collect::<Result<Vec<_>, Error>>()?,
            );

            let current_schema: &SchemaRef =
                schemas.get(&value.current_schema_id).ok_or_else(|| {
                    Error::new(
                        ErrorKind::DataInvalid,
                        format!(
                            "No schema exists with the current schema id {}.",
                            value.current_schema_id
                        ),
                    )
                })?;
            let partition_specs = HashMap::from_iter(
                value
                    .partition_specs
                    .into_iter()
                    .map(|x| (x.spec_id(), Arc::new(x))),
            );
            let default_spec_id = value.default_spec_id;
            let default_spec: PartitionSpecRef = partition_specs
                .get(&value.default_spec_id)
                .map(|spec| (**spec).clone())
                .or_else(|| {
                    (DEFAULT_PARTITION_SPEC_ID == default_spec_id)
                        .then(PartitionSpec::unpartition_spec)
                })
                .ok_or_else(|| {
                    Error::new(
                        ErrorKind::DataInvalid,
                        format!("Default partition spec {default_spec_id} not found"),
                    )
                })?
                .into();
            let default_partition_type = default_spec.partition_type(current_schema)?;

            let mut metadata = TableMetadata {
                format_version: FormatVersion::V2,
                table_uuid: value.table_uuid,
                location: value.location,
                last_sequence_number: value.last_sequence_number,
                last_updated_ms: value.last_updated_ms,
                last_column_id: value.last_column_id,
                current_schema_id: value.current_schema_id,
                schemas,
                partition_specs,
                default_partition_type,
                default_spec,
                last_partition_id: value.last_partition_id,
                properties: value.properties.unwrap_or_default(),
                current_snapshot_id,
                snapshots: snapshots
                    .map(|snapshots| {
                        HashMap::from_iter(
                            snapshots
                                .into_iter()
                                .map(|x| (x.snapshot_id, Arc::new(x.into()))),
                        )
                    })
                    .unwrap_or_default(),
                snapshot_log: value.snapshot_log.unwrap_or_default(),
                metadata_log: value.metadata_log.unwrap_or_default(),
                sort_orders: HashMap::from_iter(
                    value
                        .sort_orders
                        .into_iter()
                        .map(|x| (x.order_id, Arc::new(x))),
                ),
                default_sort_order_id: value.default_sort_order_id,
                refs: value.refs.unwrap_or_else(|| {
                    if let Some(snapshot_id) = current_snapshot_id {
                        HashMap::from_iter(vec![(MAIN_BRANCH.to_string(), SnapshotReference {
                            snapshot_id,
                            retention: SnapshotRetention::Branch {
                                min_snapshots_to_keep: None,
                                max_snapshot_age_ms: None,
                                max_ref_age_ms: None,
                            },
                        })])
                    } else {
                        HashMap::new()
                    }
                }),
                statistics: index_statistics(value.statistics),
                partition_statistics: index_partition_statistics(value.partition_statistics),
                encryption_keys: HashMap::new(),
                next_row_id: INITIAL_ROW_ID,
            };

            metadata.borrow_mut().try_normalize()?;
            Ok(metadata)
        }
    }

    impl TryFrom<TableMetadataV1> for TableMetadata {
        type Error = Error;
        fn try_from(value: TableMetadataV1) -> Result<Self, Error> {
            let current_snapshot_id = if let &Some(-1) = &value.current_snapshot_id {
                None
            } else {
                value.current_snapshot_id
            };

            let (schemas, current_schema_id, current_schema) =
                if let (Some(schemas_vec), Some(schema_id)) =
                    (&value.schemas, value.current_schema_id)
                {
                    // Option 1: Use 'schemas' + 'current_schema_id'
                    let schema_map = HashMap::from_iter(
                        schemas_vec
                            .clone()
                            .into_iter()
                            .map(|schema| {
                                let schema: Schema = schema.try_into()?;
                                Ok((schema.schema_id(), Arc::new(schema)))
                            })
                            .collect::<Result<Vec<_>, Error>>()?,
                    );

                    let schema = schema_map
                        .get(&schema_id)
                        .ok_or_else(|| {
                            Error::new(
                                ErrorKind::DataInvalid,
                                format!("No schema exists with the current schema id {schema_id}."),
                            )
                        })?
                        .clone();
                    (schema_map, schema_id, schema)
                } else if let Some(schema) = value.schema {
                    // Option 2: Fall back to `schema`
                    let schema: Schema = schema.try_into()?;
                    let schema_id = schema.schema_id();
                    let schema_arc = Arc::new(schema);
                    let schema_map = HashMap::from_iter(vec![(schema_id, schema_arc.clone())]);
                    (schema_map, schema_id, schema_arc)
                } else {
                    // Option 3: No valid schema configuration found
                    return Err(Error::new(
                        ErrorKind::DataInvalid,
                        "No valid schema configuration found in table metadata",
                    ));
                };

            // Prioritize 'partition_specs' over 'partition_spec'
            let partition_specs = if let Some(specs_vec) = value.partition_specs {
                // Option 1: Use 'partition_specs'
                specs_vec
                    .into_iter()
                    .map(|x| (x.spec_id(), Arc::new(x)))
                    .collect::<HashMap<_, _>>()
            } else if let Some(partition_spec) = value.partition_spec {
                // Option 2: Fall back to 'partition_spec'
                let spec = PartitionSpec::builder(current_schema.clone())
                    .with_spec_id(DEFAULT_PARTITION_SPEC_ID)
                    .add_unbound_fields(partition_spec.into_iter().map(|f| f.into_unbound()))?
                    .build()?;

                HashMap::from_iter(vec![(DEFAULT_PARTITION_SPEC_ID, Arc::new(spec))])
            } else {
                // Option 3: Create empty partition spec
                let spec = PartitionSpec::builder(current_schema.clone())
                    .with_spec_id(DEFAULT_PARTITION_SPEC_ID)
                    .build()?;

                HashMap::from_iter(vec![(DEFAULT_PARTITION_SPEC_ID, Arc::new(spec))])
            };

            // Get the default_spec_id, prioritizing the explicit value if provided
            let default_spec_id = value
                .default_spec_id
                .unwrap_or_else(|| partition_specs.keys().copied().max().unwrap_or_default());

            // Get the default spec
            let default_spec: PartitionSpecRef = partition_specs
                .get(&default_spec_id)
                .map(|x| Arc::unwrap_or_clone(x.clone()))
                .ok_or_else(|| {
                    Error::new(
                        ErrorKind::DataInvalid,
                        format!("Default partition spec {default_spec_id} not found"),
                    )
                })?
                .into();
            let default_partition_type = default_spec.partition_type(&current_schema)?;

            let mut metadata = TableMetadata {
                format_version: FormatVersion::V1,
                table_uuid: value.table_uuid.unwrap_or_default(),
                location: value.location,
                last_sequence_number: 0,
                last_updated_ms: value.last_updated_ms,
                last_column_id: value.last_column_id,
                current_schema_id,
                default_spec,
                default_partition_type,
                last_partition_id: value
                    .last_partition_id
                    .unwrap_or_else(|| partition_specs.keys().copied().max().unwrap_or_default()),
                partition_specs,
                schemas,
                properties: value.properties.unwrap_or_default(),
                current_snapshot_id,
                snapshots: value
                    .snapshots
                    .map(|snapshots| {
                        Ok::<_, Error>(HashMap::from_iter(
                            snapshots
                                .into_iter()
                                .map(|x| Ok((x.snapshot_id, Arc::new(x.try_into()?))))
                                .collect::<Result<Vec<_>, Error>>()?,
                        ))
                    })
                    .transpose()?
                    .unwrap_or_default(),
                snapshot_log: value.snapshot_log.unwrap_or_default(),
                metadata_log: value.metadata_log.unwrap_or_default(),
                sort_orders: match value.sort_orders {
                    Some(sort_orders) => HashMap::from_iter(
                        sort_orders.into_iter().map(|x| (x.order_id, Arc::new(x))),
                    ),
                    None => HashMap::new(),
                },
                default_sort_order_id: value
                    .default_sort_order_id
                    .unwrap_or(SortOrder::UNSORTED_ORDER_ID),
                refs: if let Some(snapshot_id) = current_snapshot_id {
                    HashMap::from_iter(vec![(MAIN_BRANCH.to_string(), SnapshotReference {
                        snapshot_id,
                        retention: SnapshotRetention::Branch {
                            min_snapshots_to_keep: None,
                            max_snapshot_age_ms: None,
                            max_ref_age_ms: None,
                        },
                    })])
                } else {
                    HashMap::new()
                },
                statistics: index_statistics(value.statistics),
                partition_statistics: index_partition_statistics(value.partition_statistics),
                encryption_keys: HashMap::new(),
                next_row_id: INITIAL_ROW_ID, // v1 has no row lineage
            };

            metadata.borrow_mut().try_normalize()?;
            Ok(metadata)
        }
    }

    impl TryFrom<TableMetadata> for TableMetadataV3 {
        type Error = Error;

        fn try_from(mut v: TableMetadata) -> Result<Self, Self::Error> {
            let next_row_id = v.next_row_id;
            let encryption_keys = std::mem::take(&mut v.encryption_keys);
            let snapshots = std::mem::take(&mut v.snapshots);
            let shared = v.into();

            Ok(TableMetadataV3 {
                format_version: VersionNumber::<3>,
                shared,
                next_row_id,
                encryption_keys: if encryption_keys.is_empty() {
                    None
                } else {
                    Some(encryption_keys.into_values().collect())
                },
                snapshots: if snapshots.is_empty() {
                    None
                } else {
                    Some(
                        snapshots
                            .into_values()
                            .map(|s| SnapshotV3::try_from(Arc::unwrap_or_clone(s)))
                            .collect::<Result<_, _>>()?,
                    )
                },
            })
        }
    }

    impl From<TableMetadata> for TableMetadataV2 {
        fn from(mut v: TableMetadata) -> Self {
            let snapshots = std::mem::take(&mut v.snapshots);
            let shared = v.into();

            TableMetadataV2 {
                format_version: VersionNumber::<2>,
                shared,
                snapshots: if snapshots.is_empty() {
                    None
                } else {
                    Some(
                        snapshots
                            .into_values()
                            .map(|s| SnapshotV2::from(Arc::unwrap_or_clone(s)))
                            .collect(),
                    )
                },
            }
        }
    }

    impl From<TableMetadata> for TableMetadataV2V3Shared {
        fn from(v: TableMetadata) -> Self {
            TableMetadataV2V3Shared {
                table_uuid: v.table_uuid,
                location: v.location,
                last_sequence_number: v.last_sequence_number,
                last_updated_ms: v.last_updated_ms,
                last_column_id: v.last_column_id,
                schemas: v
                    .schemas
                    .into_values()
                    .map(|x| {
                        Arc::try_unwrap(x)
                            .unwrap_or_else(|schema| schema.as_ref().clone())
                            .into()
                    })
                    .collect(),
                current_schema_id: v.current_schema_id,
                partition_specs: v
                    .partition_specs
                    .into_values()
                    .map(|x| Arc::try_unwrap(x).unwrap_or_else(|s| s.as_ref().clone()))
                    .collect(),
                default_spec_id: v.default_spec.spec_id(),
                last_partition_id: v.last_partition_id,
                properties: if v.properties.is_empty() {
                    None
                } else {
                    Some(v.properties)
                },
                current_snapshot_id: v.current_snapshot_id,
                snapshot_log: if v.snapshot_log.is_empty() {
                    None
                } else {
                    Some(v.snapshot_log)
                },
                metadata_log: if v.metadata_log.is_empty() {
                    None
                } else {
                    Some(v.metadata_log)
                },
                sort_orders: v
                    .sort_orders
                    .into_values()
                    .map(|x| Arc::try_unwrap(x).unwrap_or_else(|s| s.as_ref().clone()))
                    .collect(),
                default_sort_order_id: v.default_sort_order_id,
                refs: Some(v.refs),
                statistics: v.statistics.into_values().collect(),
                partition_statistics: v.partition_statistics.into_values().collect(),
            }
        }
    }

    impl TryFrom<TableMetadata> for TableMetadataV1 {
        type Error = Error;
        fn try_from(v: TableMetadata) -> Result<Self, Error> {
            Ok(TableMetadataV1 {
                format_version: VersionNumber::<1>,
                table_uuid: Some(v.table_uuid),
                location: v.location,
                last_updated_ms: v.last_updated_ms,
                last_column_id: v.last_column_id,
                schema: Some(
                    v.schemas
                        .get(&v.current_schema_id)
                        .ok_or(Error::new(
                            ErrorKind::Unexpected,
                            "current_schema_id not found in schemas",
                        ))?
                        .as_ref()
                        .clone()
                        .into(),
                ),
                schemas: Some(
                    v.schemas
                        .into_values()
                        .map(|x| {
                            Arc::try_unwrap(x)
                                .unwrap_or_else(|schema| schema.as_ref().clone())
                                .into()
                        })
                        .collect(),
                ),
                current_schema_id: Some(v.current_schema_id),
                partition_spec: Some(v.default_spec.fields().to_vec()),
                partition_specs: Some(
                    v.partition_specs
                        .into_values()
                        .map(|x| Arc::try_unwrap(x).unwrap_or_else(|s| s.as_ref().clone()))
                        .collect(),
                ),
                default_spec_id: Some(v.default_spec.spec_id()),
                last_partition_id: Some(v.last_partition_id),
                properties: if v.properties.is_empty() {
                    None
                } else {
                    Some(v.properties)
                },
                current_snapshot_id: v.current_snapshot_id,
                snapshots: if v.snapshots.is_empty() {
                    None
                } else {
                    Some(
                        v.snapshots
                            .into_values()
                            .map(|x| Snapshot::clone(&x).into())
                            .collect(),
                    )
                },
                snapshot_log: if v.snapshot_log.is_empty() {
                    None
                } else {
                    Some(v.snapshot_log)
                },
                metadata_log: if v.metadata_log.is_empty() {
                    None
                } else {
                    Some(v.metadata_log)
                },
                sort_orders: Some(
                    v.sort_orders
                        .into_values()
                        .map(|s| Arc::try_unwrap(s).unwrap_or_else(|s| s.as_ref().clone()))
                        .collect(),
                ),
                default_sort_order_id: Some(v.default_sort_order_id),
                statistics: v.statistics.into_values().collect(),
                partition_statistics: v.partition_statistics.into_values().collect(),
            })
        }
    }

    fn index_statistics(statistics: Vec<StatisticsFile>) -> HashMap<i64, StatisticsFile> {
        statistics
            .into_iter()
            .rev()
            .map(|s| (s.snapshot_id, s))
            .collect()
    }

    fn index_partition_statistics(
        statistics: Vec<PartitionStatisticsFile>,
    ) -> HashMap<i64, PartitionStatisticsFile> {
        statistics
            .into_iter()
            .rev()
            .map(|s| (s.snapshot_id, s))
            .collect()
    }
}

#[derive(Debug, Serialize_repr, Deserialize_repr, PartialEq, Eq, Clone, Copy, Hash)]
#[repr(u8)]
/// Iceberg format version
pub enum FormatVersion {
    /// Iceberg spec version 1
    V1 = 1u8,
    /// Iceberg spec version 2
    V2 = 2u8,
    /// Iceberg spec version 3
    V3 = 3u8,
}

impl PartialOrd for FormatVersion {
    fn partial_cmp(&self, other: &Self) -> Option<Ordering> {
        Some(self.cmp(other))
    }
}

impl Ord for FormatVersion {
    fn cmp(&self, other: &Self) -> Ordering {
        (*self as u8).cmp(&(*other as u8))
    }
}

impl Display for FormatVersion {
    fn fmt(&self, f: &mut Formatter<'_>) -> std::fmt::Result {
        match self {
            FormatVersion::V1 => write!(f, "v1"),
            FormatVersion::V2 => write!(f, "v2"),
            FormatVersion::V3 => write!(f, "v3"),
        }
    }
}

#[derive(Debug, Serialize, Deserialize, PartialEq, Eq, Clone)]
#[serde(rename_all = "kebab-case")]
/// Encodes changes to the previous metadata files for the table
pub struct MetadataLog {
    /// The file for the log.
    pub metadata_file: String,
    /// Time new metadata was created
    pub timestamp_ms: i64,
}

#[derive(Debug, Serialize, Deserialize, PartialEq, Eq, Clone)]
#[serde(rename_all = "kebab-case")]
/// A log of when each snapshot was made.
pub struct SnapshotLog {
    /// Id of the snapshot.
    pub snapshot_id: i64,
    /// Last updated timestamp
    pub timestamp_ms: i64,
}

impl SnapshotLog {
    /// Returns the last updated timestamp as a DateTime<Utc> with millisecond precision
    pub fn timestamp(self) -> Result<DateTime<Utc>> {
        timestamp_ms_to_utc(self.timestamp_ms)
    }

    /// Returns the timestamp in milliseconds
    #[inline]
    pub fn timestamp_ms(&self) -> i64 {
        self.timestamp_ms
    }
}

#[cfg(test)]
mod tests {
    use std::collections::HashMap;
    use std::fs;
    use std::sync::Arc;

    use anyhow::Result;
    use base64::Engine as _;
    use pretty_assertions::assert_eq;
    use tempfile::TempDir;
    use uuid::Uuid;

    use super::{FormatVersion, MetadataLog, SnapshotLog, TableMetadataBuilder};
    use crate::TableCreation;
    use crate::io::FileIOBuilder;
    use crate::spec::table_metadata::TableMetadata;
    use crate::spec::{
        BlobMetadata, EncryptedKey, INITIAL_ROW_ID, Literal, NestedField, NullOrder, Operation,
        PartitionSpec, PartitionStatisticsFile, PrimitiveLiteral, PrimitiveType, Schema, Snapshot,
        SnapshotReference, SnapshotRetention, SortDirection, SortField, SortOrder, StatisticsFile,
        Summary, Transform, Type, UnboundPartitionField,
    };

    fn check_table_metadata_serde(json: &str, expected_type: TableMetadata) {
        let desered_type: TableMetadata = serde_json::from_str(json).unwrap();
        assert_eq!(desered_type, expected_type);

        let sered_json = serde_json::to_string(&expected_type).unwrap();
        let parsed_json_value = serde_json::from_str::<TableMetadata>(&sered_json).unwrap();

        assert_eq!(parsed_json_value, desered_type);
    }

    fn get_test_table_metadata(file_name: &str) -> TableMetadata {
        let path = format!("testdata/table_metadata/{file_name}");
        let metadata: String = fs::read_to_string(path).unwrap();

        serde_json::from_str(&metadata).unwrap()
    }

    #[test]
    fn test_table_data_v2() {
        let data = r#"
            {
                "format-version" : 2,
                "table-uuid": "fb072c92-a02b-11e9-ae9c-1bb7bc9eca94",
                "location": "s3://b/wh/data.db/table",
                "last-sequence-number" : 1,
                "last-updated-ms": 1515100955770,
                "last-column-id": 1,
                "schemas": [
                    {
                        "schema-id" : 1,
                        "type" : "struct",
                        "fields" :[
                            {
                                "id": 1,
                                "name": "struct_name",
                                "required": true,
                                "type": "fixed[1]"
                            },
                            {
                                "id": 4,
                                "name": "ts",
                                "required": true,
                                "type": "timestamp"
                            }
                        ]
                    }
                ],
                "current-schema-id" : 1,
                "partition-specs": [
                    {
                        "spec-id": 0,
                        "fields": [
                            {
                                "source-id": 4,
                                "field-id": 1000,
                                "name": "ts_day",
                                "transform": "day"
                            }
                        ]
                    }
                ],
                "default-spec-id": 0,
                "last-partition-id": 1000,
                "properties": {
                    "commit.retry.num-retries": "1"
                },
                "metadata-log": [
                    {
                        "metadata-file": "s3://bucket/.../v1.json",
                        "timestamp-ms": 1515100
                    }
                ],
                "refs": {},
                "sort-orders": [
                    {
                    "order-id": 0,
                    "fields": []
                    }
                ],
                "default-sort-order-id": 0
            }
        "#;

        let schema = Schema::builder()
            .with_schema_id(1)
            .with_fields(vec![
                Arc::new(NestedField::required(
                    1,
                    "struct_name",
                    Type::Primitive(PrimitiveType::Fixed(1)),
                )),
                Arc::new(NestedField::required(
                    4,
                    "ts",
                    Type::Primitive(PrimitiveType::Timestamp),
                )),
            ])
            .build()
            .unwrap();

        let partition_spec = PartitionSpec::builder(schema.clone())
            .with_spec_id(0)
            .add_unbound_field(UnboundPartitionField {
                name: "ts_day".to_string(),
                transform: Transform::Day,
                source_id: 4,
                field_id: Some(1000),
            })
            .unwrap()
            .build()
            .unwrap();

        let default_partition_type = partition_spec.partition_type(&schema).unwrap();
        let expected = TableMetadata {
            format_version: FormatVersion::V2,
            table_uuid: Uuid::parse_str("fb072c92-a02b-11e9-ae9c-1bb7bc9eca94").unwrap(),
            location: "s3://b/wh/data.db/table".to_string(),
            last_updated_ms: 1515100955770,
            last_column_id: 1,
            schemas: HashMap::from_iter(vec![(1, Arc::new(schema))]),
            current_schema_id: 1,
            partition_specs: HashMap::from_iter(vec![(0, partition_spec.clone().into())]),
            default_partition_type,
            default_spec: partition_spec.into(),
            last_partition_id: 1000,
            default_sort_order_id: 0,
            sort_orders: HashMap::from_iter(vec![(0, SortOrder::unsorted_order().into())]),
            snapshots: HashMap::default(),
            current_snapshot_id: None,
            last_sequence_number: 1,
            properties: HashMap::from_iter(vec![(
                "commit.retry.num-retries".to_string(),
                "1".to_string(),
            )]),
            snapshot_log: Vec::new(),
            metadata_log: vec![MetadataLog {
                metadata_file: "s3://bucket/.../v1.json".to_string(),
                timestamp_ms: 1515100,
            }],
            refs: HashMap::new(),
            statistics: HashMap::new(),
            partition_statistics: HashMap::new(),
            encryption_keys: HashMap::new(),
            next_row_id: INITIAL_ROW_ID,
        };

        let expected_json_value = serde_json::to_value(&expected).unwrap();
        check_table_metadata_serde(data, expected);

        let json_value = serde_json::from_str::<serde_json::Value>(data).unwrap();
        assert_eq!(json_value, expected_json_value);
    }

    #[test]
    fn test_table_data_v3() {
        let data = r#"
            {
                "format-version" : 3,
                "table-uuid": "fb072c92-a02b-11e9-ae9c-1bb7bc9eca94",
                "location": "s3://b/wh/data.db/table",
                "last-sequence-number" : 1,
                "last-updated-ms": 1515100955770,
                "last-column-id": 1,
                "next-row-id": 5,
                "schemas": [
                    {
                        "schema-id" : 1,
                        "type" : "struct",
                        "fields" :[
                            {
                                "id": 4,
                                "name": "ts",
                                "required": true,
                                "type": "timestamp"
                            }
                        ]
                    }
                ],
                "current-schema-id" : 1,
                "partition-specs": [
                    {
                        "spec-id": 0,
                        "fields": [
                            {
                                "source-id": 4,
                                "field-id": 1000,
                                "name": "ts_day",
                                "transform": "day"
                            }
                        ]
                    }
                ],
                "default-spec-id": 0,
                "last-partition-id": 1000,
                "properties": {
                    "commit.retry.num-retries": "1"
                },
                "metadata-log": [
                    {
                        "metadata-file": "s3://bucket/.../v1.json",
                        "timestamp-ms": 1515100
                    }
                ],
                "refs": {},
                "snapshots" : [ {
                    "snapshot-id" : 1,
                    "timestamp-ms" : 1662532818843,
                    "sequence-number" : 0,
                    "first-row-id" : 0,
                    "added-rows" : 4,
                    "key-id" : "key1",
                    "summary" : {
                        "operation" : "append"
                    },
                    "manifest-list" : "/home/iceberg/warehouse/nyc/taxis/metadata/snap-638933773299822130-1-7e6760f0-4f6c-4b23-b907-0a5a174e3863.avro",
                    "schema-id" : 0
                    }
                ],
                "encryption-keys": [
                    {
                        "key-id": "key1",
                        "encrypted-by-id": "KMS",
                        "encrypted-key-metadata": "c29tZS1lbmNyeXB0aW9uLWtleQ==",
                        "properties": {
                            "p1": "v1"
                        }
                    }
                ],
                "sort-orders": [
                    {
                    "order-id": 0,
                    "fields": []
                    }
                ],
                "default-sort-order-id": 0
            }
        "#;

        let schema = Schema::builder()
            .with_schema_id(1)
            .with_fields(vec![Arc::new(NestedField::required(
                4,
                "ts",
                Type::Primitive(PrimitiveType::Timestamp),
            ))])
            .build()
            .unwrap();

        let partition_spec = PartitionSpec::builder(schema.clone())
            .with_spec_id(0)
            .add_unbound_field(UnboundPartitionField {
                name: "ts_day".to_string(),
                transform: Transform::Day,
                source_id: 4,
                field_id: Some(1000),
            })
            .unwrap()
            .build()
            .unwrap();

        let snapshot = Snapshot::builder()
            .with_snapshot_id(1)
            .with_timestamp_ms(1662532818843)
            .with_sequence_number(0)
            .with_row_range(0, 4)
            .with_encryption_key_id(Some("key1".to_string()))
            .with_summary(Summary {
                operation: Operation::Append,
                additional_properties: HashMap::new(),
            })
            .with_manifest_list("/home/iceberg/warehouse/nyc/taxis/metadata/snap-638933773299822130-1-7e6760f0-4f6c-4b23-b907-0a5a174e3863.avro".to_string())
            .with_schema_id(0)
            .build();

        let encryption_key = EncryptedKey::builder()
            .key_id("key1".to_string())
            .encrypted_by_id("KMS".to_string())
            .encrypted_key_metadata(
                base64::prelude::BASE64_STANDARD
                    .decode("c29tZS1lbmNyeXB0aW9uLWtleQ==")
                    .unwrap(),
            )
            .properties(HashMap::from_iter(vec![(
                "p1".to_string(),
                "v1".to_string(),
            )]))
            .build();

        let default_partition_type = partition_spec.partition_type(&schema).unwrap();
        let expected = TableMetadata {
            format_version: FormatVersion::V3,
            table_uuid: Uuid::parse_str("fb072c92-a02b-11e9-ae9c-1bb7bc9eca94").unwrap(),
            location: "s3://b/wh/data.db/table".to_string(),
            last_updated_ms: 1515100955770,
            last_column_id: 1,
            schemas: HashMap::from_iter(vec![(1, Arc::new(schema))]),
            current_schema_id: 1,
            partition_specs: HashMap::from_iter(vec![(0, partition_spec.clone().into())]),
            default_partition_type,
            default_spec: partition_spec.into(),
            last_partition_id: 1000,
            default_sort_order_id: 0,
            sort_orders: HashMap::from_iter(vec![(0, SortOrder::unsorted_order().into())]),
            snapshots: HashMap::from_iter(vec![(1, snapshot.into())]),
            current_snapshot_id: None,
            last_sequence_number: 1,
            properties: HashMap::from_iter(vec![(
                "commit.retry.num-retries".to_string(),
                "1".to_string(),
            )]),
            snapshot_log: Vec::new(),
            metadata_log: vec![MetadataLog {
                metadata_file: "s3://bucket/.../v1.json".to_string(),
                timestamp_ms: 1515100,
            }],
            refs: HashMap::new(),
            statistics: HashMap::new(),
            partition_statistics: HashMap::new(),
            encryption_keys: HashMap::from_iter(vec![("key1".to_string(), encryption_key)]),
            next_row_id: 5,
        };

        let expected_json_value = serde_json::to_value(&expected).unwrap();
        check_table_metadata_serde(data, expected);

        let json_value = serde_json::from_str::<serde_json::Value>(data).unwrap();
        assert_eq!(json_value, expected_json_value);
    }

    #[test]
    fn test_table_data_v1() {
        let data = r#"
        {
            "format-version" : 1,
            "table-uuid" : "df838b92-0b32-465d-a44e-d39936e538b7",
            "location" : "/home/iceberg/warehouse/nyc/taxis",
            "last-updated-ms" : 1662532818843,
            "last-column-id" : 5,
            "schema" : {
              "type" : "struct",
              "schema-id" : 0,
              "fields" : [ {
                "id" : 1,
                "name" : "vendor_id",
                "required" : false,
                "type" : "long"
              }, {
                "id" : 2,
                "name" : "trip_id",
                "required" : false,
                "type" : "long"
              }, {
                "id" : 3,
                "name" : "trip_distance",
                "required" : false,
                "type" : "float"
              }, {
                "id" : 4,
                "name" : "fare_amount",
                "required" : false,
                "type" : "double"
              }, {
                "id" : 5,
                "name" : "store_and_fwd_flag",
                "required" : false,
                "type" : "string"
              } ]
            },
            "partition-spec" : [ {
              "name" : "vendor_id",
              "transform" : "identity",
              "source-id" : 1,
              "field-id" : 1000
            } ],
            "last-partition-id" : 1000,
            "default-sort-order-id" : 0,
            "sort-orders" : [ {
              "order-id" : 0,
              "fields" : [ ]
            } ],
            "properties" : {
              "owner" : "root"
            },
            "current-snapshot-id" : 638933773299822130,
            "refs" : {
              "main" : {
                "snapshot-id" : 638933773299822130,
                "type" : "branch"
              }
            },
            "snapshots" : [ {
              "snapshot-id" : 638933773299822130,
              "timestamp-ms" : 1662532818843,
              "sequence-number" : 0,
              "summary" : {
                "operation" : "append",
                "spark.app.id" : "local-1662532784305",
                "added-data-files" : "4",
                "added-records" : "4",
                "added-files-size" : "6001"
              },
              "manifest-list" : "/home/iceberg/warehouse/nyc/taxis/metadata/snap-638933773299822130-1-7e6760f0-4f6c-4b23-b907-0a5a174e3863.avro",
              "schema-id" : 0
            } ],
            "snapshot-log" : [ {
              "timestamp-ms" : 1662532818843,
              "snapshot-id" : 638933773299822130
            } ],
            "metadata-log" : [ {
              "timestamp-ms" : 1662532805245,
              "metadata-file" : "/home/iceberg/warehouse/nyc/taxis/metadata/00000-8a62c37d-4573-4021-952a-c0baef7d21d0.metadata.json"
            } ]
          }
        "#;

        let schema = Schema::builder()
            .with_fields(vec![
                Arc::new(NestedField::optional(
                    1,
                    "vendor_id",
                    Type::Primitive(PrimitiveType::Long),
                )),
                Arc::new(NestedField::optional(
                    2,
                    "trip_id",
                    Type::Primitive(PrimitiveType::Long),
                )),
                Arc::new(NestedField::optional(
                    3,
                    "trip_distance",
                    Type::Primitive(PrimitiveType::Float),
                )),
                Arc::new(NestedField::optional(
                    4,
                    "fare_amount",
                    Type::Primitive(PrimitiveType::Double),
                )),
                Arc::new(NestedField::optional(
                    5,
                    "store_and_fwd_flag",
                    Type::Primitive(PrimitiveType::String),
                )),
            ])
            .build()
            .unwrap();

        let schema = Arc::new(schema);
        let partition_spec = PartitionSpec::builder(schema.clone())
            .with_spec_id(0)
            .add_partition_field("vendor_id", "vendor_id", Transform::Identity)
            .unwrap()
            .build()
            .unwrap();

        let sort_order = SortOrder::builder()
            .with_order_id(0)
            .build_unbound()
            .unwrap();

        let snapshot = Snapshot::builder()
            .with_snapshot_id(638933773299822130)
            .with_timestamp_ms(1662532818843)
            .with_sequence_number(0)
            .with_schema_id(0)
            .with_manifest_list("/home/iceberg/warehouse/nyc/taxis/metadata/snap-638933773299822130-1-7e6760f0-4f6c-4b23-b907-0a5a174e3863.avro")
            .with_summary(Summary { operation: Operation::Append, additional_properties: HashMap::from_iter(vec![("spark.app.id".to_string(), "local-1662532784305".to_string()), ("added-data-files".to_string(), "4".to_string()), ("added-records".to_string(), "4".to_string()), ("added-files-size".to_string(), "6001".to_string())]) })
            .build();

        let default_partition_type = partition_spec.partition_type(&schema).unwrap();
        let expected = TableMetadata {
            format_version: FormatVersion::V1,
            table_uuid: Uuid::parse_str("df838b92-0b32-465d-a44e-d39936e538b7").unwrap(),
            location: "/home/iceberg/warehouse/nyc/taxis".to_string(),
            last_updated_ms: 1662532818843,
            last_column_id: 5,
            schemas: HashMap::from_iter(vec![(0, schema)]),
            current_schema_id: 0,
            partition_specs: HashMap::from_iter(vec![(0, partition_spec.clone().into())]),
            default_partition_type,
            default_spec: Arc::new(partition_spec),
            last_partition_id: 1000,
            default_sort_order_id: 0,
            sort_orders: HashMap::from_iter(vec![(0, sort_order.into())]),
            snapshots: HashMap::from_iter(vec![(638933773299822130, Arc::new(snapshot))]),
            current_snapshot_id: Some(638933773299822130),
            last_sequence_number: 0,
            properties: HashMap::from_iter(vec![("owner".to_string(), "root".to_string())]),
            snapshot_log: vec![SnapshotLog {
                snapshot_id: 638933773299822130,
                timestamp_ms: 1662532818843,
            }],
            metadata_log: vec![MetadataLog { metadata_file: "/home/iceberg/warehouse/nyc/taxis/metadata/00000-8a62c37d-4573-4021-952a-c0baef7d21d0.metadata.json".to_string(), timestamp_ms: 1662532805245 }],
            refs: HashMap::from_iter(vec![("main".to_string(), SnapshotReference { snapshot_id: 638933773299822130, retention: SnapshotRetention::Branch { min_snapshots_to_keep: None, max_snapshot_age_ms: None, max_ref_age_ms: None } })]),
            statistics: HashMap::new(),
            partition_statistics: HashMap::new(),
            encryption_keys: HashMap::new(),
            next_row_id: INITIAL_ROW_ID,
        };

        check_table_metadata_serde(data, expected);
    }

    #[test]
    fn test_table_data_v2_no_snapshots() {
        let data = r#"
        {
            "format-version" : 2,
            "table-uuid": "fb072c92-a02b-11e9-ae9c-1bb7bc9eca94",
            "location": "s3://b/wh/data.db/table",
            "last-sequence-number" : 1,
            "last-updated-ms": 1515100955770,
            "last-column-id": 1,
            "schemas": [
                {
                    "schema-id" : 1,
                    "type" : "struct",
                    "fields" :[
                        {
                            "id": 1,
                            "name": "struct_name",
                            "required": true,
                            "type": "fixed[1]"
                        }
                    ]
                }
            ],
            "current-schema-id" : 1,
            "partition-specs": [
                {
                    "spec-id": 0,
                    "fields": []
                }
            ],
            "refs": {},
            "default-spec-id": 0,
            "last-partition-id": 1000,
            "metadata-log": [
                {
                    "metadata-file": "s3://bucket/.../v1.json",
                    "timestamp-ms": 1515100
                }
            ],
            "sort-orders": [
                {
                "order-id": 0,
                "fields": []
                }
            ],
            "default-sort-order-id": 0
        }
        "#;

        let schema = Schema::builder()
            .with_schema_id(1)
            .with_fields(vec![Arc::new(NestedField::required(
                1,
                "struct_name",
                Type::Primitive(PrimitiveType::Fixed(1)),
            ))])
            .build()
            .unwrap();

        let partition_spec = PartitionSpec::builder(schema.clone())
            .with_spec_id(0)
            .build()
            .unwrap();

        let default_partition_type = partition_spec.partition_type(&schema).unwrap();
        let expected = TableMetadata {
            format_version: FormatVersion::V2,
            table_uuid: Uuid::parse_str("fb072c92-a02b-11e9-ae9c-1bb7bc9eca94").unwrap(),
            location: "s3://b/wh/data.db/table".to_string(),
            last_updated_ms: 1515100955770,
            last_column_id: 1,
            schemas: HashMap::from_iter(vec![(1, Arc::new(schema))]),
            current_schema_id: 1,
            partition_specs: HashMap::from_iter(vec![(0, partition_spec.clone().into())]),
            default_partition_type,
            default_spec: partition_spec.into(),
            last_partition_id: 1000,
            default_sort_order_id: 0,
            sort_orders: HashMap::from_iter(vec![(0, SortOrder::unsorted_order().into())]),
            snapshots: HashMap::default(),
            current_snapshot_id: None,
            last_sequence_number: 1,
            properties: HashMap::new(),
            snapshot_log: Vec::new(),
            metadata_log: vec![MetadataLog {
                metadata_file: "s3://bucket/.../v1.json".to_string(),
                timestamp_ms: 1515100,
            }],
            refs: HashMap::new(),
            statistics: HashMap::new(),
            partition_statistics: HashMap::new(),
            encryption_keys: HashMap::new(),
            next_row_id: INITIAL_ROW_ID,
        };

        let expected_json_value = serde_json::to_value(&expected).unwrap();
        check_table_metadata_serde(data, expected);

        let json_value = serde_json::from_str::<serde_json::Value>(data).unwrap();
        assert_eq!(json_value, expected_json_value);
    }

    #[test]
    fn test_current_snapshot_id_must_match_main_branch() {
        let data = r#"
        {
            "format-version" : 2,
            "table-uuid": "fb072c92-a02b-11e9-ae9c-1bb7bc9eca94",
            "location": "s3://b/wh/data.db/table",
            "last-sequence-number" : 1,
            "last-updated-ms": 1515100955770,
            "last-column-id": 1,
            "schemas": [
                {
                    "schema-id" : 1,
                    "type" : "struct",
                    "fields" :[
                        {
                            "id": 1,
                            "name": "struct_name",
                            "required": true,
                            "type": "fixed[1]"
                        },
                        {
                            "id": 4,
                            "name": "ts",
                            "required": true,
                            "type": "timestamp"
                        }
                    ]
                }
            ],
            "current-schema-id" : 1,
            "partition-specs": [
                {
                    "spec-id": 0,
                    "fields": [
                        {
                            "source-id": 4,
                            "field-id": 1000,
                            "name": "ts_day",
                            "transform": "day"
                        }
                    ]
                }
            ],
            "default-spec-id": 0,
            "last-partition-id": 1000,
            "properties": {
                "commit.retry.num-retries": "1"
            },
            "metadata-log": [
                {
                    "metadata-file": "s3://bucket/.../v1.json",
                    "timestamp-ms": 1515100
                }
            ],
            "sort-orders": [
                {
                "order-id": 0,
                "fields": []
                }
            ],
            "default-sort-order-id": 0,
            "current-snapshot-id" : 1,
            "refs" : {
              "main" : {
                "snapshot-id" : 2,
                "type" : "branch"
              }
            },
            "snapshots" : [ {
              "snapshot-id" : 1,
              "timestamp-ms" : 1662532818843,
              "sequence-number" : 0,
              "summary" : {
                "operation" : "append",
                "spark.app.id" : "local-1662532784305",
                "added-data-files" : "4",
                "added-records" : "4",
                "added-files-size" : "6001"
              },
              "manifest-list" : "/home/iceberg/warehouse/nyc/taxis/metadata/snap-638933773299822130-1-7e6760f0-4f6c-4b23-b907-0a5a174e3863.avro",
              "schema-id" : 0
            },
            {
              "snapshot-id" : 2,
              "timestamp-ms" : 1662532818844,
              "sequence-number" : 0,
              "summary" : {
                "operation" : "append",
                "spark.app.id" : "local-1662532784305",
                "added-data-files" : "4",
                "added-records" : "4",
                "added-files-size" : "6001"
              },
              "manifest-list" : "/home/iceberg/warehouse/nyc/taxis/metadata/snap-638933773299822130-1-7e6760f0-4f6c-4b23-b907-0a5a174e3863.avro",
              "schema-id" : 0
            } ]
        }
    "#;

        let err = serde_json::from_str::<TableMetadata>(data).unwrap_err();
        assert!(
            err.to_string()
                .contains("Current snapshot id does not match main branch")
        );
    }

    #[test]
    fn test_main_without_current() {
        let data = r#"
        {
            "format-version" : 2,
            "table-uuid": "fb072c92-a02b-11e9-ae9c-1bb7bc9eca94",
            "location": "s3://b/wh/data.db/table",
            "last-sequence-number" : 1,
            "last-updated-ms": 1515100955770,
            "last-column-id": 1,
            "schemas": [
                {
                    "schema-id" : 1,
                    "type" : "struct",
                    "fields" :[
                        {
                            "id": 1,
                            "name": "struct_name",
                            "required": true,
                            "type": "fixed[1]"
                        },
                        {
                            "id": 4,
                            "name": "ts",
                            "required": true,
                            "type": "timestamp"
                        }
                    ]
                }
            ],
            "current-schema-id" : 1,
            "partition-specs": [
                {
                    "spec-id": 0,
                    "fields": [
                        {
                            "source-id": 4,
                            "field-id": 1000,
                            "name": "ts_day",
                            "transform": "day"
                        }
                    ]
                }
            ],
            "default-spec-id": 0,
            "last-partition-id": 1000,
            "properties": {
                "commit.retry.num-retries": "1"
            },
            "metadata-log": [
                {
                    "metadata-file": "s3://bucket/.../v1.json",
                    "timestamp-ms": 1515100
                }
            ],
            "sort-orders": [
                {
                "order-id": 0,
                "fields": []
                }
            ],
            "default-sort-order-id": 0,
            "refs" : {
              "main" : {
                "snapshot-id" : 1,
                "type" : "branch"
              }
            },
            "snapshots" : [ {
              "snapshot-id" : 1,
              "timestamp-ms" : 1662532818843,
              "sequence-number" : 0,
              "summary" : {
                "operation" : "append",
                "spark.app.id" : "local-1662532784305",
                "added-data-files" : "4",
                "added-records" : "4",
                "added-files-size" : "6001"
              },
              "manifest-list" : "/home/iceberg/warehouse/nyc/taxis/metadata/snap-638933773299822130-1-7e6760f0-4f6c-4b23-b907-0a5a174e3863.avro",
              "schema-id" : 0
            } ]
        }
    "#;

        let err = serde_json::from_str::<TableMetadata>(data).unwrap_err();
        assert!(
            err.to_string()
                .contains("Current snapshot is not set, but main branch exists")
        );
    }

    #[test]
    fn test_branch_snapshot_missing() {
        let data = r#"
        {
            "format-version" : 2,
            "table-uuid": "fb072c92-a02b-11e9-ae9c-1bb7bc9eca94",
            "location": "s3://b/wh/data.db/table",
            "last-sequence-number" : 1,
            "last-updated-ms": 1515100955770,
            "last-column-id": 1,
            "schemas": [
                {
                    "schema-id" : 1,
                    "type" : "struct",
                    "fields" :[
                        {
                            "id": 1,
                            "name": "struct_name",
                            "required": true,
                            "type": "fixed[1]"
                        },
                        {
                            "id": 4,
                            "name": "ts",
                            "required": true,
                            "type": "timestamp"
                        }
                    ]
                }
            ],
            "current-schema-id" : 1,
            "partition-specs": [
                {
                    "spec-id": 0,
                    "fields": [
                        {
                            "source-id": 4,
                            "field-id": 1000,
                            "name": "ts_day",
                            "transform": "day"
                        }
                    ]
                }
            ],
            "default-spec-id": 0,
            "last-partition-id": 1000,
            "properties": {
                "commit.retry.num-retries": "1"
            },
            "metadata-log": [
                {
                    "metadata-file": "s3://bucket/.../v1.json",
                    "timestamp-ms": 1515100
                }
            ],
            "sort-orders": [
                {
                "order-id": 0,
                "fields": []
                }
            ],
            "default-sort-order-id": 0,
            "refs" : {
              "main" : {
                "snapshot-id" : 1,
                "type" : "branch"
              },
              "foo" : {
                "snapshot-id" : 2,
                "type" : "branch"
              }
            },
            "snapshots" : [ {
              "snapshot-id" : 1,
              "timestamp-ms" : 1662532818843,
              "sequence-number" : 0,
              "summary" : {
                "operation" : "append",
                "spark.app.id" : "local-1662532784305",
                "added-data-files" : "4",
                "added-records" : "4",
                "added-files-size" : "6001"
              },
              "manifest-list" : "/home/iceberg/warehouse/nyc/taxis/metadata/snap-638933773299822130-1-7e6760f0-4f6c-4b23-b907-0a5a174e3863.avro",
              "schema-id" : 0
            } ]
        }
    "#;

        let err = serde_json::from_str::<TableMetadata>(data).unwrap_err();
        assert!(
            err.to_string().contains(
                "Snapshot for reference foo does not exist in the existing snapshots list"
            )
        );
    }

    #[test]
    fn test_v2_wrong_max_snapshot_sequence_number() {
        let data = r#"
        {
            "format-version": 2,
            "table-uuid": "9c12d441-03fe-4693-9a96-a0705ddf69c1",
            "location": "s3://bucket/test/location",
            "last-sequence-number": 1,
            "last-updated-ms": 1602638573590,
            "last-column-id": 3,
            "current-schema-id": 0,
            "schemas": [
                {
                    "type": "struct",
                    "schema-id": 0,
                    "fields": [
                        {
                            "id": 1,
                            "name": "x",
                            "required": true,
                            "type": "long"
                        }
                    ]
                }
            ],
            "default-spec-id": 0,
            "partition-specs": [
                {
                    "spec-id": 0,
                    "fields": []
                }
            ],
            "last-partition-id": 1000,
            "default-sort-order-id": 0,
            "sort-orders": [
                {
                    "order-id": 0,
                    "fields": []
                }
            ],
            "properties": {},
            "current-snapshot-id": 3055729675574597004,
            "snapshots": [
                {
                    "snapshot-id": 3055729675574597004,
                    "timestamp-ms": 1555100955770,
                    "sequence-number": 4,
                    "summary": {
                        "operation": "append"
                    },
                    "manifest-list": "s3://a/b/2.avro",
                    "schema-id": 0
                }
            ],
            "statistics": [],
            "snapshot-log": [],
            "metadata-log": []
        }
    "#;

        let err = serde_json::from_str::<TableMetadata>(data).unwrap_err();
        assert!(err.to_string().contains(
            "Invalid snapshot with id 3055729675574597004 and sequence number 4 greater than last sequence number 1"
        ));

        // Change max sequence number to 4 - should work
        let data = data.replace(
            r#""last-sequence-number": 1,"#,
            r#""last-sequence-number": 4,"#,
        );
        let metadata = serde_json::from_str::<TableMetadata>(data.as_str()).unwrap();
        assert_eq!(metadata.last_sequence_number, 4);

        // Change max sequence number to 5 - should work
        let data = data.replace(
            r#""last-sequence-number": 4,"#,
            r#""last-sequence-number": 5,"#,
        );
        let metadata = serde_json::from_str::<TableMetadata>(data.as_str()).unwrap();
        assert_eq!(metadata.last_sequence_number, 5);
    }

    #[test]
    fn test_statistic_files() {
        let data = r#"
        {
            "format-version": 2,
            "table-uuid": "9c12d441-03fe-4693-9a96-a0705ddf69c1",
            "location": "s3://bucket/test/location",
            "last-sequence-number": 34,
            "last-updated-ms": 1602638573590,
            "last-column-id": 3,
            "current-schema-id": 0,
            "schemas": [
                {
                    "type": "struct",
                    "schema-id": 0,
                    "fields": [
                        {
                            "id": 1,
                            "name": "x",
                            "required": true,
                            "type": "long"
                        }
                    ]
                }
            ],
            "default-spec-id": 0,
            "partition-specs": [
                {
                    "spec-id": 0,
                    "fields": []
                }
            ],
            "last-partition-id": 1000,
            "default-sort-order-id": 0,
            "sort-orders": [
                {
                    "order-id": 0,
                    "fields": []
                }
            ],
            "properties": {},
            "current-snapshot-id": 3055729675574597004,
            "snapshots": [
                {
                    "snapshot-id": 3055729675574597004,
                    "timestamp-ms": 1555100955770,
                    "sequence-number": 1,
                    "summary": {
                        "operation": "append"
                    },
                    "manifest-list": "s3://a/b/2.avro",
                    "schema-id": 0
                }
            ],
            "statistics": [
                {
                    "snapshot-id": 3055729675574597004,
                    "statistics-path": "s3://a/b/stats.puffin",
                    "file-size-in-bytes": 413,
                    "file-footer-size-in-bytes": 42,
                    "blob-metadata": [
                        {
                            "type": "ndv",
                            "snapshot-id": 3055729675574597004,
                            "sequence-number": 1,
                            "fields": [
                                1
                            ]
                        }
                    ]
                }
            ],
            "snapshot-log": [],
            "metadata-log": []
        }
    "#;

        let schema = Schema::builder()
            .with_schema_id(0)
            .with_fields(vec![Arc::new(NestedField::required(
                1,
                "x",
                Type::Primitive(PrimitiveType::Long),
            ))])
            .build()
            .unwrap();
        let partition_spec = PartitionSpec::builder(schema.clone())
            .with_spec_id(0)
            .build()
            .unwrap();
        let snapshot = Snapshot::builder()
            .with_snapshot_id(3055729675574597004)
            .with_timestamp_ms(1555100955770)
            .with_sequence_number(1)
            .with_manifest_list("s3://a/b/2.avro")
            .with_schema_id(0)
            .with_summary(Summary {
                operation: Operation::Append,
                additional_properties: HashMap::new(),
            })
            .build();

        let default_partition_type = partition_spec.partition_type(&schema).unwrap();
        let expected = TableMetadata {
            format_version: FormatVersion::V2,
            table_uuid: Uuid::parse_str("9c12d441-03fe-4693-9a96-a0705ddf69c1").unwrap(),
            location: "s3://bucket/test/location".to_string(),
            last_updated_ms: 1602638573590,
            last_column_id: 3,
            schemas: HashMap::from_iter(vec![(0, Arc::new(schema))]),
            current_schema_id: 0,
            partition_specs: HashMap::from_iter(vec![(0, partition_spec.clone().into())]),
            default_partition_type,
            default_spec: Arc::new(partition_spec),
            last_partition_id: 1000,
            default_sort_order_id: 0,
            sort_orders: HashMap::from_iter(vec![(0, SortOrder::unsorted_order().into())]),
            snapshots: HashMap::from_iter(vec![(3055729675574597004, Arc::new(snapshot))]),
            current_snapshot_id: Some(3055729675574597004),
            last_sequence_number: 34,
            properties: HashMap::new(),
            snapshot_log: Vec::new(),
            metadata_log: Vec::new(),
            statistics: HashMap::from_iter(vec![(3055729675574597004, StatisticsFile {
                snapshot_id: 3055729675574597004,
                statistics_path: "s3://a/b/stats.puffin".to_string(),
                file_size_in_bytes: 413,
                file_footer_size_in_bytes: 42,
                key_metadata: None,
                blob_metadata: vec![BlobMetadata {
                    snapshot_id: 3055729675574597004,
                    sequence_number: 1,
                    fields: vec![1],
                    r#type: "ndv".to_string(),
                    properties: HashMap::new(),
                }],
            })]),
            partition_statistics: HashMap::new(),
            refs: HashMap::from_iter(vec![("main".to_string(), SnapshotReference {
                snapshot_id: 3055729675574597004,
                retention: SnapshotRetention::Branch {
                    min_snapshots_to_keep: None,
                    max_snapshot_age_ms: None,
                    max_ref_age_ms: None,
                },
            })]),
            encryption_keys: HashMap::new(),
            next_row_id: INITIAL_ROW_ID,
        };

        check_table_metadata_serde(data, expected);
    }

    #[test]
    fn test_partition_statistics_file() {
        let data = r#"
        {
            "format-version": 2,
            "table-uuid": "9c12d441-03fe-4693-9a96-a0705ddf69c1",
            "location": "s3://bucket/test/location",
            "last-sequence-number": 34,
            "last-updated-ms": 1602638573590,
            "last-column-id": 3,
            "current-schema-id": 0,
            "schemas": [
                {
                    "type": "struct",
                    "schema-id": 0,
                    "fields": [
                        {
                            "id": 1,
                            "name": "x",
                            "required": true,
                            "type": "long"
                        }
                    ]
                }
            ],
            "default-spec-id": 0,
            "partition-specs": [
                {
                    "spec-id": 0,
                    "fields": []
                }
            ],
            "last-partition-id": 1000,
            "default-sort-order-id": 0,
            "sort-orders": [
                {
                    "order-id": 0,
                    "fields": []
                }
            ],
            "properties": {},
            "current-snapshot-id": 3055729675574597004,
            "snapshots": [
                {
                    "snapshot-id": 3055729675574597004,
                    "timestamp-ms": 1555100955770,
                    "sequence-number": 1,
                    "summary": {
                        "operation": "append"
                    },
                    "manifest-list": "s3://a/b/2.avro",
                    "schema-id": 0
                }
            ],
            "partition-statistics": [
                {
                    "snapshot-id": 3055729675574597004,
                    "statistics-path": "s3://a/b/partition-stats.parquet",
                    "file-size-in-bytes": 43
                }
            ],
            "snapshot-log": [],
            "metadata-log": []
        }
        "#;

        let schema = Schema::builder()
            .with_schema_id(0)
            .with_fields(vec![Arc::new(NestedField::required(
                1,
                "x",
                Type::Primitive(PrimitiveType::Long),
            ))])
            .build()
            .unwrap();
        let partition_spec = PartitionSpec::builder(schema.clone())
            .with_spec_id(0)
            .build()
            .unwrap();
        let snapshot = Snapshot::builder()
            .with_snapshot_id(3055729675574597004)
            .with_timestamp_ms(1555100955770)
            .with_sequence_number(1)
            .with_manifest_list("s3://a/b/2.avro")
            .with_schema_id(0)
            .with_summary(Summary {
                operation: Operation::Append,
                additional_properties: HashMap::new(),
            })
            .build();

        let default_partition_type = partition_spec.partition_type(&schema).unwrap();
        let expected = TableMetadata {
            format_version: FormatVersion::V2,
            table_uuid: Uuid::parse_str("9c12d441-03fe-4693-9a96-a0705ddf69c1").unwrap(),
            location: "s3://bucket/test/location".to_string(),
            last_updated_ms: 1602638573590,
            last_column_id: 3,
            schemas: HashMap::from_iter(vec![(0, Arc::new(schema))]),
            current_schema_id: 0,
            partition_specs: HashMap::from_iter(vec![(0, partition_spec.clone().into())]),
            default_spec: Arc::new(partition_spec),
            default_partition_type,
            last_partition_id: 1000,
            default_sort_order_id: 0,
            sort_orders: HashMap::from_iter(vec![(0, SortOrder::unsorted_order().into())]),
            snapshots: HashMap::from_iter(vec![(3055729675574597004, Arc::new(snapshot))]),
            current_snapshot_id: Some(3055729675574597004),
            last_sequence_number: 34,
            properties: HashMap::new(),
            snapshot_log: Vec::new(),
            metadata_log: Vec::new(),
            statistics: HashMap::new(),
            partition_statistics: HashMap::from_iter(vec![(
                3055729675574597004,
                PartitionStatisticsFile {
                    snapshot_id: 3055729675574597004,
                    statistics_path: "s3://a/b/partition-stats.parquet".to_string(),
                    file_size_in_bytes: 43,
                },
            )]),
            refs: HashMap::from_iter(vec![("main".to_string(), SnapshotReference {
                snapshot_id: 3055729675574597004,
                retention: SnapshotRetention::Branch {
                    min_snapshots_to_keep: None,
                    max_snapshot_age_ms: None,
                    max_ref_age_ms: None,
                },
            })]),
            encryption_keys: HashMap::new(),
            next_row_id: INITIAL_ROW_ID,
        };

        check_table_metadata_serde(data, expected);
    }

    #[test]
    fn test_invalid_table_uuid() -> Result<()> {
        let data = r#"
            {
                "format-version" : 2,
                "table-uuid": "xxxx"
            }
        "#;
        assert!(serde_json::from_str::<TableMetadata>(data).is_err());
        Ok(())
    }

    #[test]
    fn test_deserialize_table_data_v2_invalid_format_version() -> Result<()> {
        let data = r#"
            {
                "format-version" : 1
            }
        "#;
        assert!(serde_json::from_str::<TableMetadata>(data).is_err());
        Ok(())
    }

    #[test]
    fn test_table_metadata_v3_valid_minimal() {
        let metadata_str =
            fs::read_to_string("testdata/table_metadata/TableMetadataV3ValidMinimal.json").unwrap();

        let table_metadata = serde_json::from_str::<TableMetadata>(&metadata_str).unwrap();
        assert_eq!(table_metadata.format_version, FormatVersion::V3);

        let schema = Schema::builder()
            .with_schema_id(0)
            .with_fields(vec![
                Arc::new(
                    NestedField::required(1, "x", Type::Primitive(PrimitiveType::Long))
                        .with_initial_default(Literal::Primitive(PrimitiveLiteral::Long(1)))
                        .with_write_default(Literal::Primitive(PrimitiveLiteral::Long(1))),
                ),
                Arc::new(
                    NestedField::required(2, "y", Type::Primitive(PrimitiveType::Long))
                        .with_doc("comment"),
                ),
                Arc::new(NestedField::required(
                    3,
                    "z",
                    Type::Primitive(PrimitiveType::Long),
                )),
            ])
            .build()
            .unwrap();

        let partition_spec = PartitionSpec::builder(schema.clone())
            .with_spec_id(0)
            .add_unbound_field(UnboundPartitionField {
                name: "x".to_string(),
                transform: Transform::Identity,
                source_id: 1,
                field_id: Some(1000),
            })
            .unwrap()
            .build()
            .unwrap();

        let sort_order = SortOrder::builder()
            .with_order_id(3)
            .with_sort_field(SortField {
                source_id: 2,
                transform: Transform::Identity,
                direction: SortDirection::Ascending,
                null_order: NullOrder::First,
            })
            .with_sort_field(SortField {
                source_id: 3,
                transform: Transform::Bucket(4),
                direction: SortDirection::Descending,
                null_order: NullOrder::Last,
            })
            .build_unbound()
            .unwrap();

        let default_partition_type = partition_spec.partition_type(&schema).unwrap();
        let expected = TableMetadata {
            format_version: FormatVersion::V3,
            table_uuid: Uuid::parse_str("9c12d441-03fe-4693-9a96-a0705ddf69c1").unwrap(),
            location: "s3://bucket/test/location".to_string(),
            last_updated_ms: 1602638573590,
            last_column_id: 3,
            schemas: HashMap::from_iter(vec![(0, Arc::new(schema))]),
            current_schema_id: 0,
            partition_specs: HashMap::from_iter(vec![(0, partition_spec.clone().into())]),
            default_spec: Arc::new(partition_spec),
            default_partition_type,
            last_partition_id: 1000,
            default_sort_order_id: 3,
            sort_orders: HashMap::from_iter(vec![(3, sort_order.into())]),
            snapshots: HashMap::default(),
            current_snapshot_id: None,
            last_sequence_number: 34,
            properties: HashMap::new(),
            snapshot_log: Vec::new(),
            metadata_log: Vec::new(),
            refs: HashMap::new(),
            statistics: HashMap::new(),
            partition_statistics: HashMap::new(),
            encryption_keys: HashMap::new(),
            next_row_id: 0, // V3 specific field from the JSON
        };

        check_table_metadata_serde(&metadata_str, expected);
    }

    #[test]
    fn test_table_metadata_v2_file_valid() {
        let metadata =
            fs::read_to_string("testdata/table_metadata/TableMetadataV2Valid.json").unwrap();

        let schema1 = Schema::builder()
            .with_schema_id(0)
            .with_fields(vec![Arc::new(NestedField::required(
                1,
                "x",
                Type::Primitive(PrimitiveType::Long),
            ))])
            .build()
            .unwrap();

        let schema2 = Schema::builder()
            .with_schema_id(1)
            .with_fields(vec![
                Arc::new(NestedField::required(
                    1,
                    "x",
                    Type::Primitive(PrimitiveType::Long),
                )),
                Arc::new(
                    NestedField::required(2, "y", Type::Primitive(PrimitiveType::Long))
                        .with_doc("comment"),
                ),
                Arc::new(NestedField::required(
                    3,
                    "z",
                    Type::Primitive(PrimitiveType::Long),
                )),
            ])
            .with_identifier_field_ids(vec![1, 2])
            .build()
            .unwrap();

        let partition_spec = PartitionSpec::builder(schema2.clone())
            .with_spec_id(0)
            .add_unbound_field(UnboundPartitionField {
                name: "x".to_string(),
                transform: Transform::Identity,
                source_id: 1,
                field_id: Some(1000),
            })
            .unwrap()
            .build()
            .unwrap();

        let sort_order = SortOrder::builder()
            .with_order_id(3)
            .with_sort_field(SortField {
                source_id: 2,
                transform: Transform::Identity,
                direction: SortDirection::Ascending,
                null_order: NullOrder::First,
            })
            .with_sort_field(SortField {
                source_id: 3,
                transform: Transform::Bucket(4),
                direction: SortDirection::Descending,
                null_order: NullOrder::Last,
            })
            .build_unbound()
            .unwrap();

        let snapshot1 = Snapshot::builder()
            .with_snapshot_id(3051729675574597004)
            .with_timestamp_ms(1515100955770)
            .with_sequence_number(0)
            .with_manifest_list("s3://a/b/1.avro")
            .with_summary(Summary {
                operation: Operation::Append,
                additional_properties: HashMap::new(),
            })
            .build();

        let snapshot2 = Snapshot::builder()
            .with_snapshot_id(3055729675574597004)
            .with_parent_snapshot_id(Some(3051729675574597004))
            .with_timestamp_ms(1555100955770)
            .with_sequence_number(1)
            .with_schema_id(1)
            .with_manifest_list("s3://a/b/2.avro")
            .with_summary(Summary {
                operation: Operation::Append,
                additional_properties: HashMap::new(),
            })
            .build();

        let default_partition_type = partition_spec.partition_type(&schema2).unwrap();
        let expected = TableMetadata {
            format_version: FormatVersion::V2,
            table_uuid: Uuid::parse_str("9c12d441-03fe-4693-9a96-a0705ddf69c1").unwrap(),
            location: "s3://bucket/test/location".to_string(),
            last_updated_ms: 1602638573590,
            last_column_id: 3,
            schemas: HashMap::from_iter(vec![(0, Arc::new(schema1)), (1, Arc::new(schema2))]),
            current_schema_id: 1,
            partition_specs: HashMap::from_iter(vec![(0, partition_spec.clone().into())]),
            default_spec: Arc::new(partition_spec),
            default_partition_type,
            last_partition_id: 1000,
            default_sort_order_id: 3,
            sort_orders: HashMap::from_iter(vec![(3, sort_order.into())]),
            snapshots: HashMap::from_iter(vec![
                (3051729675574597004, Arc::new(snapshot1)),
                (3055729675574597004, Arc::new(snapshot2)),
            ]),
            current_snapshot_id: Some(3055729675574597004),
            last_sequence_number: 34,
            properties: HashMap::new(),
            snapshot_log: vec![
                SnapshotLog {
                    snapshot_id: 3051729675574597004,
                    timestamp_ms: 1515100955770,
                },
                SnapshotLog {
                    snapshot_id: 3055729675574597004,
                    timestamp_ms: 1555100955770,
                },
            ],
            metadata_log: Vec::new(),
            refs: HashMap::from_iter(vec![("main".to_string(), SnapshotReference {
                snapshot_id: 3055729675574597004,
                retention: SnapshotRetention::Branch {
                    min_snapshots_to_keep: None,
                    max_snapshot_age_ms: None,
                    max_ref_age_ms: None,
                },
            })]),
            statistics: HashMap::new(),
            partition_statistics: HashMap::new(),
            encryption_keys: HashMap::new(),
            next_row_id: INITIAL_ROW_ID,
        };

        check_table_metadata_serde(&metadata, expected);
    }

    #[test]
    fn test_table_metadata_v2_file_valid_minimal() {
        let metadata =
            fs::read_to_string("testdata/table_metadata/TableMetadataV2ValidMinimal.json").unwrap();

        let schema = Schema::builder()
            .with_schema_id(0)
            .with_fields(vec![
                Arc::new(NestedField::required(
                    1,
                    "x",
                    Type::Primitive(PrimitiveType::Long),
                )),
                Arc::new(
                    NestedField::required(2, "y", Type::Primitive(PrimitiveType::Long))
                        .with_doc("comment"),
                ),
                Arc::new(NestedField::required(
                    3,
                    "z",
                    Type::Primitive(PrimitiveType::Long),
                )),
            ])
            .build()
            .unwrap();

        let partition_spec = PartitionSpec::builder(schema.clone())
            .with_spec_id(0)
            .add_unbound_field(UnboundPartitionField {
                name: "x".to_string(),
                transform: Transform::Identity,
                source_id: 1,
                field_id: Some(1000),
            })
            .unwrap()
            .build()
            .unwrap();

        let sort_order = SortOrder::builder()
            .with_order_id(3)
            .with_sort_field(SortField {
                source_id: 2,
                transform: Transform::Identity,
                direction: SortDirection::Ascending,
                null_order: NullOrder::First,
            })
            .with_sort_field(SortField {
                source_id: 3,
                transform: Transform::Bucket(4),
                direction: SortDirection::Descending,
                null_order: NullOrder::Last,
            })
            .build_unbound()
            .unwrap();

        let default_partition_type = partition_spec.partition_type(&schema).unwrap();
        let expected = TableMetadata {
            format_version: FormatVersion::V2,
            table_uuid: Uuid::parse_str("9c12d441-03fe-4693-9a96-a0705ddf69c1").unwrap(),
            location: "s3://bucket/test/location".to_string(),
            last_updated_ms: 1602638573590,
            last_column_id: 3,
            schemas: HashMap::from_iter(vec![(0, Arc::new(schema))]),
            current_schema_id: 0,
            partition_specs: HashMap::from_iter(vec![(0, partition_spec.clone().into())]),
            default_partition_type,
            default_spec: Arc::new(partition_spec),
            last_partition_id: 1000,
            default_sort_order_id: 3,
            sort_orders: HashMap::from_iter(vec![(3, sort_order.into())]),
            snapshots: HashMap::default(),
            current_snapshot_id: None,
            last_sequence_number: 34,
            properties: HashMap::new(),
            snapshot_log: vec![],
            metadata_log: Vec::new(),
            refs: HashMap::new(),
            statistics: HashMap::new(),
            partition_statistics: HashMap::new(),
            encryption_keys: HashMap::new(),
            next_row_id: INITIAL_ROW_ID,
        };

        check_table_metadata_serde(&metadata, expected);
    }

    #[test]
    fn test_table_metadata_v1_file_valid() {
        let metadata =
            fs::read_to_string("testdata/table_metadata/TableMetadataV1Valid.json").unwrap();

        let schema = Schema::builder()
            .with_schema_id(0)
            .with_fields(vec![
                Arc::new(NestedField::required(
                    1,
                    "x",
                    Type::Primitive(PrimitiveType::Long),
                )),
                Arc::new(
                    NestedField::required(2, "y", Type::Primitive(PrimitiveType::Long))
                        .with_doc("comment"),
                ),
                Arc::new(NestedField::required(
                    3,
                    "z",
                    Type::Primitive(PrimitiveType::Long),
                )),
            ])
            .build()
            .unwrap();

        let partition_spec = PartitionSpec::builder(schema.clone())
            .with_spec_id(0)
            .add_unbound_field(UnboundPartitionField {
                name: "x".to_string(),
                transform: Transform::Identity,
                source_id: 1,
                field_id: Some(1000),
            })
            .unwrap()
            .build()
            .unwrap();

        let default_partition_type = partition_spec.partition_type(&schema).unwrap();
        let expected = TableMetadata {
            format_version: FormatVersion::V1,
            table_uuid: Uuid::parse_str("d20125c8-7284-442c-9aea-15fee620737c").unwrap(),
            location: "s3://bucket/test/location".to_string(),
            last_updated_ms: 1602638573874,
            last_column_id: 3,
            schemas: HashMap::from_iter(vec![(0, Arc::new(schema))]),
            current_schema_id: 0,
            partition_specs: HashMap::from_iter(vec![(0, partition_spec.clone().into())]),
            default_spec: Arc::new(partition_spec),
            default_partition_type,
            last_partition_id: 0,
            default_sort_order_id: 0,
            // Sort order is added during deserialization for V2 compatibility
            sort_orders: HashMap::from_iter(vec![(0, SortOrder::unsorted_order().into())]),
            snapshots: HashMap::new(),
            current_snapshot_id: None,
            last_sequence_number: 0,
            properties: HashMap::new(),
            snapshot_log: vec![],
            metadata_log: Vec::new(),
            refs: HashMap::new(),
            statistics: HashMap::new(),
            partition_statistics: HashMap::new(),
            encryption_keys: HashMap::new(),
            next_row_id: INITIAL_ROW_ID,
        };

        check_table_metadata_serde(&metadata, expected);
    }

    #[test]
    fn test_table_metadata_v1_compat() {
        let metadata =
            fs::read_to_string("testdata/table_metadata/TableMetadataV1Compat.json").unwrap();

        // Deserialize the JSON to verify it works
        let desered_type: TableMetadata = serde_json::from_str(&metadata)
            .expect("Failed to deserialize TableMetadataV1Compat.json");

        // Verify some key fields match
        assert_eq!(desered_type.format_version(), FormatVersion::V1);
        assert_eq!(
            desered_type.uuid(),
            Uuid::parse_str("3276010d-7b1d-488c-98d8-9025fc4fde6b").unwrap()
        );
        assert_eq!(
            desered_type.location(),
            "s3://bucket/warehouse/iceberg/glue.db/table_name"
        );
        assert_eq!(desered_type.last_updated_ms(), 1727773114005);
        assert_eq!(desered_type.current_schema_id(), 0);
    }

    #[test]
    fn test_table_metadata_v1_schemas_without_current_id() {
        let metadata = fs::read_to_string(
            "testdata/table_metadata/TableMetadataV1SchemasWithoutCurrentId.json",
        )
        .unwrap();

        // Deserialize the JSON - this should succeed by using the 'schema' field instead of 'schemas'
        let desered_type: TableMetadata = serde_json::from_str(&metadata)
            .expect("Failed to deserialize TableMetadataV1SchemasWithoutCurrentId.json");

        // Verify it used the 'schema' field
        assert_eq!(desered_type.format_version(), FormatVersion::V1);
        assert_eq!(
            desered_type.uuid(),
            Uuid::parse_str("d20125c8-7284-442c-9aea-15fee620737c").unwrap()
        );

        // Get the schema and verify it has the expected fields
        let schema = desered_type.current_schema();
        assert_eq!(schema.as_struct().fields().len(), 3);
        assert_eq!(schema.as_struct().fields()[0].name, "x");
        assert_eq!(schema.as_struct().fields()[1].name, "y");
        assert_eq!(schema.as_struct().fields()[2].name, "z");
    }

    #[test]
    fn test_table_metadata_v1_no_valid_schema() {
        let metadata =
            fs::read_to_string("testdata/table_metadata/TableMetadataV1NoValidSchema.json")
                .unwrap();

        // Deserialize the JSON - this should fail because neither schemas + current_schema_id nor schema is valid
        let desered: Result<TableMetadata, serde_json::Error> = serde_json::from_str(&metadata);

        assert!(desered.is_err());
        let error_message = desered.unwrap_err().to_string();
        assert!(
            error_message.contains("No valid schema configuration found"),
            "Expected error about no valid schema configuration, got: {error_message}"
        );
    }

    #[test]
    fn test_table_metadata_v1_partition_specs_without_default_id() {
        let metadata = fs::read_to_string(
            "testdata/table_metadata/TableMetadataV1PartitionSpecsWithoutDefaultId.json",
        )
        .unwrap();

        // Deserialize the JSON - this should succeed by inferring default_spec_id as the max spec ID
        let desered_type: TableMetadata = serde_json::from_str(&metadata)
            .expect("Failed to deserialize TableMetadataV1PartitionSpecsWithoutDefaultId.json");

        // Verify basic metadata
        assert_eq!(desered_type.format_version(), FormatVersion::V1);
        assert_eq!(
            desered_type.uuid(),
            Uuid::parse_str("d20125c8-7284-442c-9aea-15fee620737c").unwrap()
        );

        // Verify partition specs
        assert_eq!(desered_type.default_partition_spec_id(), 2); // Should pick the largest spec ID (2)
        assert_eq!(desered_type.partition_specs.len(), 2);

        // Verify the default spec has the expected fields
        let default_spec = &desered_type.default_spec;
        assert_eq!(default_spec.spec_id(), 2);
        assert_eq!(default_spec.fields().len(), 1);
        assert_eq!(default_spec.fields()[0].name, "y");
        assert_eq!(default_spec.fields()[0].transform, Transform::Identity);
        assert_eq!(default_spec.fields()[0].source_id, 2);
    }

    #[test]
    fn test_table_metadata_v2_schema_not_found() {
        let metadata =
            fs::read_to_string("testdata/table_metadata/TableMetadataV2CurrentSchemaNotFound.json")
                .unwrap();

        let desered: Result<TableMetadata, serde_json::Error> = serde_json::from_str(&metadata);

        assert_eq!(
            desered.unwrap_err().to_string(),
            "DataInvalid => No schema exists with the current schema id 2."
        )
    }

    #[test]
    fn test_table_metadata_v2_missing_sort_order() {
        let metadata =
            fs::read_to_string("testdata/table_metadata/TableMetadataV2MissingSortOrder.json")
                .unwrap();

        let desered: Result<TableMetadata, serde_json::Error> = serde_json::from_str(&metadata);

        assert_eq!(
            desered.unwrap_err().to_string(),
            "data did not match any variant of untagged enum TableMetadataEnum"
        )
    }

    #[test]
    fn test_table_metadata_v2_missing_partition_specs() {
        let metadata =
            fs::read_to_string("testdata/table_metadata/TableMetadataV2MissingPartitionSpecs.json")
                .unwrap();

        let desered: Result<TableMetadata, serde_json::Error> = serde_json::from_str(&metadata);

        assert_eq!(
            desered.unwrap_err().to_string(),
            "data did not match any variant of untagged enum TableMetadataEnum"
        )
    }

    #[test]
    fn test_table_metadata_v2_missing_last_partition_id() {
        let metadata = fs::read_to_string(
            "testdata/table_metadata/TableMetadataV2MissingLastPartitionId.json",
        )
        .unwrap();

        let desered: Result<TableMetadata, serde_json::Error> = serde_json::from_str(&metadata);

        assert_eq!(
            desered.unwrap_err().to_string(),
            "data did not match any variant of untagged enum TableMetadataEnum"
        )
    }

    #[test]
    fn test_table_metadata_v2_missing_schemas() {
        let metadata =
            fs::read_to_string("testdata/table_metadata/TableMetadataV2MissingSchemas.json")
                .unwrap();

        let desered: Result<TableMetadata, serde_json::Error> = serde_json::from_str(&metadata);

        assert_eq!(
            desered.unwrap_err().to_string(),
            "data did not match any variant of untagged enum TableMetadataEnum"
        )
    }

    #[test]
    fn test_table_metadata_v2_unsupported_version() {
        let metadata =
            fs::read_to_string("testdata/table_metadata/TableMetadataUnsupportedVersion.json")
                .unwrap();

        let desered: Result<TableMetadata, serde_json::Error> = serde_json::from_str(&metadata);

        assert_eq!(
            desered.unwrap_err().to_string(),
            "data did not match any variant of untagged enum TableMetadataEnum"
        )
    }

    #[test]
    fn test_order_of_format_version() {
        assert!(FormatVersion::V1 < FormatVersion::V2);
        assert_eq!(FormatVersion::V1, FormatVersion::V1);
        assert_eq!(FormatVersion::V2, FormatVersion::V2);
    }

    #[test]
    fn test_default_partition_spec() {
        let default_spec_id = 1234;
        let mut table_meta_data = get_test_table_metadata("TableMetadataV2Valid.json");
        let partition_spec = PartitionSpec::unpartition_spec();
        table_meta_data.default_spec = partition_spec.clone().into();
        table_meta_data
            .partition_specs
            .insert(default_spec_id, Arc::new(partition_spec));

        assert_eq!(
            (*table_meta_data.default_partition_spec().clone()).clone(),
            (*table_meta_data
                .partition_spec_by_id(default_spec_id)
                .unwrap()
                .clone())
            .clone()
        );
    }
    #[test]
    fn test_default_sort_order() {
        let default_sort_order_id = 1234;
        let mut table_meta_data = get_test_table_metadata("TableMetadataV2Valid.json");
        table_meta_data.default_sort_order_id = default_sort_order_id;
        table_meta_data
            .sort_orders
            .insert(default_sort_order_id, Arc::new(SortOrder::default()));

        assert_eq!(
            table_meta_data.default_sort_order(),
            table_meta_data
                .sort_orders
                .get(&default_sort_order_id)
                .unwrap()
        )
    }

    #[test]
    fn test_table_metadata_builder_from_table_creation() {
        let table_creation = TableCreation::builder()
            .location("s3://db/table".to_string())
            .name("table".to_string())
            .properties(HashMap::new())
            .schema(Schema::builder().build().unwrap())
            .build();
        let table_metadata = TableMetadataBuilder::from_table_creation(table_creation)
            .unwrap()
            .build()
            .unwrap()
            .metadata;
        assert_eq!(table_metadata.location, "s3://db/table");
        assert_eq!(table_metadata.schemas.len(), 1);
        assert_eq!(
            table_metadata
                .schemas
                .get(&0)
                .unwrap()
                .as_struct()
                .fields()
                .len(),
            0
        );
        assert_eq!(table_metadata.properties.len(), 0);
        assert_eq!(
            table_metadata.partition_specs,
            HashMap::from([(
                0,
                Arc::new(
                    PartitionSpec::builder(table_metadata.schemas.get(&0).unwrap().clone())
                        .with_spec_id(0)
                        .build()
                        .unwrap()
                )
            )])
        );
        assert_eq!(
            table_metadata.sort_orders,
            HashMap::from([(
                0,
                Arc::new(SortOrder {
                    order_id: 0,
                    fields: vec![]
                })
            )])
        );
    }

    #[tokio::test]
    async fn test_table_metadata_read_write() {
        // Create a temporary directory for our test
        let temp_dir = TempDir::new().unwrap();
        let temp_path = temp_dir.path().to_str().unwrap();

        // Create a FileIO instance
        let file_io = FileIOBuilder::new_fs_io().build().unwrap();

        // Use an existing test metadata from the test files
        let original_metadata: TableMetadata = get_test_table_metadata("TableMetadataV2Valid.json");

        // Define the metadata location
        let metadata_location = format!("{temp_path}/metadata.json");

        // Write the metadata
        original_metadata
            .write_to(&file_io, &metadata_location)
            .await
            .unwrap();

        // Verify the file exists
        assert!(fs::metadata(&metadata_location).is_ok());

        // Read the metadata back
        let read_metadata = TableMetadata::read_from(&file_io, &metadata_location)
            .await
            .unwrap();

        // Verify the metadata matches
        assert_eq!(read_metadata, original_metadata);
    }

    #[tokio::test]
    async fn test_table_metadata_read_nonexistent_file() {
        // Create a FileIO instance
        let file_io = FileIOBuilder::new_fs_io().build().unwrap();

        // Try to read a non-existent file
        let result = TableMetadata::read_from(&file_io, "/nonexistent/path/metadata.json").await;

        // Verify it returns an error
        assert!(result.is_err());
    }

    #[test]
    fn test_partition_name_exists() {
        let schema = Schema::builder()
            .with_fields(vec![
                NestedField::required(1, "data", Type::Primitive(PrimitiveType::String)).into(),
                NestedField::required(2, "partition_col", Type::Primitive(PrimitiveType::Int))
                    .into(),
            ])
            .build()
            .unwrap();

        let spec1 = PartitionSpec::builder(schema.clone())
            .with_spec_id(1)
            .add_partition_field("data", "data_partition", Transform::Identity)
            .unwrap()
            .build()
            .unwrap();

        let spec2 = PartitionSpec::builder(schema.clone())
            .with_spec_id(2)
            .add_partition_field("partition_col", "partition_bucket", Transform::Bucket(16))
            .unwrap()
            .build()
            .unwrap();

        // Build metadata with these specs
        let metadata = TableMetadataBuilder::new(
            schema,
            spec1.clone().into_unbound(),
            SortOrder::unsorted_order(),
            "s3://test/location".to_string(),
            FormatVersion::V2,
            HashMap::new(),
        )
        .unwrap()
        .add_partition_spec(spec2.into_unbound())
        .unwrap()
        .build()
        .unwrap()
        .metadata;

        assert!(metadata.partition_name_exists("data_partition"));
        assert!(metadata.partition_name_exists("partition_bucket"));

        assert!(!metadata.partition_name_exists("nonexistent_field"));
        assert!(!metadata.partition_name_exists("data")); // schema field name, not partition field name
        assert!(!metadata.partition_name_exists(""));
    }

    #[test]
    fn test_partition_name_exists_empty_specs() {
        // Create metadata with no partition specs (unpartitioned table)
        let schema = Schema::builder()
            .with_fields(vec![
                NestedField::required(1, "data", Type::Primitive(PrimitiveType::String)).into(),
            ])
            .build()
            .unwrap();

        let metadata = TableMetadataBuilder::new(
            schema,
            PartitionSpec::unpartition_spec().into_unbound(),
            SortOrder::unsorted_order(),
            "s3://test/location".to_string(),
            FormatVersion::V2,
            HashMap::new(),
        )
        .unwrap()
        .build()
        .unwrap()
        .metadata;

        assert!(!metadata.partition_name_exists("any_field"));
        assert!(!metadata.partition_name_exists("data"));
    }

    #[test]
    fn test_name_exists_in_any_schema() {
        // Create multiple schemas with different fields
        let schema1 = Schema::builder()
            .with_schema_id(1)
            .with_fields(vec![
                NestedField::required(1, "field1", Type::Primitive(PrimitiveType::String)).into(),
                NestedField::required(2, "field2", Type::Primitive(PrimitiveType::Int)).into(),
            ])
            .build()
            .unwrap();

        let schema2 = Schema::builder()
            .with_schema_id(2)
            .with_fields(vec![
                NestedField::required(1, "field1", Type::Primitive(PrimitiveType::String)).into(),
                NestedField::required(3, "field3", Type::Primitive(PrimitiveType::Long)).into(),
            ])
            .build()
            .unwrap();

        let metadata = TableMetadataBuilder::new(
            schema1,
            PartitionSpec::unpartition_spec().into_unbound(),
            SortOrder::unsorted_order(),
            "s3://test/location".to_string(),
            FormatVersion::V2,
            HashMap::new(),
        )
        .unwrap()
        .add_current_schema(schema2)
        .unwrap()
        .build()
        .unwrap()
        .metadata;

        assert!(metadata.name_exists_in_any_schema("field1")); // exists in both schemas
        assert!(metadata.name_exists_in_any_schema("field2")); // exists only in schema1 (historical)
        assert!(metadata.name_exists_in_any_schema("field3")); // exists only in schema2 (current)

        assert!(!metadata.name_exists_in_any_schema("nonexistent_field"));
        assert!(!metadata.name_exists_in_any_schema("field4"));
        assert!(!metadata.name_exists_in_any_schema(""));
    }

    #[test]
    fn test_name_exists_in_any_schema_empty_schemas() {
        let schema = Schema::builder().with_fields(vec![]).build().unwrap();

        let metadata = TableMetadataBuilder::new(
            schema,
            PartitionSpec::unpartition_spec().into_unbound(),
            SortOrder::unsorted_order(),
            "s3://test/location".to_string(),
            FormatVersion::V2,
            HashMap::new(),
        )
        .unwrap()
        .build()
        .unwrap()
        .metadata;

        assert!(!metadata.name_exists_in_any_schema("any_field"));
    }

    #[test]
    fn test_helper_methods_multi_version_scenario() {
        // Test a realistic multi-version scenario
        let initial_schema = Schema::builder()
            .with_fields(vec![
                NestedField::required(1, "id", Type::Primitive(PrimitiveType::Long)).into(),
                NestedField::required(2, "name", Type::Primitive(PrimitiveType::String)).into(),
                NestedField::required(
                    3,
                    "deprecated_field",
                    Type::Primitive(PrimitiveType::String),
                )
                .into(),
            ])
            .build()
            .unwrap();

        let metadata = TableMetadataBuilder::new(
            initial_schema,
            PartitionSpec::unpartition_spec().into_unbound(),
            SortOrder::unsorted_order(),
            "s3://test/location".to_string(),
            FormatVersion::V2,
            HashMap::new(),
        )
        .unwrap();

        let evolved_schema = Schema::builder()
            .with_fields(vec![
                NestedField::required(1, "id", Type::Primitive(PrimitiveType::Long)).into(),
                NestedField::required(2, "name", Type::Primitive(PrimitiveType::String)).into(),
                NestedField::required(
                    3,
                    "deprecated_field",
                    Type::Primitive(PrimitiveType::String),
                )
                .into(),
                NestedField::required(4, "new_field", Type::Primitive(PrimitiveType::Double))
                    .into(),
            ])
            .build()
            .unwrap();

        // Then add a third schema that removes the deprecated field
        let _final_schema = Schema::builder()
            .with_fields(vec![
                NestedField::required(1, "id", Type::Primitive(PrimitiveType::Long)).into(),
                NestedField::required(2, "name", Type::Primitive(PrimitiveType::String)).into(),
                NestedField::required(4, "new_field", Type::Primitive(PrimitiveType::Double))
                    .into(),
                NestedField::required(5, "latest_field", Type::Primitive(PrimitiveType::Boolean))
                    .into(),
            ])
            .build()
            .unwrap();

        let final_metadata = metadata
            .add_current_schema(evolved_schema)
            .unwrap()
            .build()
            .unwrap()
            .metadata;

        assert!(!final_metadata.partition_name_exists("nonexistent_partition")); // unpartitioned table

        assert!(final_metadata.name_exists_in_any_schema("id")); // exists in both schemas
        assert!(final_metadata.name_exists_in_any_schema("name")); // exists in both schemas
        assert!(final_metadata.name_exists_in_any_schema("deprecated_field")); // exists in both schemas
        assert!(final_metadata.name_exists_in_any_schema("new_field")); // only in current schema
        assert!(!final_metadata.name_exists_in_any_schema("never_existed"));
    }
}<|MERGE_RESOLUTION|>--- conflicted
+++ resolved
@@ -47,99 +47,10 @@
 pub(crate) static EMPTY_SNAPSHOT_ID: i64 = -1;
 pub(crate) static INITIAL_SEQUENCE_NUMBER: i64 = 0;
 
-<<<<<<< HEAD
-/// Reserved table property for table format version.
-///
-/// Iceberg will default a new table's format version to the latest stable and recommended
-/// version. This reserved property keyword allows users to override the Iceberg format version of
-/// the table metadata.
-///
-/// If this table property exists when creating a table, the table will use the specified format
-/// version. If a table updates this property, it will try to upgrade to the specified format
-/// version.
-pub const PROPERTY_FORMAT_VERSION: &str = "format-version";
-/// Reserved table property for table UUID.
-pub const PROPERTY_UUID: &str = "uuid";
-/// Reserved table property for the total number of snapshots.
-pub const PROPERTY_SNAPSHOT_COUNT: &str = "snapshot-count";
-/// Reserved table property for current snapshot summary.
-pub const PROPERTY_CURRENT_SNAPSHOT_SUMMARY: &str = "current-snapshot-summary";
-/// Reserved table property for current snapshot id.
-pub const PROPERTY_CURRENT_SNAPSHOT_ID: &str = "current-snapshot-id";
-/// Reserved table property for current snapshot timestamp.
-pub const PROPERTY_CURRENT_SNAPSHOT_TIMESTAMP: &str = "current-snapshot-timestamp-ms";
-/// Reserved table property for the JSON representation of current schema.
-pub const PROPERTY_CURRENT_SCHEMA: &str = "current-schema";
-/// Reserved table property for the JSON representation of current(default) partition spec.
-pub const PROPERTY_DEFAULT_PARTITION_SPEC: &str = "default-partition-spec";
-/// Reserved table property for the JSON representation of current(default) sort order.
-pub const PROPERTY_DEFAULT_SORT_ORDER: &str = "default-sort-order";
-
-/// Property key for max number of previous versions to keep.
-pub const PROPERTY_METADATA_PREVIOUS_VERSIONS_MAX: &str = "write.metadata.previous-versions-max";
-/// Default value for max number of previous versions to keep.
-pub const PROPERTY_METADATA_PREVIOUS_VERSIONS_MAX_DEFAULT: usize = 100;
-
-/// Property key for max number of partitions to keep summary stats for.
-pub const PROPERTY_WRITE_PARTITION_SUMMARY_LIMIT: &str = "write.summary.partition-limit";
-/// Default value for the max number of partitions to keep summary stats for.
-pub const PROPERTY_WRITE_PARTITION_SUMMARY_LIMIT_DEFAULT: u64 = 0;
-
-/// Reserved Iceberg table properties list.
-///
-/// Reserved table properties are only used to control behaviors when creating or updating a
-/// table. The value of these properties are not persisted as a part of the table metadata.
-pub const RESERVED_PROPERTIES: [&str; 9] = [
-    PROPERTY_FORMAT_VERSION,
-    PROPERTY_UUID,
-    PROPERTY_SNAPSHOT_COUNT,
-    PROPERTY_CURRENT_SNAPSHOT_ID,
-    PROPERTY_CURRENT_SNAPSHOT_SUMMARY,
-    PROPERTY_CURRENT_SNAPSHOT_TIMESTAMP,
-    PROPERTY_CURRENT_SCHEMA,
-    PROPERTY_DEFAULT_PARTITION_SPEC,
-    PROPERTY_DEFAULT_SORT_ORDER,
-];
-
-/// Property key for number of commit retries.
-pub const PROPERTY_COMMIT_NUM_RETRIES: &str = "commit.retry.num-retries";
-/// Default value for number of commit retries.
-pub const PROPERTY_COMMIT_NUM_RETRIES_DEFAULT: usize = 4;
-
-/// Property key for minimum wait time (ms) between retries.
-pub const PROPERTY_COMMIT_MIN_RETRY_WAIT_MS: &str = "commit.retry.min-wait-ms";
-/// Default value for minimum wait time (ms) between retries.
-pub const PROPERTY_COMMIT_MIN_RETRY_WAIT_MS_DEFAULT: u64 = 100;
-
-/// Property key for maximum wait time (ms) between retries.
-pub const PROPERTY_COMMIT_MAX_RETRY_WAIT_MS: &str = "commit.retry.max-wait-ms";
-/// Default value for maximum wait time (ms) between retries.
-pub const PROPERTY_COMMIT_MAX_RETRY_WAIT_MS_DEFAULT: u64 = 60 * 1000; // 1 minute
-
-/// Property key for total maximum retry time (ms).
-pub const PROPERTY_COMMIT_TOTAL_RETRY_TIME_MS: &str = "commit.retry.total-timeout-ms";
-/// Default value for total maximum retry time (ms).
-pub const PROPERTY_COMMIT_TOTAL_RETRY_TIME_MS_DEFAULT: u64 = 30 * 60 * 1000; // 30 minutes
-
-/// Default file format for data files
-pub const PROPERTY_DEFAULT_FILE_FORMAT: &str = "write.format.default";
-/// Default file format for delete files
-pub const PROPERTY_DELETE_DEFAULT_FILE_FORMAT: &str = "write.delete.format.default";
-/// Default value for data file format
-pub const PROPERTY_DEFAULT_FILE_FORMAT_DEFAULT: &str = "parquet";
-
-/// Target file size for newly written files.
-pub const PROPERTY_WRITE_TARGET_FILE_SIZE_BYTES: &str = "write.target-file-size-bytes";
-/// Default target file size
-pub const PROPERTY_WRITE_TARGET_FILE_SIZE_BYTES_DEFAULT: usize = 512 * 1024 * 1024; // 512 MB
-
 /// Initial row id for row lineage for new v3 tables and older tables upgrading to v3.
 pub const INITIAL_ROW_ID: u64 = 0;
 /// Minimum format version that supports row lineage (v3).
 pub const MIN_FORMAT_VERSION_ROW_LINEAGE: FormatVersion = FormatVersion::V3;
-
-=======
->>>>>>> b3519d54
 /// Reference to [`TableMetadata`].
 pub type TableMetadataRef = Arc<TableMetadata>;
 
