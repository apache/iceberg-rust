--- conflicted
+++ resolved
@@ -3040,8 +3040,7 @@
             )])
         );
     }
-
-<<<<<<< HEAD
+  
     #[test]
     fn test_build_declarative_table_metadata() {
         // This test mainly ensures that new fields added to the `TableMetadata` have
@@ -3100,7 +3099,8 @@
         assert_eq!(table_metadata.statistics.len(), 0);
         assert_eq!(table_metadata.partition_statistics.len(), 0);
         assert_eq!(table_metadata.encryption_keys.len(), 0);
-=======
+    }
+
     #[tokio::test]
     async fn test_table_metadata_read_write() {
         // Create a temporary directory for our test
@@ -3357,6 +3357,5 @@
         assert!(final_metadata.name_exists_in_any_schema("deprecated_field")); // exists in both schemas
         assert!(final_metadata.name_exists_in_any_schema("new_field")); // only in current schema
         assert!(!final_metadata.name_exists_in_any_schema("never_existed"));
->>>>>>> d3d3127b
     }
 }