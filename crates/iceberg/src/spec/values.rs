// Licensed to the Apache Software Foundation (ASF) under one
// or more contributor license agreements.  See the NOTICE file
// distributed with this work for additional information
// regarding copyright ownership.  The ASF licenses this file
// to you under the Apache License, Version 2.0 (the
// "License"); you may not use this file except in compliance
// with the License.  You may obtain a copy of the License at
//
//   http://www.apache.org/licenses/LICENSE-2.0
//
// Unless required by applicable law or agreed to in writing,
// software distributed under the License is distributed on an
// "AS IS" BASIS, WITHOUT WARRANTIES OR CONDITIONS OF ANY
// KIND, either express or implied.  See the License for the
// specific language governing permissions and limitations
// under the License.

/*!
 * Value in iceberg
 */

use std::fmt::{Display, Formatter};
use std::str::FromStr;
use std::{any::Any, collections::BTreeMap};

use bitvec::vec::BitVec;
use chrono::{DateTime, NaiveDate, NaiveDateTime, NaiveTime, TimeZone, Utc};
use ordered_float::OrderedFloat;
use rust_decimal::Decimal;
use serde_bytes::ByteBuf;
use serde_json::{Map as JsonMap, Number, Value as JsonValue};
use uuid::Uuid;

pub use _serde::RawLiteral;

use crate::error::Result;
use crate::spec::values::date::{date_from_naive_date, days_to_date, unix_epoch};
use crate::spec::values::time::microseconds_to_time;
use crate::spec::values::timestamp::microseconds_to_datetime;
use crate::spec::values::timestamptz::microseconds_to_datetimetz;
use crate::spec::MAX_DECIMAL_PRECISION;
use crate::{ensure_data_valid, Error, ErrorKind};

use super::datatypes::{PrimitiveType, Type};

/// Maximum value for [`PrimitiveType::Time`] type in microseconds, e.g. 23 hours 59 minutes 59 seconds 999999 microseconds.
const MAX_TIME_VALUE: i64 = 24 * 60 * 60 * 1_000_000i64 - 1;

/// Values present in iceberg type
#[derive(Clone, Debug, PartialEq, Hash, Eq, PartialOrd, Ord)]
pub enum PrimitiveLiteral {
    /// 0x00 for false, non-zero byte for true
    Boolean(bool),
    /// Stored as 4-byte little-endian
    Int(i32),
    /// Stored as 8-byte little-endian
    Long(i64),
    /// Stored as 4-byte little-endian
    Float(OrderedFloat<f32>),
    /// Stored as 8-byte little-endian
    Double(OrderedFloat<f64>),
    /// Stores days from the 1970-01-01 in an 4-byte little-endian int
    Date(i32),
    /// Stores microseconds from midnight in an 8-byte little-endian long
    Time(i64),
    /// Timestamp without timezone
    Timestamp(i64),
    /// Timestamp with timezone
    TimestampTZ(i64),
    /// UTF-8 bytes (without length)
    String(String),
    /// 16-byte big-endian value
    UUID(Uuid),
    /// Binary value
    Fixed(Vec<u8>),
    /// Binary value (without length)
    Binary(Vec<u8>),
    /// Stores unscaled value as big int. According to iceberg spec, the precision must less than 38(`MAX_DECIMAL_PRECISION`) , so i128 is suit here.
    Decimal(i128),
}

/// Literal associated with its type. The value and type pair is checked when construction, so the type and value is
/// guaranteed to be correct when used.
///
/// By default, we decouple the type and value of a literal, so we can use avoid the cost of storing extra type info
/// for each literal. But associate type with literal can be useful in some cases, for example, in unbound expression.
#[derive(Clone, Debug, PartialEq, Hash, Eq)]
pub struct Datum {
    r#type: PrimitiveType,
    literal: PrimitiveLiteral,
}

impl Display for Datum {
    fn fmt(&self, f: &mut Formatter<'_>) -> std::fmt::Result {
        match (&self.r#type, &self.literal) {
            (_, PrimitiveLiteral::Boolean(val)) => write!(f, "{}", val),
            (_, PrimitiveLiteral::Int(val)) => write!(f, "{}", val),
            (_, PrimitiveLiteral::Long(val)) => write!(f, "{}", val),
            (_, PrimitiveLiteral::Float(val)) => write!(f, "{}", val),
            (_, PrimitiveLiteral::Double(val)) => write!(f, "{}", val),
            (_, PrimitiveLiteral::Date(val)) => write!(f, "{}", days_to_date(*val)),
            (_, PrimitiveLiteral::Time(val)) => write!(f, "{}", microseconds_to_time(*val)),
            (_, PrimitiveLiteral::Timestamp(val)) => {
                write!(f, "{}", microseconds_to_datetime(*val))
            }
            (_, PrimitiveLiteral::TimestampTZ(val)) => {
                write!(f, "{}", microseconds_to_datetimetz(*val))
            }
            (_, PrimitiveLiteral::String(val)) => write!(f, r#""{}""#, val),
            (_, PrimitiveLiteral::UUID(val)) => write!(f, "{}", val),
            (_, PrimitiveLiteral::Fixed(val)) => display_bytes(val, f),
            (_, PrimitiveLiteral::Binary(val)) => display_bytes(val, f),
            (
                PrimitiveType::Decimal {
                    precision: _,
                    scale,
                },
                PrimitiveLiteral::Decimal(val),
            ) => {
                write!(f, "{}", Decimal::from_i128_with_scale(*val, *scale))
            }
            (_, _) => {
                unreachable!()
            }
        }
    }
}

fn display_bytes(bytes: &[u8], f: &mut Formatter<'_>) -> std::fmt::Result {
    let mut s = String::with_capacity(bytes.len() * 2);
    for b in bytes {
        s.push_str(&format!("{:02X}", b));
    }
    f.write_str(&s)
}

impl From<Datum> for Literal {
    fn from(value: Datum) -> Self {
        Literal::Primitive(value.literal)
    }
}

impl Datum {
    /// Creates a boolean value.
    ///
    /// Example:
    /// ```rust
    /// use iceberg::spec::{Literal, PrimitiveLiteral, Datum};
    /// let t = Datum::bool(true);
    ///
    /// assert_eq!(format!("{}", t), "true".to_string());
    /// assert_eq!(Literal::from(t), Literal::Primitive(PrimitiveLiteral::Boolean(true)));
    /// ```
    pub fn bool<T: Into<bool>>(t: T) -> Self {
        Self {
            r#type: PrimitiveType::Boolean,
            literal: PrimitiveLiteral::Boolean(t.into()),
        }
    }

    /// Creates a boolean value from string.
    /// See [Parse bool from str](https://doc.rust-lang.org/stable/std/primitive.bool.html#impl-FromStr-for-bool) for reference.
    ///
    /// Example:
    /// ```rust
    /// use iceberg::spec::{Literal, PrimitiveLiteral, Datum};
    /// let t = Datum::bool_from_str("false").unwrap();
    ///
    /// assert_eq!(&format!("{}", t), "false");
    /// assert_eq!(Literal::Primitive(PrimitiveLiteral::Boolean(false)), t.into());
    /// ```
    pub fn bool_from_str<S: AsRef<str>>(s: S) -> Result<Self> {
        let v = s.as_ref().parse::<bool>().map_err(|e| {
            Error::new(ErrorKind::DataInvalid, "Can't parse string to bool.").with_source(e)
        })?;
        Ok(Self::bool(v))
    }

    /// Creates an 32bit integer.
    ///
    /// Example:
    /// ```rust
    /// use iceberg::spec::{Literal, PrimitiveLiteral, Datum};
    /// let t = Datum::int(23i8);
    ///
    /// assert_eq!(&format!("{}", t), "23");
    /// assert_eq!(Literal::Primitive(PrimitiveLiteral::Int(23)), t.into());
    /// ```
    pub fn int<T: Into<i32>>(t: T) -> Self {
        Self {
            r#type: PrimitiveType::Int,
            literal: PrimitiveLiteral::Int(t.into()),
        }
    }

    /// Creates an 64bit integer.
    ///
    /// Example:
    /// ```rust
    /// use iceberg::spec::{Literal, PrimitiveLiteral, Datum};
    /// let t = Datum::long(24i8);
    ///
    /// assert_eq!(&format!("{t}"), "24");
    /// assert_eq!(Literal::Primitive(PrimitiveLiteral::Long(24)), t.into());
    /// ```
    pub fn long<T: Into<i64>>(t: T) -> Self {
        Self {
            r#type: PrimitiveType::Long,
            literal: PrimitiveLiteral::Long(t.into()),
        }
    }

    /// Creates an 32bit floating point number.
    ///
    /// Example:
    /// ```rust
    /// use ordered_float::OrderedFloat;
    /// use iceberg::spec::{Literal, PrimitiveLiteral, Datum};
    /// let t = Datum::float( 32.1f32 );
    ///
    /// assert_eq!(&format!("{t}"), "32.1");
    /// assert_eq!(Literal::Primitive(PrimitiveLiteral::Float(OrderedFloat(32.1))), t.into());
    /// ```
    pub fn float<T: Into<f32>>(t: T) -> Self {
        Self {
            r#type: PrimitiveType::Float,
            literal: PrimitiveLiteral::Float(OrderedFloat(t.into())),
        }
    }

    /// Creates an 64bit floating point number.
    ///
    /// Example:
    /// ```rust
    /// use ordered_float::OrderedFloat;
    /// use iceberg::spec::{Literal, PrimitiveLiteral, Datum};
    /// let t = Datum::double( 32.1f64 );
    ///
    /// assert_eq!(&format!("{t}"), "32.1");
    /// assert_eq!(Literal::Primitive(PrimitiveLiteral::Double(OrderedFloat(32.1))), t.into());
    /// ```
    pub fn double<T: Into<f64>>(t: T) -> Self {
        Self {
            r#type: PrimitiveType::Double,
            literal: PrimitiveLiteral::Double(OrderedFloat(t.into())),
        }
    }

    /// Creates date literal from number of days from unix epoch directly.
    ///
    /// Example:
    /// ```rust
    ///
    /// use iceberg::spec::{Literal, PrimitiveLiteral, Datum};
    /// // 2 days after 1970-01-01
    /// let t = Datum::date(2);
    ///
    /// assert_eq!(&format!("{t}"), "1970-01-03");
    /// assert_eq!(Literal::Primitive(PrimitiveLiteral::Date(2)), t.into());
    /// ```
    pub fn date(days: i32) -> Self {
        Self {
            r#type: PrimitiveType::Date,
            literal: PrimitiveLiteral::Date(days),
        }
    }

    /// Creates date literal in `%Y-%m-%d` format, assume in utc timezone.
    ///
    /// See [`NaiveDate::from_str`].
    ///
    /// Example
    /// ```rust
    /// use iceberg::spec::{Literal, Datum};
    /// let t = Datum::date_from_str("1970-01-05").unwrap();
    ///
    /// assert_eq!(&format!("{t}"), "1970-01-05");
    /// assert_eq!(Literal::date(4), t.into());
    /// ```
    pub fn date_from_str<S: AsRef<str>>(s: S) -> Result<Self> {
        let t = s.as_ref().parse::<NaiveDate>().map_err(|e| {
            Error::new(
                ErrorKind::DataInvalid,
                format!("Can't parse date from string: {}", s.as_ref()),
            )
            .with_source(e)
        })?;

        Ok(Self::date(date_from_naive_date(t)))
    }

    /// Create date literal from calendar date (year, month and day).
    ///
    /// See [`NaiveDate::from_ymd_opt`].
    ///
    /// Example:
    ///
    ///```rust
    /// use iceberg::spec::{Literal, Datum};
    /// let t = Datum::date_from_ymd(1970, 1, 5).unwrap();
    ///
    /// assert_eq!(&format!("{t}"), "1970-01-05");
    /// assert_eq!(Literal::date(4), t.into());
    /// ```
    pub fn date_from_ymd(year: i32, month: u32, day: u32) -> Result<Self> {
        let t = NaiveDate::from_ymd_opt(year, month, day).ok_or_else(|| {
            Error::new(
                ErrorKind::DataInvalid,
                format!("Can't create date from year: {year}, month: {month}, day: {day}"),
            )
        })?;

        Ok(Self::date(date_from_naive_date(t)))
    }

    /// Creates time literal in microseconds directly.
    ///
    /// It will return error when it's negative or too large to fit in 24 hours.
    ///
    /// Example:
    ///
    /// ```rust
    /// use iceberg::spec::{Literal, Datum};
    /// let micro_secs = {
    ///     1 * 3600 * 1_000_000 + // 1 hour
    ///     2 * 60 * 1_000_000 +   // 2 minutes
    ///     1 * 1_000_000 + // 1 second
    ///     888999  // microseconds
    ///  };
    ///
    /// let t = Datum::time_micros(micro_secs).unwrap();
    ///
    /// assert_eq!(&format!("{t}"), "01:02:01.888999");
    /// assert_eq!(Literal::time(micro_secs), t.into());
    ///
    /// let negative_value = -100;
    /// assert!(Datum::time_micros(negative_value).is_err());
    ///
    /// let too_large_value = 36 * 60 * 60 * 1_000_000; // Too large to fit in 24 hours.
    /// assert!(Datum::time_micros(too_large_value).is_err());
    /// ```
    pub fn time_micros(value: i64) -> Result<Self> {
        ensure_data_valid!(
            (0..=MAX_TIME_VALUE).contains(&value),
            "Invalid value for Time type: {}",
            value
        );

        Ok(Self {
            r#type: PrimitiveType::Time,
            literal: PrimitiveLiteral::Time(value),
        })
    }

    /// Creates time literal from [`chrono::NaiveTime`].
    fn time_from_naive_time(t: NaiveTime) -> Self {
        let duration = t - unix_epoch().time();
        // It's safe to unwrap here since less than 24 hours will never overflow.
        let micro_secs = duration.num_microseconds().unwrap();

        Self {
            r#type: PrimitiveType::Time,
            literal: PrimitiveLiteral::Time(micro_secs),
        }
    }

    /// Creates time literal in microseconds in `%H:%M:%S:.f` format.
    ///
    /// See [`NaiveTime::from_str`] for details.
    ///
    /// Example:
    /// ```rust
    /// use iceberg::spec::{Literal, Datum};
    /// let t = Datum::time_from_str("01:02:01.888999777").unwrap();
    ///
    /// assert_eq!(&format!("{t}"), "01:02:01.888999");
    /// ```
    pub fn time_from_str<S: AsRef<str>>(s: S) -> Result<Self> {
        let t = s.as_ref().parse::<NaiveTime>().map_err(|e| {
            Error::new(
                ErrorKind::DataInvalid,
                format!("Can't parse time from string: {}", s.as_ref()),
            )
            .with_source(e)
        })?;

        Ok(Self::time_from_naive_time(t))
    }

    /// Creates time literal from hour, minute, second, and microseconds.
    ///
    /// See [`NaiveTime::from_hms_micro_opt`].
    ///
    /// Example:
    /// ```rust
    ///
    /// use iceberg::spec::{Literal, Datum};
    /// let t = Datum::time_from_hms_micro(22, 15, 33, 111).unwrap();
    ///
    /// assert_eq!(&format!("{t}"), "22:15:33.000111");
    /// ```
    pub fn time_from_hms_micro(hour: u32, min: u32, sec: u32, micro: u32) -> Result<Self> {
        let t = NaiveTime::from_hms_micro_opt(hour, min, sec, micro)
            .ok_or_else(|| Error::new(
                ErrorKind::DataInvalid,
                format!("Can't create time from hour: {hour}, min: {min}, second: {sec}, microsecond: {micro}"),
            ))?;
        Ok(Self::time_from_naive_time(t))
    }

    /// Creates a timestamp from unix epoch in microseconds.
    ///
    /// Example:
    ///
    /// ```rust
    ///
    /// use iceberg::spec::Datum;
    /// let t = Datum::timestamp_micros(1000);
    ///
    /// assert_eq!(&format!("{t}"), "1970-01-01 00:00:00.001");
    /// ```
    pub fn timestamp_micros(value: i64) -> Self {
        Self {
            r#type: PrimitiveType::Timestamp,
            literal: PrimitiveLiteral::Timestamp(value),
        }
    }

    /// Creates a timestamp from [`DateTime`].
    ///
    /// Example:
    ///
    /// ```rust
    ///
    /// use chrono::{NaiveDate, NaiveDateTime, TimeZone, Utc};
    /// use iceberg::spec::Datum;
    /// let t = Datum::timestamp_from_datetime(
    ///     NaiveDate::from_ymd_opt(1992, 3, 1)
    ///         .unwrap()
    ///         .and_hms_micro_opt(1, 2, 3, 88)
    ///         .unwrap());
    ///
    /// assert_eq!(&format!("{t}"), "1992-03-01 01:02:03.000088");
    /// ```
    pub fn timestamp_from_datetime(dt: NaiveDateTime) -> Self {
        Self::timestamp_micros(dt.and_utc().timestamp_micros())
    }

    /// Parse a timestamp in [`%Y-%m-%dT%H:%M:%S%.f`] format.
    ///
    /// See [`NaiveDateTime::from_str`].
    ///
    /// Example:
    ///
    /// ```rust
    /// use chrono::{DateTime, FixedOffset, NaiveDate, NaiveDateTime, NaiveTime};
    /// use iceberg::spec::{Literal, Datum};
    /// let t = Datum::timestamp_from_str("1992-03-01T01:02:03.000088").unwrap();
    ///
    /// assert_eq!(&format!("{t}"), "1992-03-01 01:02:03.000088");
    /// ```
    pub fn timestamp_from_str<S: AsRef<str>>(s: S) -> Result<Self> {
        let dt = s.as_ref().parse::<NaiveDateTime>().map_err(|e| {
            Error::new(ErrorKind::DataInvalid, "Can't parse timestamp.").with_source(e)
        })?;

        Ok(Self::timestamp_from_datetime(dt))
    }

    /// Creates a timestamp with timezone from unix epoch in microseconds.
    ///
    /// Example:
    ///
    /// ```rust
    ///
    /// use iceberg::spec::Datum;
    /// let t = Datum::timestamptz_micros(1000);
    ///
    /// assert_eq!(&format!("{t}"), "1970-01-01 00:00:00.001 UTC");
    /// ```
    pub fn timestamptz_micros(value: i64) -> Self {
        Self {
            r#type: PrimitiveType::Timestamptz,
            literal: PrimitiveLiteral::TimestampTZ(value),
        }
    }

    /// Creates a timestamp with timezone from [`DateTime`].
    /// Example:
    ///
    /// ```rust
    ///
    /// use chrono::{TimeZone, Utc};
    /// use iceberg::spec::Datum;
    /// let t = Datum::timestamptz_from_datetime(Utc.timestamp_opt(1000, 0).unwrap());
    ///
    /// assert_eq!(&format!("{t}"), "1970-01-01 00:16:40 UTC");
    /// ```
    pub fn timestamptz_from_datetime<T: TimeZone>(dt: DateTime<T>) -> Self {
        Self::timestamptz_micros(dt.with_timezone(&Utc).timestamp_micros())
    }

    /// Parse timestamp with timezone in RFC3339 format.
    ///
    /// See [`DateTime::from_str`].
    ///
    /// Example:
    ///
    /// ```rust
    /// use chrono::{DateTime, FixedOffset, NaiveDate, NaiveDateTime, NaiveTime};
    /// use iceberg::spec::{Literal, Datum};
    /// let t = Datum::timestamptz_from_str("1992-03-01T01:02:03.000088+08:00").unwrap();
    ///
    /// assert_eq!(&format!("{t}"), "1992-02-29 17:02:03.000088 UTC");
    /// ```
    pub fn timestamptz_from_str<S: AsRef<str>>(s: S) -> Result<Self> {
        let dt = DateTime::<Utc>::from_str(s.as_ref()).map_err(|e| {
            Error::new(ErrorKind::DataInvalid, "Can't parse datetime.").with_source(e)
        })?;

        Ok(Self::timestamptz_from_datetime(dt))
    }

    /// Creates a string literal.
    ///
    /// Example:
    ///
    /// ```rust
    /// use iceberg::spec::Datum;
    /// let t = Datum::string("ss");
    ///
    /// assert_eq!(&format!("{t}"), r#""ss""#);
    /// ```
    pub fn string<S: ToString>(s: S) -> Self {
        Self {
            r#type: PrimitiveType::String,
            literal: PrimitiveLiteral::String(s.to_string()),
        }
    }

    /// Creates uuid literal.
    ///
    /// Example:
    ///
    /// ```rust
    /// use uuid::uuid;
    /// use iceberg::spec::Datum;
    /// let t = Datum::uuid(uuid!("a1a2a3a4-b1b2-c1c2-d1d2-d3d4d5d6d7d8"));
    ///
    /// assert_eq!(&format!("{t}"), "a1a2a3a4-b1b2-c1c2-d1d2-d3d4d5d6d7d8");
    /// ```
    pub fn uuid(uuid: Uuid) -> Self {
        Self {
            r#type: PrimitiveType::Uuid,
            literal: PrimitiveLiteral::UUID(uuid),
        }
    }

    /// Creates uuid from str. See [`Uuid::parse_str`].
    ///
    /// Example:
    ///
    /// ```rust
    /// use iceberg::spec::{Datum};
    /// let t = Datum::uuid_from_str("a1a2a3a4-b1b2-c1c2-d1d2-d3d4d5d6d7d8").unwrap();
    ///
    /// assert_eq!(&format!("{t}"), "a1a2a3a4-b1b2-c1c2-d1d2-d3d4d5d6d7d8");
    /// ```
    pub fn uuid_from_str<S: AsRef<str>>(s: S) -> Result<Self> {
        let uuid = Uuid::parse_str(s.as_ref()).map_err(|e| {
            Error::new(
                ErrorKind::DataInvalid,
                format!("Can't parse uuid from string: {}", s.as_ref()),
            )
            .with_source(e)
        })?;
        Ok(Self::uuid(uuid))
    }

    /// Creates a fixed literal from bytes.
    ///
    /// Example:
    ///
    /// ```rust
    /// use iceberg::spec::{Literal, PrimitiveLiteral, Datum};
    /// let t = Datum::fixed(vec![1u8, 2u8]);
    ///
    /// assert_eq!(&format!("{t}"), "0102");
    /// ```
    pub fn fixed<I: IntoIterator<Item = u8>>(input: I) -> Self {
        let value: Vec<u8> = input.into_iter().collect();
        Self {
            r#type: PrimitiveType::Fixed(value.len() as u64),
            literal: PrimitiveLiteral::Fixed(value),
        }
    }

    /// Creates a binary literal from bytes.
    ///
    /// Example:
    ///
    /// ```rust
    /// use iceberg::spec::Datum;
    /// let t = Datum::binary(vec![1u8, 100u8]);
    ///
    /// assert_eq!(&format!("{t}"), "0164");
    /// ```
    pub fn binary<I: IntoIterator<Item = u8>>(input: I) -> Self {
        Self {
            r#type: PrimitiveType::Binary,
            literal: PrimitiveLiteral::Binary(input.into_iter().collect()),
        }
    }

    /// Creates decimal literal from string. See [`Decimal::from_str_exact`].
    ///
    /// Example:
    ///
    /// ```rust
    /// use itertools::assert_equal;
    /// use rust_decimal::Decimal;
    /// use iceberg::spec::Datum;
    /// let t = Datum::decimal_from_str("123.45").unwrap();
    ///
    /// assert_eq!(&format!("{t}"), "123.45");
    /// ```
    pub fn decimal_from_str<S: AsRef<str>>(s: S) -> Result<Self> {
        let decimal = Decimal::from_str_exact(s.as_ref()).map_err(|e| {
            Error::new(ErrorKind::DataInvalid, "Can't parse decimal.").with_source(e)
        })?;

        Self::decimal(decimal)
    }

    /// Try to create a decimal literal from [`Decimal`].
    ///
    /// Example:
    ///
    /// ```rust
    /// use rust_decimal::Decimal;
    /// use iceberg::spec::Datum;
    ///
    /// let t = Datum::decimal(Decimal::new(123, 2)).unwrap();
    ///
    /// assert_eq!(&format!("{t}"), "1.23");
    /// ```
    pub fn decimal(value: impl Into<Decimal>) -> Result<Self> {
        let decimal = value.into();
        let scale = decimal.scale();

        let r#type = Type::decimal(MAX_DECIMAL_PRECISION, scale)?;
        if let Type::Primitive(p) = r#type {
            Ok(Self {
                r#type: p,
                literal: PrimitiveLiteral::Decimal(decimal.mantissa()),
            })
        } else {
            unreachable!("Decimal type must be primitive.")
        }
    }

    /// Convert the datum to `target_type`.
    pub fn to(self, target_type: &Type) -> Result<Datum> {
        // TODO: We should allow more type conversions
        match target_type {
            Type::Primitive(typ) if typ == &self.r#type => Ok(self),
            _ => Err(Error::new(
                ErrorKind::DataInvalid,
                format!(
                    "Can't convert datum from {} type to {} type.",
                    self.r#type, target_type
                ),
            )),
        }
    }

<<<<<<< HEAD
    /// Returns the literal of the datum.
    pub fn literal(&self) -> &PrimitiveLiteral {
        &self.literal
    }
=======
    /// Get the primitive literal from datum.
    pub fn literal(&self) -> &PrimitiveLiteral {
        &self.literal
    }

    /// Get the primitive type from datum.
    pub fn data_type(&self) -> &PrimitiveType {
        &self.r#type
    }
>>>>>>> 301a0af1
}

/// Values present in iceberg type
#[derive(Clone, Debug, PartialEq, Hash, Eq, PartialOrd, Ord)]
pub enum Literal {
    /// A primitive value
    Primitive(PrimitiveLiteral),
    /// A struct is a tuple of typed values. Each field in the tuple is named and has an integer id that is unique in the table schema.
    /// Each field can be either optional or required, meaning that values can (or cannot) be null. Fields may be any type.
    /// Fields may have an optional comment or doc string. Fields can have default values.
    Struct(Struct),
    /// A list is a collection of values with some element type.
    /// The element field has an integer id that is unique in the table schema.
    /// Elements can be either optional or required. Element types may be any type.
    List(Vec<Option<Literal>>),
    /// A map is a collection of key-value pairs with a key type and a value type.
    /// Both the key field and value field each have an integer id that is unique in the table schema.
    /// Map keys are required and map values can be either optional or required. Both map keys and map values may be any type, including nested types.
    Map(BTreeMap<Literal, Option<Literal>>),
}

impl Literal {
    /// Creates a boolean value.
    ///
    /// Example:
    /// ```rust
    /// use iceberg::spec::{Literal, PrimitiveLiteral};
    /// let t = Literal::bool(true);
    ///
    /// assert_eq!(Literal::Primitive(PrimitiveLiteral::Boolean(true)), t);
    /// ```
    pub fn bool<T: Into<bool>>(t: T) -> Self {
        Self::Primitive(PrimitiveLiteral::Boolean(t.into()))
    }

    /// Creates a boolean value from string.
    /// See [Parse bool from str](https://doc.rust-lang.org/stable/std/primitive.bool.html#impl-FromStr-for-bool) for reference.
    ///
    /// Example:
    /// ```rust
    /// use iceberg::spec::{Literal, PrimitiveLiteral};
    /// let t = Literal::bool_from_str("false").unwrap();
    ///
    /// assert_eq!(Literal::Primitive(PrimitiveLiteral::Boolean(false)), t);
    /// ```
    pub fn bool_from_str<S: AsRef<str>>(s: S) -> Result<Self> {
        let v = s.as_ref().parse::<bool>().map_err(|e| {
            Error::new(ErrorKind::DataInvalid, "Can't parse string to bool.").with_source(e)
        })?;
        Ok(Self::Primitive(PrimitiveLiteral::Boolean(v)))
    }

    /// Creates an 32bit integer.
    ///
    /// Example:
    /// ```rust
    /// use iceberg::spec::{Literal, PrimitiveLiteral};
    /// let t = Literal::int(23i8);
    ///
    /// assert_eq!(Literal::Primitive(PrimitiveLiteral::Int(23)), t);
    /// ```
    pub fn int<T: Into<i32>>(t: T) -> Self {
        Self::Primitive(PrimitiveLiteral::Int(t.into()))
    }

    /// Creates an 64bit integer.
    ///
    /// Example:
    /// ```rust
    /// use iceberg::spec::{Literal, PrimitiveLiteral};
    /// let t = Literal::long(24i8);
    ///
    /// assert_eq!(Literal::Primitive(PrimitiveLiteral::Long(24)), t);
    /// ```
    pub fn long<T: Into<i64>>(t: T) -> Self {
        Self::Primitive(PrimitiveLiteral::Long(t.into()))
    }

    /// Creates an 32bit floating point number.
    ///
    /// Example:
    /// ```rust
    /// use ordered_float::OrderedFloat;
    /// use iceberg::spec::{Literal, PrimitiveLiteral};
    /// let t = Literal::float( 32.1f32 );
    ///
    /// assert_eq!(Literal::Primitive(PrimitiveLiteral::Float(OrderedFloat(32.1))), t);
    /// ```
    pub fn float<T: Into<f32>>(t: T) -> Self {
        Self::Primitive(PrimitiveLiteral::Float(OrderedFloat(t.into())))
    }

    /// Creates an 32bit floating point number.
    ///
    /// Example:
    /// ```rust
    /// use ordered_float::OrderedFloat;
    /// use iceberg::spec::{Literal, PrimitiveLiteral};
    /// let t = Literal::double( 32.1f64 );
    ///
    /// assert_eq!(Literal::Primitive(PrimitiveLiteral::Double(OrderedFloat(32.1))), t);
    /// ```
    pub fn double<T: Into<f64>>(t: T) -> Self {
        Self::Primitive(PrimitiveLiteral::Double(OrderedFloat(t.into())))
    }

    /// Creates date literal from number of days from unix epoch directly.
    pub fn date(days: i32) -> Self {
        Self::Primitive(PrimitiveLiteral::Date(days))
    }

    /// Creates a date in `%Y-%m-%d` format, assume in utc timezone.
    ///
    /// See [`NaiveDate::from_str`].
    ///
    /// Example
    /// ```rust
    /// use iceberg::spec::Literal;
    /// let t = Literal::date_from_str("1970-01-03").unwrap();
    ///
    /// assert_eq!(Literal::date(2), t);
    /// ```
    pub fn date_from_str<S: AsRef<str>>(s: S) -> Result<Self> {
        let t = s.as_ref().parse::<NaiveDate>().map_err(|e| {
            Error::new(
                ErrorKind::DataInvalid,
                format!("Can't parse date from string: {}", s.as_ref()),
            )
            .with_source(e)
        })?;

        Ok(Self::date(date_from_naive_date(t)))
    }

    /// Create a date from calendar date (year, month and day).
    ///
    /// See [`NaiveDate::from_ymd_opt`].
    ///
    /// Example:
    ///
    ///```rust
    /// use iceberg::spec::Literal;
    /// let t = Literal::date_from_ymd(1970, 1, 5).unwrap();
    ///
    /// assert_eq!(Literal::date(4), t);
    /// ```
    pub fn date_from_ymd(year: i32, month: u32, day: u32) -> Result<Self> {
        let t = NaiveDate::from_ymd_opt(year, month, day).ok_or_else(|| {
            Error::new(
                ErrorKind::DataInvalid,
                format!("Can't create date from year: {year}, month: {month}, day: {day}"),
            )
        })?;

        Ok(Self::date(date_from_naive_date(t)))
    }

    /// Creates time in microseconds directly
    pub fn time(value: i64) -> Self {
        Self::Primitive(PrimitiveLiteral::Time(value))
    }

    /// Creates time literal from [`chrono::NaiveTime`].
    fn time_from_naive_time(t: NaiveTime) -> Self {
        let duration = t - unix_epoch().time();
        // It's safe to unwrap here since less than 24 hours will never overflow.
        let micro_secs = duration.num_microseconds().unwrap();

        Literal::time(micro_secs)
    }

    /// Creates time in microseconds in `%H:%M:%S:.f` format.
    ///
    /// See [`NaiveTime::from_str`] for details.
    ///
    /// Example:
    /// ```rust
    /// use iceberg::spec::Literal;
    /// let t = Literal::time_from_str("01:02:01.888999777").unwrap();
    ///
    /// let micro_secs = {
    ///     1 * 3600 * 1_000_000 + // 1 hour
    ///     2 * 60 * 1_000_000 +   // 2 minutes
    ///     1 * 1_000_000 + // 1 second
    ///     888999  // microseconds
    /// };
    /// assert_eq!(Literal::time(micro_secs), t);
    /// ```
    pub fn time_from_str<S: AsRef<str>>(s: S) -> Result<Self> {
        let t = s.as_ref().parse::<NaiveTime>().map_err(|e| {
            Error::new(
                ErrorKind::DataInvalid,
                format!("Can't parse time from string: {}", s.as_ref()),
            )
            .with_source(e)
        })?;

        Ok(Self::time_from_naive_time(t))
    }

    /// Creates time literal from hour, minute, second, and microseconds.
    ///
    /// See [`NaiveTime::from_hms_micro_opt`].
    ///
    /// Example:
    /// ```rust
    ///
    /// use iceberg::spec::Literal;
    /// let t = Literal::time_from_hms_micro(22, 15, 33, 111).unwrap();
    ///
    /// assert_eq!(Literal::time_from_str("22:15:33.000111").unwrap(), t);
    /// ```
    pub fn time_from_hms_micro(hour: u32, min: u32, sec: u32, micro: u32) -> Result<Self> {
        let t = NaiveTime::from_hms_micro_opt(hour, min, sec, micro)
            .ok_or_else(|| Error::new(
                ErrorKind::DataInvalid,
                format!("Can't create time from hour: {hour}, min: {min}, second: {sec}, microsecond: {micro}"),
            ))?;
        Ok(Self::time_from_naive_time(t))
    }

    /// Creates a timestamp from unix epoch in microseconds.
    pub fn timestamp(value: i64) -> Self {
        Self::Primitive(PrimitiveLiteral::Timestamp(value))
    }

    /// Creates a timestamp with timezone from unix epoch in microseconds.
    pub fn timestamptz(value: i64) -> Self {
        Self::Primitive(PrimitiveLiteral::TimestampTZ(value))
    }

    /// Creates a timestamp from [`DateTime`].
    pub fn timestamp_from_datetime<T: TimeZone>(dt: DateTime<T>) -> Self {
        Self::timestamp(dt.with_timezone(&Utc).timestamp_micros())
    }

    /// Creates a timestamp with timezone from [`DateTime`].
    pub fn timestamptz_from_datetime<T: TimeZone>(dt: DateTime<T>) -> Self {
        Self::timestamptz(dt.with_timezone(&Utc).timestamp_micros())
    }

    /// Parse a timestamp in RFC3339 format.
    ///
    /// See [`DateTime<Utc>::from_str`].
    ///
    /// Example:
    ///
    /// ```rust
    /// use chrono::{DateTime, FixedOffset, NaiveDate, NaiveDateTime, NaiveTime};
    /// use iceberg::spec::Literal;
    /// let t = Literal::timestamp_from_str("2012-12-12 12:12:12.8899-04:00").unwrap();
    ///
    /// let t2 = {
    ///  let date = NaiveDate::from_ymd_opt(2012, 12, 12).unwrap();
    ///  let time = NaiveTime::from_hms_micro_opt(12, 12, 12, 889900).unwrap();
    ///  let dt = NaiveDateTime::new(date, time);
    ///  Literal::timestamp_from_datetime(DateTime::<FixedOffset>::from_local(dt, FixedOffset::west_opt(4 * 3600).unwrap()))
    /// };
    ///
    /// assert_eq!(t, t2);
    /// ```
    pub fn timestamp_from_str<S: AsRef<str>>(s: S) -> Result<Self> {
        let dt = DateTime::<Utc>::from_str(s.as_ref()).map_err(|e| {
            Error::new(ErrorKind::DataInvalid, "Can't parse datetime.").with_source(e)
        })?;

        Ok(Self::timestamp_from_datetime(dt))
    }

    /// Similar to [`Literal::timestamp_from_str`], but return timestamp with timezone literal.
    pub fn timestamptz_from_str<S: AsRef<str>>(s: S) -> Result<Self> {
        let dt = DateTime::<Utc>::from_str(s.as_ref()).map_err(|e| {
            Error::new(ErrorKind::DataInvalid, "Can't parse datetime.").with_source(e)
        })?;

        Ok(Self::timestamptz_from_datetime(dt))
    }

    /// Creates a string literal.
    pub fn string<S: ToString>(s: S) -> Self {
        Self::Primitive(PrimitiveLiteral::String(s.to_string()))
    }

    /// Creates uuid literal.
    pub fn uuid(uuid: Uuid) -> Self {
        Self::Primitive(PrimitiveLiteral::UUID(uuid))
    }

    /// Creates uuid from str. See [`Uuid::parse_str`].
    ///
    /// Example:
    ///
    /// ```rust
    /// use uuid::Uuid;
    /// use iceberg::spec::Literal;
    /// let t1 = Literal::uuid_from_str("a1a2a3a4-b1b2-c1c2-d1d2-d3d4d5d6d7d8").unwrap();
    /// let t2 = Literal::uuid(Uuid::from_u128_le(0xd8d7d6d5d4d3d2d1c2c1b2b1a4a3a2a1));
    ///
    /// assert_eq!(t1, t2);
    /// ```
    pub fn uuid_from_str<S: AsRef<str>>(s: S) -> Result<Self> {
        let uuid = Uuid::parse_str(s.as_ref()).map_err(|e| {
            Error::new(
                ErrorKind::DataInvalid,
                format!("Can't parse uuid from string: {}", s.as_ref()),
            )
            .with_source(e)
        })?;
        Ok(Self::uuid(uuid))
    }

    /// Creates a fixed literal from bytes.
    ///
    /// Example:
    ///
    /// ```rust
    /// use iceberg::spec::{Literal, PrimitiveLiteral};
    /// let t1 = Literal::fixed(vec![1u8, 2u8]);
    /// let t2 = Literal::Primitive(PrimitiveLiteral::Fixed(vec![1u8, 2u8]));
    ///
    /// assert_eq!(t1, t2);
    /// ```
    pub fn fixed<I: IntoIterator<Item = u8>>(input: I) -> Self {
        Literal::Primitive(PrimitiveLiteral::Fixed(input.into_iter().collect()))
    }

    /// Creates a binary literal from bytes.
    ///
    /// Example:
    ///
    /// ```rust
    /// use iceberg::spec::{Literal, PrimitiveLiteral};
    /// let t1 = Literal::binary(vec![1u8, 2u8]);
    /// let t2 = Literal::Primitive(PrimitiveLiteral::Binary(vec![1u8, 2u8]));
    ///
    /// assert_eq!(t1, t2);
    /// ```
    pub fn binary<I: IntoIterator<Item = u8>>(input: I) -> Self {
        Literal::Primitive(PrimitiveLiteral::Binary(input.into_iter().collect()))
    }

    /// Creates a decimal literal.
    pub fn decimal(decimal: i128) -> Self {
        Self::Primitive(PrimitiveLiteral::Decimal(decimal))
    }

    /// Creates decimal literal from string. See [`Decimal::from_str_exact`].
    ///
    /// Example:
    ///
    /// ```rust
    /// use rust_decimal::Decimal;
    /// use iceberg::spec::Literal;
    /// let t1 = Literal::decimal(12345);
    /// let t2 = Literal::decimal_from_str("123.45").unwrap();
    ///
    /// assert_eq!(t1, t2);
    /// ```
    pub fn decimal_from_str<S: AsRef<str>>(s: S) -> Result<Self> {
        let decimal = Decimal::from_str_exact(s.as_ref()).map_err(|e| {
            Error::new(ErrorKind::DataInvalid, "Can't parse decimal.").with_source(e)
        })?;
        Ok(Self::decimal(decimal.mantissa()))
    }
}

impl From<Literal> for ByteBuf {
    fn from(value: Literal) -> Self {
        match value {
            Literal::Primitive(prim) => match prim {
                PrimitiveLiteral::Boolean(val) => {
                    if val {
                        ByteBuf::from([1u8])
                    } else {
                        ByteBuf::from([0u8])
                    }
                }
                PrimitiveLiteral::Int(val) => ByteBuf::from(val.to_le_bytes()),
                PrimitiveLiteral::Long(val) => ByteBuf::from(val.to_le_bytes()),
                PrimitiveLiteral::Float(val) => ByteBuf::from(val.to_le_bytes()),
                PrimitiveLiteral::Double(val) => ByteBuf::from(val.to_le_bytes()),
                PrimitiveLiteral::Date(val) => ByteBuf::from(val.to_le_bytes()),
                PrimitiveLiteral::Time(val) => ByteBuf::from(val.to_le_bytes()),
                PrimitiveLiteral::Timestamp(val) => ByteBuf::from(val.to_le_bytes()),
                PrimitiveLiteral::TimestampTZ(val) => ByteBuf::from(val.to_le_bytes()),
                PrimitiveLiteral::String(val) => ByteBuf::from(val.as_bytes()),
                PrimitiveLiteral::UUID(val) => ByteBuf::from(val.as_u128().to_be_bytes()),
                PrimitiveLiteral::Fixed(val) => ByteBuf::from(val),
                PrimitiveLiteral::Binary(val) => ByteBuf::from(val),
                PrimitiveLiteral::Decimal(_) => todo!(),
            },
            _ => unimplemented!(),
        }
    }
}

impl From<Literal> for Vec<u8> {
    fn from(value: Literal) -> Self {
        match value {
            Literal::Primitive(prim) => match prim {
                PrimitiveLiteral::Boolean(val) => {
                    if val {
                        Vec::from([1u8])
                    } else {
                        Vec::from([0u8])
                    }
                }
                PrimitiveLiteral::Int(val) => Vec::from(val.to_le_bytes()),
                PrimitiveLiteral::Long(val) => Vec::from(val.to_le_bytes()),
                PrimitiveLiteral::Float(val) => Vec::from(val.to_le_bytes()),
                PrimitiveLiteral::Double(val) => Vec::from(val.to_le_bytes()),
                PrimitiveLiteral::Date(val) => Vec::from(val.to_le_bytes()),
                PrimitiveLiteral::Time(val) => Vec::from(val.to_le_bytes()),
                PrimitiveLiteral::Timestamp(val) => Vec::from(val.to_le_bytes()),
                PrimitiveLiteral::TimestampTZ(val) => Vec::from(val.to_le_bytes()),
                PrimitiveLiteral::String(val) => Vec::from(val.as_bytes()),
                PrimitiveLiteral::UUID(val) => Vec::from(val.as_u128().to_be_bytes()),
                PrimitiveLiteral::Fixed(val) => val,
                PrimitiveLiteral::Binary(val) => val,
                PrimitiveLiteral::Decimal(_) => todo!(),
            },
            _ => unimplemented!(),
        }
    }
}

/// The partition struct stores the tuple of partition values for each file.
/// Its type is derived from the partition fields of the partition spec used to write the manifest file.
/// In v2, the partition struct’s field ids must match the ids from the partition spec.
#[derive(Debug, Clone, PartialEq, Hash, Eq, PartialOrd, Ord)]
pub struct Struct {
    /// Vector to store the field values
    fields: Vec<Literal>,
    /// Null bitmap
    null_bitmap: BitVec,
}

impl Struct {
    /// Create a empty struct.
    pub fn empty() -> Self {
        Self {
            fields: Vec::new(),
            null_bitmap: BitVec::new(),
        }
    }

    /// Create a iterator to read the field in order of field_value.
    pub fn iter(&self) -> impl Iterator<Item = Option<&Literal>> {
        self.null_bitmap.iter().zip(self.fields.iter()).map(
            |(null, value)| {
                if *null {
                    None
                } else {
                    Some(value)
                }
            },
        )
    }
}

/// An iterator that moves out of a struct.
pub struct StructValueIntoIter {
    null_bitmap: bitvec::boxed::IntoIter,
    fields: std::vec::IntoIter<Literal>,
}

impl Iterator for StructValueIntoIter {
    type Item = Option<Literal>;

    fn next(&mut self) -> Option<Self::Item> {
        match (self.null_bitmap.next(), self.fields.next()) {
            (Some(null), Some(value)) => Some(if null { None } else { Some(value) }),
            _ => None,
        }
    }
}

impl IntoIterator for Struct {
    type Item = Option<Literal>;

    type IntoIter = StructValueIntoIter;

    fn into_iter(self) -> Self::IntoIter {
        StructValueIntoIter {
            null_bitmap: self.null_bitmap.into_iter(),
            fields: self.fields.into_iter(),
        }
    }
}

impl FromIterator<Option<Literal>> for Struct {
    fn from_iter<I: IntoIterator<Item = Option<Literal>>>(iter: I) -> Self {
        let mut fields = Vec::new();
        let mut null_bitmap = BitVec::new();

        for value in iter.into_iter() {
            match value {
                Some(value) => {
                    fields.push(value);
                    null_bitmap.push(false)
                }
                None => {
                    fields.push(Literal::Primitive(PrimitiveLiteral::Boolean(false)));
                    null_bitmap.push(true)
                }
            }
        }
        Struct {
            fields,
            null_bitmap,
        }
    }
}

impl Literal {
    /// Create iceberg value from bytes
    pub fn try_from_bytes(bytes: &[u8], data_type: &Type) -> Result<Self> {
        match data_type {
            Type::Primitive(primitive) => match primitive {
                PrimitiveType::Boolean => {
                    if bytes.len() == 1 && bytes[0] == 0u8 {
                        Ok(Literal::Primitive(PrimitiveLiteral::Boolean(false)))
                    } else {
                        Ok(Literal::Primitive(PrimitiveLiteral::Boolean(true)))
                    }
                }
                PrimitiveType::Int => Ok(Literal::Primitive(PrimitiveLiteral::Int(
                    i32::from_le_bytes(bytes.try_into()?),
                ))),
                PrimitiveType::Long => Ok(Literal::Primitive(PrimitiveLiteral::Long(
                    i64::from_le_bytes(bytes.try_into()?),
                ))),
                PrimitiveType::Float => Ok(Literal::Primitive(PrimitiveLiteral::Float(
                    OrderedFloat(f32::from_le_bytes(bytes.try_into()?)),
                ))),
                PrimitiveType::Double => Ok(Literal::Primitive(PrimitiveLiteral::Double(
                    OrderedFloat(f64::from_le_bytes(bytes.try_into()?)),
                ))),
                PrimitiveType::Date => Ok(Literal::Primitive(PrimitiveLiteral::Date(
                    i32::from_le_bytes(bytes.try_into()?),
                ))),
                PrimitiveType::Time => Ok(Literal::Primitive(PrimitiveLiteral::Time(
                    i64::from_le_bytes(bytes.try_into()?),
                ))),
                PrimitiveType::Timestamp => Ok(Literal::Primitive(PrimitiveLiteral::Timestamp(
                    i64::from_le_bytes(bytes.try_into()?),
                ))),
                PrimitiveType::Timestamptz => Ok(Literal::Primitive(
                    PrimitiveLiteral::TimestampTZ(i64::from_le_bytes(bytes.try_into()?)),
                )),
                PrimitiveType::String => Ok(Literal::Primitive(PrimitiveLiteral::String(
                    std::str::from_utf8(bytes)?.to_string(),
                ))),
                PrimitiveType::Uuid => Ok(Literal::Primitive(PrimitiveLiteral::UUID(
                    Uuid::from_u128(u128::from_be_bytes(bytes.try_into()?)),
                ))),
                PrimitiveType::Fixed(_) => Ok(Literal::Primitive(PrimitiveLiteral::Fixed(
                    Vec::from(bytes),
                ))),
                PrimitiveType::Binary => Ok(Literal::Primitive(PrimitiveLiteral::Binary(
                    Vec::from(bytes),
                ))),
                PrimitiveType::Decimal {
                    precision: _,
                    scale: _,
                } => todo!(),
            },
            _ => Err(Error::new(
                crate::ErrorKind::DataInvalid,
                "Converting bytes to non-primitive types is not supported.",
            )),
        }
    }

    /// Create iceberg value from a json value
    pub fn try_from_json(value: JsonValue, data_type: &Type) -> Result<Option<Self>> {
        match data_type {
            Type::Primitive(primitive) => match (primitive, value) {
                (PrimitiveType::Boolean, JsonValue::Bool(bool)) => {
                    Ok(Some(Literal::Primitive(PrimitiveLiteral::Boolean(bool))))
                }
                (PrimitiveType::Int, JsonValue::Number(number)) => {
                    Ok(Some(Literal::Primitive(PrimitiveLiteral::Int(
                        number
                            .as_i64()
                            .ok_or(Error::new(
                                crate::ErrorKind::DataInvalid,
                                "Failed to convert json number to int",
                            ))?
                            .try_into()?,
                    ))))
                }
                (PrimitiveType::Long, JsonValue::Number(number)) => Ok(Some(Literal::Primitive(
                    PrimitiveLiteral::Long(number.as_i64().ok_or(Error::new(
                        crate::ErrorKind::DataInvalid,
                        "Failed to convert json number to long",
                    ))?),
                ))),
                (PrimitiveType::Float, JsonValue::Number(number)) => Ok(Some(Literal::Primitive(
                    PrimitiveLiteral::Float(OrderedFloat(number.as_f64().ok_or(Error::new(
                        crate::ErrorKind::DataInvalid,
                        "Failed to convert json number to float",
                    ))? as f32)),
                ))),
                (PrimitiveType::Double, JsonValue::Number(number)) => Ok(Some(Literal::Primitive(
                    PrimitiveLiteral::Double(OrderedFloat(number.as_f64().ok_or(Error::new(
                        crate::ErrorKind::DataInvalid,
                        "Failed to convert json number to double",
                    ))?)),
                ))),
                (PrimitiveType::Date, JsonValue::String(s)) => {
                    Ok(Some(Literal::Primitive(PrimitiveLiteral::Date(
                        date::date_to_days(&NaiveDate::parse_from_str(&s, "%Y-%m-%d")?),
                    ))))
                }
                (PrimitiveType::Time, JsonValue::String(s)) => {
                    Ok(Some(Literal::Primitive(PrimitiveLiteral::Time(
                        time::time_to_microseconds(&NaiveTime::parse_from_str(&s, "%H:%M:%S%.f")?),
                    ))))
                }
                (PrimitiveType::Timestamp, JsonValue::String(s)) => Ok(Some(Literal::Primitive(
                    PrimitiveLiteral::Timestamp(timestamp::datetime_to_microseconds(
                        &NaiveDateTime::parse_from_str(&s, "%Y-%m-%dT%H:%M:%S%.f")?,
                    )),
                ))),
                (PrimitiveType::Timestamptz, JsonValue::String(s)) => {
                    Ok(Some(Literal::Primitive(PrimitiveLiteral::TimestampTZ(
                        timestamptz::datetimetz_to_microseconds(&Utc.from_utc_datetime(
                            &NaiveDateTime::parse_from_str(&s, "%Y-%m-%dT%H:%M:%S%.f+00:00")?,
                        )),
                    ))))
                }
                (PrimitiveType::String, JsonValue::String(s)) => {
                    Ok(Some(Literal::Primitive(PrimitiveLiteral::String(s))))
                }
                (PrimitiveType::Uuid, JsonValue::String(s)) => Ok(Some(Literal::Primitive(
                    PrimitiveLiteral::UUID(Uuid::parse_str(&s)?),
                ))),
                (PrimitiveType::Fixed(_), JsonValue::String(_)) => todo!(),
                (PrimitiveType::Binary, JsonValue::String(_)) => todo!(),
                (
                    PrimitiveType::Decimal {
                        precision: _,
                        scale,
                    },
                    JsonValue::String(s),
                ) => {
                    let mut decimal = Decimal::from_str_exact(&s)?;
                    decimal.rescale(*scale);
                    Ok(Some(Literal::Primitive(PrimitiveLiteral::Decimal(
                        decimal.mantissa(),
                    ))))
                }
                (_, JsonValue::Null) => Ok(None),
                (i, j) => Err(Error::new(
                    crate::ErrorKind::DataInvalid,
                    format!(
                        "The json value {} doesn't fit to the iceberg type {}.",
                        j, i
                    ),
                )),
            },
            Type::Struct(schema) => {
                if let JsonValue::Object(mut object) = value {
                    Ok(Some(Literal::Struct(Struct::from_iter(
                        schema.fields().iter().map(|field| {
                            object.remove(&field.id.to_string()).and_then(|value| {
                                Literal::try_from_json(value, &field.field_type)
                                    .and_then(|value| {
                                        value.ok_or(Error::new(
                                            ErrorKind::DataInvalid,
                                            "Key of map cannot be null",
                                        ))
                                    })
                                    .ok()
                            })
                        }),
                    ))))
                } else {
                    Err(Error::new(
                        crate::ErrorKind::DataInvalid,
                        "The json value for a struct type must be an object.",
                    ))
                }
            }
            Type::List(list) => {
                if let JsonValue::Array(array) = value {
                    Ok(Some(Literal::List(
                        array
                            .into_iter()
                            .map(|value| {
                                Literal::try_from_json(value, &list.element_field.field_type)
                            })
                            .collect::<Result<Vec<_>>>()?,
                    )))
                } else {
                    Err(Error::new(
                        crate::ErrorKind::DataInvalid,
                        "The json value for a list type must be an array.",
                    ))
                }
            }
            Type::Map(map) => {
                if let JsonValue::Object(mut object) = value {
                    if let (Some(JsonValue::Array(keys)), Some(JsonValue::Array(values))) =
                        (object.remove("keys"), object.remove("values"))
                    {
                        Ok(Some(Literal::Map(BTreeMap::from_iter(
                            keys.into_iter()
                                .zip(values.into_iter())
                                .map(|(key, value)| {
                                    Ok((
                                        Literal::try_from_json(key, &map.key_field.field_type)
                                            .and_then(|value| {
                                                value.ok_or(Error::new(
                                                    ErrorKind::DataInvalid,
                                                    "Key of map cannot be null",
                                                ))
                                            })?,
                                        Literal::try_from_json(value, &map.value_field.field_type)?,
                                    ))
                                })
                                .collect::<Result<Vec<_>>>()?,
                        ))))
                    } else {
                        Err(Error::new(
                            crate::ErrorKind::DataInvalid,
                            "The json value for a list type must be an array.",
                        ))
                    }
                } else {
                    Err(Error::new(
                        crate::ErrorKind::DataInvalid,
                        "The json value for a list type must be an array.",
                    ))
                }
            }
        }
    }

    /// Converting iceberg value to json value.
    ///
    /// See [this spec](https://iceberg.apache.org/spec/#json-single-value-serialization) for reference.
    pub fn try_into_json(self, r#type: &Type) -> Result<JsonValue> {
        match (self, r#type) {
            (Literal::Primitive(prim), _) => match prim {
                PrimitiveLiteral::Boolean(val) => Ok(JsonValue::Bool(val)),
                PrimitiveLiteral::Int(val) => Ok(JsonValue::Number((val).into())),
                PrimitiveLiteral::Long(val) => Ok(JsonValue::Number((val).into())),
                PrimitiveLiteral::Float(val) => match Number::from_f64(val.0 as f64) {
                    Some(number) => Ok(JsonValue::Number(number)),
                    None => Ok(JsonValue::Null),
                },
                PrimitiveLiteral::Double(val) => match Number::from_f64(val.0) {
                    Some(number) => Ok(JsonValue::Number(number)),
                    None => Ok(JsonValue::Null),
                },
                PrimitiveLiteral::Date(val) => {
                    Ok(JsonValue::String(date::days_to_date(val).to_string()))
                }
                PrimitiveLiteral::Time(val) => Ok(JsonValue::String(
                    time::microseconds_to_time(val).to_string(),
                )),
                PrimitiveLiteral::Timestamp(val) => Ok(JsonValue::String(
                    timestamp::microseconds_to_datetime(val)
                        .format("%Y-%m-%dT%H:%M:%S%.f")
                        .to_string(),
                )),
                PrimitiveLiteral::TimestampTZ(val) => Ok(JsonValue::String(
                    timestamptz::microseconds_to_datetimetz(val)
                        .format("%Y-%m-%dT%H:%M:%S%.f+00:00")
                        .to_string(),
                )),
                PrimitiveLiteral::String(val) => Ok(JsonValue::String(val.clone())),
                PrimitiveLiteral::UUID(val) => Ok(JsonValue::String(val.to_string())),
                PrimitiveLiteral::Fixed(val) => Ok(JsonValue::String(val.iter().fold(
                    String::new(),
                    |mut acc, x| {
                        acc.push_str(&format!("{:x}", x));
                        acc
                    },
                ))),
                PrimitiveLiteral::Binary(val) => Ok(JsonValue::String(val.iter().fold(
                    String::new(),
                    |mut acc, x| {
                        acc.push_str(&format!("{:x}", x));
                        acc
                    },
                ))),
                PrimitiveLiteral::Decimal(val) => match r#type {
                    Type::Primitive(PrimitiveType::Decimal {
                        precision: _precision,
                        scale,
                    }) => {
                        let decimal = Decimal::try_from_i128_with_scale(val, *scale)?;
                        Ok(JsonValue::String(decimal.to_string()))
                    }
                    _ => Err(Error::new(
                        ErrorKind::DataInvalid,
                        "The iceberg type for decimal literal must be decimal.",
                    ))?,
                },
            },
            (Literal::Struct(s), Type::Struct(struct_type)) => {
                let mut id_and_value = Vec::with_capacity(struct_type.fields().len());
                for (value, field) in s.into_iter().zip(struct_type.fields()) {
                    let json = match value {
                        Some(val) => val.try_into_json(&field.field_type)?,
                        None => JsonValue::Null,
                    };
                    id_and_value.push((field.id.to_string(), json));
                }
                Ok(JsonValue::Object(JsonMap::from_iter(id_and_value)))
            }
            (Literal::List(list), Type::List(list_type)) => Ok(JsonValue::Array(
                list.into_iter()
                    .map(|opt| match opt {
                        Some(literal) => literal.try_into_json(&list_type.element_field.field_type),
                        None => Ok(JsonValue::Null),
                    })
                    .collect::<Result<Vec<JsonValue>>>()?,
            )),
            (Literal::Map(map), Type::Map(map_type)) => {
                let mut object = JsonMap::with_capacity(2);
                let mut json_keys = Vec::with_capacity(map.len());
                let mut json_values = Vec::with_capacity(map.len());
                for (key, value) in map.into_iter() {
                    json_keys.push(key.try_into_json(&map_type.key_field.field_type)?);
                    json_values.push(match value {
                        Some(literal) => literal.try_into_json(&map_type.value_field.field_type)?,
                        None => JsonValue::Null,
                    });
                }
                object.insert("keys".to_string(), JsonValue::Array(json_keys));
                object.insert("values".to_string(), JsonValue::Array(json_values));
                Ok(JsonValue::Object(object))
            }
            (value, r#type) => Err(Error::new(
                ErrorKind::DataInvalid,
                format!(
                    "The iceberg value {:?} doesn't fit to the iceberg type {}.",
                    value, r#type
                ),
            )),
        }
    }

    /// Convert Value to the any type
    pub fn into_any(self) -> Box<dyn Any> {
        match self {
            Literal::Primitive(prim) => match prim {
                PrimitiveLiteral::Boolean(any) => Box::new(any),
                PrimitiveLiteral::Int(any) => Box::new(any),
                PrimitiveLiteral::Long(any) => Box::new(any),
                PrimitiveLiteral::Float(any) => Box::new(any),
                PrimitiveLiteral::Double(any) => Box::new(any),
                PrimitiveLiteral::Date(any) => Box::new(any),
                PrimitiveLiteral::Time(any) => Box::new(any),
                PrimitiveLiteral::Timestamp(any) => Box::new(any),
                PrimitiveLiteral::TimestampTZ(any) => Box::new(any),
                PrimitiveLiteral::Fixed(any) => Box::new(any),
                PrimitiveLiteral::Binary(any) => Box::new(any),
                PrimitiveLiteral::String(any) => Box::new(any),
                PrimitiveLiteral::UUID(any) => Box::new(any),
                PrimitiveLiteral::Decimal(any) => Box::new(any),
            },
            _ => unimplemented!(),
        }
    }
}

mod date {
    use chrono::{DateTime, NaiveDate, TimeDelta, TimeZone, Utc};

    pub(crate) fn date_to_days(date: &NaiveDate) -> i32 {
        date.signed_duration_since(
            // This is always the same and shouldn't fail
            NaiveDate::from_ymd_opt(1970, 1, 1).unwrap(),
        )
        .num_days() as i32
    }

    pub(crate) fn days_to_date(days: i32) -> NaiveDate {
        // This shouldn't fail until the year 262000
        (chrono::DateTime::UNIX_EPOCH + TimeDelta::try_days(days as i64).unwrap())
            .naive_utc()
            .date()
    }

    /// Returns unix epoch.
    pub(crate) fn unix_epoch() -> DateTime<Utc> {
        Utc.timestamp_nanos(0)
    }

    /// Creates date literal from `NaiveDate`, assuming it's utc timezone.
    pub(crate) fn date_from_naive_date(date: NaiveDate) -> i32 {
        (date - unix_epoch().date_naive()).num_days() as i32
    }
}

mod time {
    use chrono::NaiveTime;

    pub(crate) fn time_to_microseconds(time: &NaiveTime) -> i64 {
        time.signed_duration_since(
            // This is always the same and shouldn't fail
            NaiveTime::from_num_seconds_from_midnight_opt(0, 0).unwrap(),
        )
        .num_microseconds()
        .unwrap()
    }

    pub(crate) fn microseconds_to_time(micros: i64) -> NaiveTime {
        let (secs, rem) = (micros / 1_000_000, micros % 1_000_000);

        NaiveTime::from_num_seconds_from_midnight_opt(secs as u32, rem as u32 * 1_000).unwrap()
    }
}

mod timestamp {
    use chrono::{DateTime, NaiveDateTime};

    pub(crate) fn datetime_to_microseconds(time: &NaiveDateTime) -> i64 {
        time.and_utc().timestamp_micros()
    }

    pub(crate) fn microseconds_to_datetime(micros: i64) -> NaiveDateTime {
        // This shouldn't fail until the year 262000
        DateTime::from_timestamp_micros(micros).unwrap().naive_utc()
    }
}

mod timestamptz {
    use chrono::DateTime;
    use chrono::Utc;

    pub(crate) fn datetimetz_to_microseconds(time: &DateTime<Utc>) -> i64 {
        time.timestamp_micros()
    }

    pub(crate) fn microseconds_to_datetimetz(micros: i64) -> DateTime<Utc> {
        let (secs, rem) = (micros / 1_000_000, micros % 1_000_000);

        DateTime::from_timestamp(secs, rem as u32 * 1_000).unwrap()
    }
}

mod _serde {
    use std::collections::BTreeMap;

    use serde::{
        de::Visitor,
        ser::{SerializeMap, SerializeSeq, SerializeStruct},
        Deserialize, Serialize,
    };
    use serde_bytes::ByteBuf;
    use serde_derive::Deserialize as DeserializeDerive;
    use serde_derive::Serialize as SerializeDerive;

    use crate::{
        spec::{PrimitiveType, Type, MAP_KEY_FIELD_NAME, MAP_VALUE_FIELD_NAME},
        Error, ErrorKind,
    };

    use super::{Literal, PrimitiveLiteral};

    #[derive(SerializeDerive, DeserializeDerive, Debug)]
    #[serde(transparent)]
    /// Raw literal representation used for serde. The serialize way is used for Avro serializer.
    pub struct RawLiteral(RawLiteralEnum);

    impl RawLiteral {
        /// Covert literal to raw literal.
        pub fn try_from(literal: Literal, ty: &Type) -> Result<Self, Error> {
            Ok(Self(RawLiteralEnum::try_from(literal, ty)?))
        }

        /// Convert raw literal to literal.
        pub fn try_into(self, ty: &Type) -> Result<Option<Literal>, Error> {
            self.0.try_into(ty)
        }
    }

    #[derive(SerializeDerive, Clone, Debug)]
    #[serde(untagged)]
    enum RawLiteralEnum {
        Null,
        Boolean(bool),
        Int(i32),
        Long(i64),
        Float(f32),
        Double(f64),
        String(String),
        Bytes(ByteBuf),
        List(List),
        StringMap(StringMap),
        Record(Record),
    }

    #[derive(Clone, Debug)]
    struct Record {
        required: Vec<(String, RawLiteralEnum)>,
        optional: Vec<(String, Option<RawLiteralEnum>)>,
    }

    impl Serialize for Record {
        fn serialize<S>(&self, serializer: S) -> Result<S::Ok, S::Error>
        where
            S: serde::Serializer,
        {
            let len = self.required.len() + self.optional.len();
            let mut record = serializer.serialize_struct("", len)?;
            for (k, v) in &self.required {
                record.serialize_field(Box::leak(k.clone().into_boxed_str()), &v)?;
            }
            for (k, v) in &self.optional {
                record.serialize_field(Box::leak(k.clone().into_boxed_str()), &v)?;
            }
            record.end()
        }
    }

    #[derive(Clone, Debug)]
    struct List {
        list: Vec<Option<RawLiteralEnum>>,
        required: bool,
    }

    impl Serialize for List {
        fn serialize<S>(&self, serializer: S) -> Result<S::Ok, S::Error>
        where
            S: serde::Serializer,
        {
            let mut seq = serializer.serialize_seq(Some(self.list.len()))?;
            for value in &self.list {
                if self.required {
                    seq.serialize_element(value.as_ref().ok_or_else(|| {
                        serde::ser::Error::custom(
                            "List element is required, element cannot be null",
                        )
                    })?)?;
                } else {
                    seq.serialize_element(&value)?;
                }
            }
            seq.end()
        }
    }

    #[derive(Clone, Debug)]
    struct StringMap {
        raw: Vec<(String, Option<RawLiteralEnum>)>,
        required: bool,
    }

    impl Serialize for StringMap {
        fn serialize<S>(&self, serializer: S) -> Result<S::Ok, S::Error>
        where
            S: serde::Serializer,
        {
            let mut map = serializer.serialize_map(Some(self.raw.len()))?;
            for (k, v) in &self.raw {
                if self.required {
                    map.serialize_entry(
                        k,
                        v.as_ref().ok_or_else(|| {
                            serde::ser::Error::custom(
                                "Map element is required, element cannot be null",
                            )
                        })?,
                    )?;
                } else {
                    map.serialize_entry(k, v)?;
                }
            }
            map.end()
        }
    }

    impl<'de> Deserialize<'de> for RawLiteralEnum {
        fn deserialize<D>(deserializer: D) -> Result<Self, D::Error>
        where
            D: serde::Deserializer<'de>,
        {
            struct RawLiteralVisitor;
            impl<'de> Visitor<'de> for RawLiteralVisitor {
                type Value = RawLiteralEnum;

                fn expecting(&self, formatter: &mut std::fmt::Formatter) -> std::fmt::Result {
                    formatter.write_str("expect")
                }

                fn visit_bool<E>(self, v: bool) -> Result<Self::Value, E>
                where
                    E: serde::de::Error,
                {
                    Ok(RawLiteralEnum::Boolean(v))
                }

                fn visit_i32<E>(self, v: i32) -> Result<Self::Value, E>
                where
                    E: serde::de::Error,
                {
                    Ok(RawLiteralEnum::Int(v))
                }

                fn visit_i64<E>(self, v: i64) -> Result<Self::Value, E>
                where
                    E: serde::de::Error,
                {
                    Ok(RawLiteralEnum::Long(v))
                }

                /// Used in json
                fn visit_u64<E>(self, v: u64) -> Result<Self::Value, E>
                where
                    E: serde::de::Error,
                {
                    Ok(RawLiteralEnum::Long(v as i64))
                }

                fn visit_f32<E>(self, v: f32) -> Result<Self::Value, E>
                where
                    E: serde::de::Error,
                {
                    Ok(RawLiteralEnum::Float(v))
                }

                fn visit_f64<E>(self, v: f64) -> Result<Self::Value, E>
                where
                    E: serde::de::Error,
                {
                    Ok(RawLiteralEnum::Double(v))
                }

                fn visit_str<E>(self, v: &str) -> Result<Self::Value, E>
                where
                    E: serde::de::Error,
                {
                    Ok(RawLiteralEnum::String(v.to_string()))
                }

                fn visit_bytes<E>(self, v: &[u8]) -> Result<Self::Value, E>
                where
                    E: serde::de::Error,
                {
                    Ok(RawLiteralEnum::Bytes(ByteBuf::from(v)))
                }

                fn visit_borrowed_str<E>(self, v: &'de str) -> Result<Self::Value, E>
                where
                    E: serde::de::Error,
                {
                    Ok(RawLiteralEnum::String(v.to_string()))
                }

                fn visit_unit<E>(self) -> Result<Self::Value, E>
                where
                    E: serde::de::Error,
                {
                    Ok(RawLiteralEnum::Null)
                }

                fn visit_map<A>(self, mut map: A) -> Result<Self::Value, A::Error>
                where
                    A: serde::de::MapAccess<'de>,
                {
                    let mut required = Vec::new();
                    while let Some(key) = map.next_key::<String>()? {
                        let value = map.next_value::<RawLiteralEnum>()?;
                        required.push((key, value));
                    }
                    Ok(RawLiteralEnum::Record(Record {
                        required,
                        optional: Vec::new(),
                    }))
                }

                fn visit_seq<A>(self, mut seq: A) -> Result<Self::Value, A::Error>
                where
                    A: serde::de::SeqAccess<'de>,
                {
                    let mut list = Vec::new();
                    while let Some(value) = seq.next_element::<RawLiteralEnum>()? {
                        list.push(Some(value));
                    }
                    Ok(RawLiteralEnum::List(List {
                        list,
                        // `required` only used in serialize, just set default in deserialize.
                        required: false,
                    }))
                }
            }
            deserializer.deserialize_any(RawLiteralVisitor)
        }
    }

    impl RawLiteralEnum {
        pub fn try_from(literal: Literal, ty: &Type) -> Result<Self, Error> {
            let raw = match literal {
                Literal::Primitive(prim) => match prim {
                    super::PrimitiveLiteral::Boolean(v) => RawLiteralEnum::Boolean(v),
                    super::PrimitiveLiteral::Int(v) => RawLiteralEnum::Int(v),
                    super::PrimitiveLiteral::Long(v) => RawLiteralEnum::Long(v),
                    super::PrimitiveLiteral::Float(v) => RawLiteralEnum::Float(v.0),
                    super::PrimitiveLiteral::Double(v) => RawLiteralEnum::Double(v.0),
                    super::PrimitiveLiteral::Date(v) => RawLiteralEnum::Int(v),
                    super::PrimitiveLiteral::Time(v) => RawLiteralEnum::Long(v),
                    super::PrimitiveLiteral::Timestamp(v) => RawLiteralEnum::Long(v),
                    super::PrimitiveLiteral::TimestampTZ(v) => RawLiteralEnum::Long(v),
                    super::PrimitiveLiteral::String(v) => RawLiteralEnum::String(v),
                    super::PrimitiveLiteral::UUID(v) => {
                        RawLiteralEnum::Bytes(ByteBuf::from(v.as_u128().to_be_bytes()))
                    }
                    super::PrimitiveLiteral::Fixed(v) => RawLiteralEnum::Bytes(ByteBuf::from(v)),
                    super::PrimitiveLiteral::Binary(v) => RawLiteralEnum::Bytes(ByteBuf::from(v)),
                    super::PrimitiveLiteral::Decimal(v) => {
                        RawLiteralEnum::Bytes(ByteBuf::from(v.to_be_bytes()))
                    }
                },
                Literal::Struct(r#struct) => {
                    let mut required = Vec::new();
                    let mut optional = Vec::new();
                    if let Type::Struct(struct_ty) = ty {
                        for (value, field) in r#struct.into_iter().zip(struct_ty.fields()) {
                            if field.required {
                                if let Some(value) = value {
                                    required.push((
                                        field.name.clone(),
                                        RawLiteralEnum::try_from(value, &field.field_type)?,
                                    ));
                                } else {
                                    return Err(Error::new(
                                        ErrorKind::DataInvalid,
                                        "Can't convert null to required field",
                                    ));
                                }
                            } else if let Some(value) = value {
                                optional.push((
                                    field.name.clone(),
                                    Some(RawLiteralEnum::try_from(value, &field.field_type)?),
                                ));
                            } else {
                                optional.push((field.name.clone(), None));
                            }
                        }
                    } else {
                        return Err(Error::new(
                            ErrorKind::DataInvalid,
                            format!("Type {} should be a struct", ty),
                        ));
                    }
                    RawLiteralEnum::Record(Record { required, optional })
                }
                Literal::List(list) => {
                    if let Type::List(list_ty) = ty {
                        let list = list
                            .into_iter()
                            .map(|v| {
                                v.map(|v| {
                                    RawLiteralEnum::try_from(v, &list_ty.element_field.field_type)
                                })
                                .transpose()
                            })
                            .collect::<Result<_, Error>>()?;
                        RawLiteralEnum::List(List {
                            list,
                            required: list_ty.element_field.required,
                        })
                    } else {
                        return Err(Error::new(
                            ErrorKind::DataInvalid,
                            format!("Type {} should be a list", ty),
                        ));
                    }
                }
                Literal::Map(map) => {
                    if let Type::Map(map_ty) = ty {
                        if let Type::Primitive(PrimitiveType::String) = *map_ty.key_field.field_type
                        {
                            let mut raw = Vec::with_capacity(map.len());
                            for (k, v) in map {
                                if let Literal::Primitive(PrimitiveLiteral::String(k)) = k {
                                    raw.push((
                                        k,
                                        v.map(|v| {
                                            RawLiteralEnum::try_from(
                                                v,
                                                &map_ty.value_field.field_type,
                                            )
                                        })
                                        .transpose()?,
                                    ));
                                } else {
                                    return Err(Error::new(
                                        ErrorKind::DataInvalid,
                                        "literal type is inconsistent with type",
                                    ));
                                }
                            }
                            RawLiteralEnum::StringMap(StringMap {
                                raw,
                                required: map_ty.value_field.required,
                            })
                        } else {
                            let list = map.into_iter().map(|(k,v)| {
                                let raw_k =
                                    RawLiteralEnum::try_from(k, &map_ty.key_field.field_type)?;
                                let raw_v = v
                                    .map(|v| {
                                        RawLiteralEnum::try_from(v, &map_ty.value_field.field_type)
                                    })
                                    .transpose()?;
                                if map_ty.value_field.required {
                                    Ok(Some(RawLiteralEnum::Record(Record {
                                        required: vec![
                                            (MAP_KEY_FIELD_NAME.to_string(), raw_k),
                                            (MAP_VALUE_FIELD_NAME.to_string(), raw_v.ok_or_else(||Error::new(ErrorKind::DataInvalid, "Map value is required, value cannot be null"))?),
                                        ],
                                        optional: vec![],
                                    })))
                                } else {
                                    Ok(Some(RawLiteralEnum::Record(Record {
                                        required: vec![
                                            (MAP_KEY_FIELD_NAME.to_string(), raw_k),
                                        ],
                                        optional: vec![
                                            (MAP_VALUE_FIELD_NAME.to_string(), raw_v)
                                        ],
                                    })))
                                }
                            }).collect::<Result<_, Error>>()?;
                            RawLiteralEnum::List(List {
                                list,
                                required: true,
                            })
                        }
                    } else {
                        return Err(Error::new(
                            ErrorKind::DataInvalid,
                            format!("Type {} should be a map", ty),
                        ));
                    }
                }
            };
            Ok(raw)
        }

        pub fn try_into(self, ty: &Type) -> Result<Option<Literal>, Error> {
            let invalid_err = |v: &str| {
                Error::new(
                    ErrorKind::DataInvalid,
                    format!(
                        "Unable to convert raw literal ({}) fail convert to type {} for: type mismatch",
                        v, ty
                    ),
                )
            };
            let invalid_err_with_reason = |v: &str, reason: &str| {
                Error::new(
                    ErrorKind::DataInvalid,
                    format!(
                        "Unable to convert raw literal ({}) fail convert to type {} for: {}",
                        v, ty, reason
                    ),
                )
            };
            match self {
                RawLiteralEnum::Null => Ok(None),
                RawLiteralEnum::Boolean(v) => Ok(Some(Literal::bool(v))),
                RawLiteralEnum::Int(v) => match ty {
                    Type::Primitive(PrimitiveType::Int) => Ok(Some(Literal::int(v))),
                    Type::Primitive(PrimitiveType::Date) => Ok(Some(Literal::date(v))),
                    _ => Err(invalid_err("int")),
                },
                RawLiteralEnum::Long(v) => match ty {
                    Type::Primitive(PrimitiveType::Long) => Ok(Some(Literal::long(v))),
                    Type::Primitive(PrimitiveType::Time) => Ok(Some(Literal::time(v))),
                    Type::Primitive(PrimitiveType::Timestamp) => Ok(Some(Literal::timestamp(v))),
                    Type::Primitive(PrimitiveType::Timestamptz) => {
                        Ok(Some(Literal::timestamptz(v)))
                    }
                    _ => Err(invalid_err("long")),
                },
                RawLiteralEnum::Float(v) => match ty {
                    Type::Primitive(PrimitiveType::Float) => Ok(Some(Literal::float(v))),
                    _ => Err(invalid_err("float")),
                },
                RawLiteralEnum::Double(v) => match ty {
                    Type::Primitive(PrimitiveType::Double) => Ok(Some(Literal::double(v))),
                    _ => Err(invalid_err("double")),
                },
                RawLiteralEnum::String(v) => match ty {
                    Type::Primitive(PrimitiveType::String) => Ok(Some(Literal::string(v))),
                    _ => Err(invalid_err("string")),
                },
                // # TODO:https://github.com/apache/iceberg-rust/issues/86
                // rust avro don't support deserialize any bytes representation now.
                RawLiteralEnum::Bytes(_) => Err(invalid_err_with_reason(
                    "bytes",
                    "todo: rust avro doesn't support deserialize any bytes representation now",
                )),
                RawLiteralEnum::List(v) => {
                    match ty {
                        Type::List(ty) => Ok(Some(Literal::List(
                            v.list
                                .into_iter()
                                .map(|v| {
                                    if let Some(v) = v {
                                        v.try_into(&ty.element_field.field_type)
                                    } else {
                                        Ok(None)
                                    }
                                })
                                .collect::<Result<_, Error>>()?,
                        ))),
                        Type::Map(map_ty) => {
                            let key_ty = map_ty.key_field.field_type.as_ref();
                            let value_ty = map_ty.value_field.field_type.as_ref();
                            let mut map = BTreeMap::new();
                            for k_v in v.list {
                                let k_v = k_v.ok_or_else(|| invalid_err_with_reason("list","In deserialize, None will be represented as Some(RawLiteral::Null), all element in list must be valid"))?;
                                if let RawLiteralEnum::Record(Record {
                                    required,
                                    optional: _,
                                }) = k_v
                                {
                                    if required.len() != 2 {
                                        return Err(invalid_err_with_reason("list","Record must contains two element(key and value) of array"));
                                    }
                                    let mut key = None;
                                    let mut value = None;
                                    required.into_iter().for_each(|(k, v)| {
                                        if k == MAP_KEY_FIELD_NAME {
                                            key = Some(v);
                                        } else if k == MAP_VALUE_FIELD_NAME {
                                            value = Some(v);
                                        }
                                    });
                                    match (key, value) {
                                        (Some(k), Some(v)) => {
                                            let key = k.try_into(key_ty)?.ok_or_else(|| {
                                                invalid_err_with_reason(
                                                    "list",
                                                    "Key element in Map must be valid",
                                                )
                                            })?;
                                            let value = v.try_into(value_ty)?;
                                            if map_ty.value_field.required && value.is_none() {
                                                return Err(invalid_err_with_reason(
                                                    "list",
                                                    "Value element is required in this Map",
                                                ));
                                            }
                                            map.insert(key, value);
                                        }
                                        _ => return Err(invalid_err_with_reason(
                                            "list",
                                            "The elements of record in list are not key and value",
                                        )),
                                    }
                                } else {
                                    return Err(invalid_err_with_reason(
                                        "list",
                                        "Map should represented as record array.",
                                    ));
                                }
                            }
                            Ok(Some(Literal::Map(map)))
                        }
                        _ => Err(invalid_err("list")),
                    }
                }
                RawLiteralEnum::Record(Record {
                    required,
                    optional: _,
                }) => match ty {
                    Type::Struct(struct_ty) => {
                        let iters: Vec<Option<Literal>> = required
                            .into_iter()
                            .map(|(field_name, value)| {
                                let field = struct_ty
                                    .field_by_name(field_name.as_str())
                                    .ok_or_else(|| {
                                        invalid_err_with_reason(
                                            "record",
                                            &format!("field {} is not exist", &field_name),
                                        )
                                    })?;
                                let value = value.try_into(&field.field_type)?;
                                Ok(value)
                            })
                            .collect::<Result<_, Error>>()?;
                        Ok(Some(Literal::Struct(super::Struct::from_iter(iters))))
                    }
                    Type::Map(map_ty) => {
                        if *map_ty.key_field.field_type != Type::Primitive(PrimitiveType::String) {
                            return Err(invalid_err_with_reason(
                                "record",
                                "Map key must be string",
                            ));
                        }
                        let mut map = BTreeMap::new();
                        for (k, v) in required {
                            let value = v.try_into(&map_ty.value_field.field_type)?;
                            if map_ty.value_field.required && value.is_none() {
                                return Err(invalid_err_with_reason(
                                    "record",
                                    "Value element is required in this Map",
                                ));
                            }
                            map.insert(Literal::string(k), value);
                        }
                        Ok(Some(Literal::Map(map)))
                    }
                    _ => Err(invalid_err("record")),
                },
                RawLiteralEnum::StringMap(_) => Err(invalid_err("string map")),
            }
        }
    }
}

#[cfg(test)]
mod tests {
    use apache_avro::{to_value, types::Value};

    use crate::{
        avro::schema_to_avro_schema,
        spec::{
            datatypes::{ListType, MapType, NestedField, StructType},
            Schema,
        },
    };

    use super::*;

    fn check_json_serde(json: &str, expected_literal: Literal, expected_type: &Type) {
        let raw_json_value = serde_json::from_str::<JsonValue>(json).unwrap();
        let desered_literal =
            Literal::try_from_json(raw_json_value.clone(), expected_type).unwrap();
        assert_eq!(desered_literal, Some(expected_literal.clone()));

        let expected_json_value: JsonValue = expected_literal.try_into_json(expected_type).unwrap();
        let sered_json = serde_json::to_string(&expected_json_value).unwrap();
        let parsed_json_value = serde_json::from_str::<JsonValue>(&sered_json).unwrap();

        assert_eq!(parsed_json_value, raw_json_value);
    }

    fn check_avro_bytes_serde(input: Vec<u8>, expected_literal: Literal, expected_type: &Type) {
        let raw_schema = r#""bytes""#;
        let schema = apache_avro::Schema::parse_str(raw_schema).unwrap();

        let bytes = ByteBuf::from(input);
        let literal = Literal::try_from_bytes(&bytes, expected_type).unwrap();
        assert_eq!(literal, expected_literal);

        let mut writer = apache_avro::Writer::new(&schema, Vec::new());
        writer.append_ser(ByteBuf::from(literal)).unwrap();
        let encoded = writer.into_inner().unwrap();
        let reader = apache_avro::Reader::with_schema(&schema, &*encoded).unwrap();

        for record in reader {
            let result = apache_avro::from_value::<ByteBuf>(&record.unwrap()).unwrap();
            let desered_literal = Literal::try_from_bytes(&result, expected_type).unwrap();
            assert_eq!(desered_literal, expected_literal);
        }
    }

    fn check_convert_with_avro(expected_literal: Literal, expected_type: &Type) {
        let fields = vec![NestedField::required(1, "col", expected_type.clone()).into()];
        let schema = Schema::builder()
            .with_fields(fields.clone())
            .build()
            .unwrap();
        let avro_schema = schema_to_avro_schema("test", &schema).unwrap();
        let struct_type = Type::Struct(StructType::new(fields));
        let struct_literal =
            Literal::Struct(Struct::from_iter(vec![Some(expected_literal.clone())]));

        let mut writer = apache_avro::Writer::new(&avro_schema, Vec::new());
        let raw_literal = RawLiteral::try_from(struct_literal.clone(), &struct_type).unwrap();
        writer.append_ser(raw_literal).unwrap();
        let encoded = writer.into_inner().unwrap();

        let reader = apache_avro::Reader::new(&*encoded).unwrap();
        for record in reader {
            let result = apache_avro::from_value::<RawLiteral>(&record.unwrap()).unwrap();
            let desered_literal = result.try_into(&struct_type).unwrap().unwrap();
            assert_eq!(desered_literal, struct_literal);
        }
    }

    fn check_serialize_avro(literal: Literal, ty: &Type, expect_value: Value) {
        let expect_value = Value::Record(vec![("col".to_string(), expect_value)]);

        let fields = vec![NestedField::required(1, "col", ty.clone()).into()];
        let schema = Schema::builder()
            .with_fields(fields.clone())
            .build()
            .unwrap();
        let avro_schema = schema_to_avro_schema("test", &schema).unwrap();
        let struct_type = Type::Struct(StructType::new(fields));
        let struct_literal = Literal::Struct(Struct::from_iter(vec![Some(literal.clone())]));
        let mut writer = apache_avro::Writer::new(&avro_schema, Vec::new());
        let raw_literal = RawLiteral::try_from(struct_literal.clone(), &struct_type).unwrap();
        let value = to_value(raw_literal)
            .unwrap()
            .resolve(&avro_schema)
            .unwrap();
        writer.append_value_ref(&value).unwrap();
        let encoded = writer.into_inner().unwrap();

        let reader = apache_avro::Reader::new(&*encoded).unwrap();
        for record in reader {
            assert_eq!(record.unwrap(), expect_value);
        }
    }

    #[test]
    fn json_boolean() {
        let record = r#"true"#;

        check_json_serde(
            record,
            Literal::Primitive(PrimitiveLiteral::Boolean(true)),
            &Type::Primitive(PrimitiveType::Boolean),
        );
    }

    #[test]
    fn json_int() {
        let record = r#"32"#;

        check_json_serde(
            record,
            Literal::Primitive(PrimitiveLiteral::Int(32)),
            &Type::Primitive(PrimitiveType::Int),
        );
    }

    #[test]
    fn json_long() {
        let record = r#"32"#;

        check_json_serde(
            record,
            Literal::Primitive(PrimitiveLiteral::Long(32)),
            &Type::Primitive(PrimitiveType::Long),
        );
    }

    #[test]
    fn json_float() {
        let record = r#"1.0"#;

        check_json_serde(
            record,
            Literal::Primitive(PrimitiveLiteral::Float(OrderedFloat(1.0))),
            &Type::Primitive(PrimitiveType::Float),
        );
    }

    #[test]
    fn json_double() {
        let record = r#"1.0"#;

        check_json_serde(
            record,
            Literal::Primitive(PrimitiveLiteral::Double(OrderedFloat(1.0))),
            &Type::Primitive(PrimitiveType::Double),
        );
    }

    #[test]
    fn json_date() {
        let record = r#""2017-11-16""#;

        check_json_serde(
            record,
            Literal::Primitive(PrimitiveLiteral::Date(17486)),
            &Type::Primitive(PrimitiveType::Date),
        );
    }

    #[test]
    fn json_time() {
        let record = r#""22:31:08.123456""#;

        check_json_serde(
            record,
            Literal::Primitive(PrimitiveLiteral::Time(81068123456)),
            &Type::Primitive(PrimitiveType::Time),
        );
    }

    #[test]
    fn json_timestamp() {
        let record = r#""2017-11-16T22:31:08.123456""#;

        check_json_serde(
            record,
            Literal::Primitive(PrimitiveLiteral::Timestamp(1510871468123456)),
            &Type::Primitive(PrimitiveType::Timestamp),
        );
    }

    #[test]
    fn json_timestamptz() {
        let record = r#""2017-11-16T22:31:08.123456+00:00""#;

        check_json_serde(
            record,
            Literal::Primitive(PrimitiveLiteral::TimestampTZ(1510871468123456)),
            &Type::Primitive(PrimitiveType::Timestamptz),
        );
    }

    #[test]
    fn json_string() {
        let record = r#""iceberg""#;

        check_json_serde(
            record,
            Literal::Primitive(PrimitiveLiteral::String("iceberg".to_string())),
            &Type::Primitive(PrimitiveType::String),
        );
    }

    #[test]
    fn json_uuid() {
        let record = r#""f79c3e09-677c-4bbd-a479-3f349cb785e7""#;

        check_json_serde(
            record,
            Literal::Primitive(PrimitiveLiteral::UUID(
                Uuid::parse_str("f79c3e09-677c-4bbd-a479-3f349cb785e7").unwrap(),
            )),
            &Type::Primitive(PrimitiveType::Uuid),
        );
    }

    #[test]
    fn json_decimal() {
        let record = r#""14.20""#;

        check_json_serde(
            record,
            Literal::Primitive(PrimitiveLiteral::Decimal(1420)),
            &Type::decimal(28, 2).unwrap(),
        );
    }

    #[test]
    fn json_struct() {
        let record = r#"{"1": 1, "2": "bar", "3": null}"#;

        check_json_serde(
            record,
            Literal::Struct(Struct::from_iter(vec![
                Some(Literal::Primitive(PrimitiveLiteral::Int(1))),
                Some(Literal::Primitive(PrimitiveLiteral::String(
                    "bar".to_string(),
                ))),
                None,
            ])),
            &Type::Struct(StructType::new(vec![
                NestedField::required(1, "id", Type::Primitive(PrimitiveType::Int)).into(),
                NestedField::optional(2, "name", Type::Primitive(PrimitiveType::String)).into(),
                NestedField::optional(3, "address", Type::Primitive(PrimitiveType::String)).into(),
            ])),
        );
    }

    #[test]
    fn json_list() {
        let record = r#"[1, 2, 3, null]"#;

        check_json_serde(
            record,
            Literal::List(vec![
                Some(Literal::Primitive(PrimitiveLiteral::Int(1))),
                Some(Literal::Primitive(PrimitiveLiteral::Int(2))),
                Some(Literal::Primitive(PrimitiveLiteral::Int(3))),
                None,
            ]),
            &Type::List(ListType {
                element_field: NestedField::list_element(
                    0,
                    Type::Primitive(PrimitiveType::Int),
                    true,
                )
                .into(),
            }),
        );
    }

    #[test]
    fn json_map() {
        let record = r#"{ "keys": ["a", "b", "c"], "values": [1, 2, null] }"#;

        check_json_serde(
            record,
            Literal::Map(BTreeMap::from([
                (
                    Literal::Primitive(PrimitiveLiteral::String("a".to_string())),
                    Some(Literal::Primitive(PrimitiveLiteral::Int(1))),
                ),
                (
                    Literal::Primitive(PrimitiveLiteral::String("b".to_string())),
                    Some(Literal::Primitive(PrimitiveLiteral::Int(2))),
                ),
                (
                    Literal::Primitive(PrimitiveLiteral::String("c".to_string())),
                    None,
                ),
            ])),
            &Type::Map(MapType {
                key_field: NestedField::map_key_element(0, Type::Primitive(PrimitiveType::String))
                    .into(),
                value_field: NestedField::map_value_element(
                    1,
                    Type::Primitive(PrimitiveType::Int),
                    true,
                )
                .into(),
            }),
        );
    }

    #[test]
    fn avro_bytes_boolean() {
        let bytes = vec![1u8];

        check_avro_bytes_serde(
            bytes,
            Literal::Primitive(PrimitiveLiteral::Boolean(true)),
            &Type::Primitive(PrimitiveType::Boolean),
        );
    }

    #[test]
    fn avro_bytes_int() {
        let bytes = vec![32u8, 0u8, 0u8, 0u8];

        check_avro_bytes_serde(
            bytes,
            Literal::Primitive(PrimitiveLiteral::Int(32)),
            &Type::Primitive(PrimitiveType::Int),
        );
    }

    #[test]
    fn avro_bytes_long() {
        let bytes = vec![32u8, 0u8, 0u8, 0u8, 0u8, 0u8, 0u8, 0u8];

        check_avro_bytes_serde(
            bytes,
            Literal::Primitive(PrimitiveLiteral::Long(32)),
            &Type::Primitive(PrimitiveType::Long),
        );
    }

    #[test]
    fn avro_bytes_float() {
        let bytes = vec![0u8, 0u8, 128u8, 63u8];

        check_avro_bytes_serde(
            bytes,
            Literal::Primitive(PrimitiveLiteral::Float(OrderedFloat(1.0))),
            &Type::Primitive(PrimitiveType::Float),
        );
    }

    #[test]
    fn avro_bytes_double() {
        let bytes = vec![0u8, 0u8, 0u8, 0u8, 0u8, 0u8, 240u8, 63u8];

        check_avro_bytes_serde(
            bytes,
            Literal::Primitive(PrimitiveLiteral::Double(OrderedFloat(1.0))),
            &Type::Primitive(PrimitiveType::Double),
        );
    }

    #[test]
    fn avro_bytes_string() {
        let bytes = vec![105u8, 99u8, 101u8, 98u8, 101u8, 114u8, 103u8];

        check_avro_bytes_serde(
            bytes,
            Literal::Primitive(PrimitiveLiteral::String("iceberg".to_string())),
            &Type::Primitive(PrimitiveType::String),
        );
    }

    #[test]
    fn avro_convert_test_int() {
        check_convert_with_avro(
            Literal::Primitive(PrimitiveLiteral::Int(32)),
            &Type::Primitive(PrimitiveType::Int),
        );
    }

    #[test]
    fn avro_convert_test_long() {
        check_convert_with_avro(
            Literal::Primitive(PrimitiveLiteral::Long(32)),
            &Type::Primitive(PrimitiveType::Long),
        );
    }

    #[test]
    fn avro_convert_test_float() {
        check_convert_with_avro(
            Literal::Primitive(PrimitiveLiteral::Float(OrderedFloat(1.0))),
            &Type::Primitive(PrimitiveType::Float),
        );
    }

    #[test]
    fn avro_convert_test_double() {
        check_convert_with_avro(
            Literal::Primitive(PrimitiveLiteral::Double(OrderedFloat(1.0))),
            &Type::Primitive(PrimitiveType::Double),
        );
    }

    #[test]
    fn avro_convert_test_string() {
        check_convert_with_avro(
            Literal::Primitive(PrimitiveLiteral::String("iceberg".to_string())),
            &Type::Primitive(PrimitiveType::String),
        );
    }

    #[test]
    fn avro_convert_test_date() {
        check_convert_with_avro(
            Literal::Primitive(PrimitiveLiteral::Date(17486)),
            &Type::Primitive(PrimitiveType::Date),
        );
    }

    #[test]
    fn avro_convert_test_time() {
        check_convert_with_avro(
            Literal::Primitive(PrimitiveLiteral::Time(81068123456)),
            &Type::Primitive(PrimitiveType::Time),
        );
    }

    #[test]
    fn avro_convert_test_timestamp() {
        check_convert_with_avro(
            Literal::Primitive(PrimitiveLiteral::Timestamp(1510871468123456)),
            &Type::Primitive(PrimitiveType::Timestamp),
        );
    }

    #[test]
    fn avro_convert_test_timestamptz() {
        check_convert_with_avro(
            Literal::Primitive(PrimitiveLiteral::TimestampTZ(1510871468123456)),
            &Type::Primitive(PrimitiveType::Timestamptz),
        );
    }

    #[test]
    fn avro_convert_test_list() {
        check_convert_with_avro(
            Literal::List(vec![
                Some(Literal::Primitive(PrimitiveLiteral::Int(1))),
                Some(Literal::Primitive(PrimitiveLiteral::Int(2))),
                Some(Literal::Primitive(PrimitiveLiteral::Int(3))),
                None,
            ]),
            &Type::List(ListType {
                element_field: NestedField::list_element(
                    0,
                    Type::Primitive(PrimitiveType::Int),
                    false,
                )
                .into(),
            }),
        );

        check_convert_with_avro(
            Literal::List(vec![
                Some(Literal::Primitive(PrimitiveLiteral::Int(1))),
                Some(Literal::Primitive(PrimitiveLiteral::Int(2))),
                Some(Literal::Primitive(PrimitiveLiteral::Int(3))),
            ]),
            &Type::List(ListType {
                element_field: NestedField::list_element(
                    0,
                    Type::Primitive(PrimitiveType::Int),
                    true,
                )
                .into(),
            }),
        );
    }

    #[test]
    fn avro_convert_test_map() {
        check_convert_with_avro(
            Literal::Map(BTreeMap::from([
                (
                    Literal::Primitive(PrimitiveLiteral::Int(1)),
                    Some(Literal::Primitive(PrimitiveLiteral::Long(1))),
                ),
                (
                    Literal::Primitive(PrimitiveLiteral::Int(2)),
                    Some(Literal::Primitive(PrimitiveLiteral::Long(2))),
                ),
                (Literal::Primitive(PrimitiveLiteral::Int(3)), None),
            ])),
            &Type::Map(MapType {
                key_field: NestedField::map_key_element(0, Type::Primitive(PrimitiveType::Int))
                    .into(),
                value_field: NestedField::map_value_element(
                    1,
                    Type::Primitive(PrimitiveType::Long),
                    false,
                )
                .into(),
            }),
        );

        check_convert_with_avro(
            Literal::Map(BTreeMap::from([
                (
                    Literal::Primitive(PrimitiveLiteral::Int(1)),
                    Some(Literal::Primitive(PrimitiveLiteral::Long(1))),
                ),
                (
                    Literal::Primitive(PrimitiveLiteral::Int(2)),
                    Some(Literal::Primitive(PrimitiveLiteral::Long(2))),
                ),
                (
                    Literal::Primitive(PrimitiveLiteral::Int(3)),
                    Some(Literal::Primitive(PrimitiveLiteral::Long(3))),
                ),
            ])),
            &Type::Map(MapType {
                key_field: NestedField::map_key_element(0, Type::Primitive(PrimitiveType::Int))
                    .into(),
                value_field: NestedField::map_value_element(
                    1,
                    Type::Primitive(PrimitiveType::Long),
                    true,
                )
                .into(),
            }),
        );
    }

    #[test]
    fn avro_convert_test_string_map() {
        check_convert_with_avro(
            Literal::Map(BTreeMap::from([
                (
                    Literal::Primitive(PrimitiveLiteral::String("a".to_string())),
                    Some(Literal::Primitive(PrimitiveLiteral::Int(1))),
                ),
                (
                    Literal::Primitive(PrimitiveLiteral::String("b".to_string())),
                    Some(Literal::Primitive(PrimitiveLiteral::Int(2))),
                ),
                (
                    Literal::Primitive(PrimitiveLiteral::String("c".to_string())),
                    None,
                ),
            ])),
            &Type::Map(MapType {
                key_field: NestedField::map_key_element(0, Type::Primitive(PrimitiveType::String))
                    .into(),
                value_field: NestedField::map_value_element(
                    1,
                    Type::Primitive(PrimitiveType::Int),
                    false,
                )
                .into(),
            }),
        );

        check_convert_with_avro(
            Literal::Map(BTreeMap::from([
                (
                    Literal::Primitive(PrimitiveLiteral::String("a".to_string())),
                    Some(Literal::Primitive(PrimitiveLiteral::Int(1))),
                ),
                (
                    Literal::Primitive(PrimitiveLiteral::String("b".to_string())),
                    Some(Literal::Primitive(PrimitiveLiteral::Int(2))),
                ),
                (
                    Literal::Primitive(PrimitiveLiteral::String("c".to_string())),
                    Some(Literal::Primitive(PrimitiveLiteral::Int(3))),
                ),
            ])),
            &Type::Map(MapType {
                key_field: NestedField::map_key_element(0, Type::Primitive(PrimitiveType::String))
                    .into(),
                value_field: NestedField::map_value_element(
                    1,
                    Type::Primitive(PrimitiveType::Int),
                    true,
                )
                .into(),
            }),
        );
    }

    #[test]
    fn avro_convert_test_record() {
        check_convert_with_avro(
            Literal::Struct(Struct::from_iter(vec![
                Some(Literal::Primitive(PrimitiveLiteral::Int(1))),
                Some(Literal::Primitive(PrimitiveLiteral::String(
                    "bar".to_string(),
                ))),
                None,
            ])),
            &Type::Struct(StructType::new(vec![
                NestedField::required(1, "id", Type::Primitive(PrimitiveType::Int)).into(),
                NestedField::optional(2, "name", Type::Primitive(PrimitiveType::String)).into(),
                NestedField::optional(3, "address", Type::Primitive(PrimitiveType::String)).into(),
            ])),
        );
    }

    // # TODO:https://github.com/apache/iceberg-rust/issues/86
    // rust avro don't support deserialize any bytes representation now:
    // - binary
    // - decimal
    #[test]
    fn avro_convert_test_binary_ser() {
        let literal = Literal::Primitive(PrimitiveLiteral::Binary(vec![1, 2, 3, 4, 5]));
        let ty = Type::Primitive(PrimitiveType::Binary);
        let expect_value = Value::Bytes(vec![1, 2, 3, 4, 5]);
        check_serialize_avro(literal, &ty, expect_value);
    }

    #[test]
    fn avro_convert_test_decimal_ser() {
        let literal = Literal::decimal(12345);
        let ty = Type::Primitive(PrimitiveType::Decimal {
            precision: 9,
            scale: 8,
        });
        let expect_value = Value::Decimal(apache_avro::Decimal::from(12345_i128.to_be_bytes()));
        check_serialize_avro(literal, &ty, expect_value);
    }

    // # TODO:https://github.com/apache/iceberg-rust/issues/86
    // rust avro can't support to convert any byte-like type to fixed in avro now.
    // - uuid ser/de
    // - fixed ser/de

    #[test]
    fn test_parse_timestamp() {
        let value = Datum::timestamp_from_str("2021-08-01T01:09:00.0899").unwrap();
        assert_eq!(&format!("{value}"), "2021-08-01 01:09:00.089900");

        let value = Datum::timestamp_from_str("2021-08-01T01:09:00.0899+0800");
        assert!(value.is_err(), "Parse timestamp with timezone should fail!");

        let value = Datum::timestamp_from_str("dfa");
        assert!(
            value.is_err(),
            "Parse timestamp with invalid input should fail!"
        );
    }

    #[test]
    fn test_parse_timestamptz() {
        let value = Datum::timestamptz_from_str("2021-08-01T09:09:00.0899+0800").unwrap();
        assert_eq!(&format!("{value}"), "2021-08-01 01:09:00.089900 UTC");

        let value = Datum::timestamptz_from_str("2021-08-01T01:09:00.0899");
        assert!(
            value.is_err(),
            "Parse timestamptz without timezone should fail!"
        );

        let value = Datum::timestamptz_from_str("dfa");
        assert!(
            value.is_err(),
            "Parse timestamptz with invalid input should fail!"
        );
    }
}<|MERGE_RESOLUTION|>--- conflicted
+++ resolved
@@ -674,12 +674,6 @@
         }
     }
 
-<<<<<<< HEAD
-    /// Returns the literal of the datum.
-    pub fn literal(&self) -> &PrimitiveLiteral {
-        &self.literal
-    }
-=======
     /// Get the primitive literal from datum.
     pub fn literal(&self) -> &PrimitiveLiteral {
         &self.literal
@@ -689,7 +683,6 @@
     pub fn data_type(&self) -> &PrimitiveType {
         &self.r#type
     }
->>>>>>> 301a0af1
 }
 
 /// Values present in iceberg type
