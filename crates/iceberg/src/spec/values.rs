--- conflicted
+++ resolved
@@ -66,21 +66,6 @@
     Float(OrderedFloat<f32>),
     /// Stored as 8-byte little-endian
     Double(OrderedFloat<f64>),
-<<<<<<< HEAD
-    /// Stores days from the 1970-01-01 in an 4-byte little-endian int
-    Date(i32),
-    /// Stores microseconds from midnight in an 8-byte little-endian long
-    Time(i64),
-    /// Timestamp without timezone
-    Timestamp(i64),
-    /// Timestamp with timezone
-    Timestamptz(i64),
-    /// Timestamp in nanosecond precision without timezone
-    TimestampNs(i64),
-    /// Timestamp in nanosecond precision with timezone
-    TimestamptzNs(i64),
-=======
->>>>>>> 79711acc
     /// UTF-8 bytes (without length)
     String(String),
     /// Binary value (without length)
@@ -342,10 +327,10 @@
             (PrimitiveType::Timestamptz, PrimitiveLiteral::Long(val)) => {
                 write!(f, "{}", microseconds_to_datetimetz(*val))
             }
-            (_, PrimitiveLiteral::TimestampNs(val)) => {
+            (PrimitiveType::TimestampNs, PrimitiveLiteral::Long(val)) => {
                 write!(f, "{}", nanoseconds_to_datetime(*val))
             }
-            (_, PrimitiveLiteral::TimestamptzNs(val)) => {
+            (PrimitiveType::TimestamptzNs, PrimitiveLiteral::Long(val)) => {
                 write!(f, "{}", nanoseconds_to_datetimetz(*val))
             }
             (_, PrimitiveLiteral::String(val)) => write!(f, r#""{}""#, val),
@@ -424,10 +409,10 @@
                 PrimitiveLiteral::Long(i64::from_le_bytes(bytes.try_into()?))
             }
             PrimitiveType::TimestampNs => {
-                PrimitiveLiteral::TimestampNs(i64::from_le_bytes(bytes.try_into()?))
+                PrimitiveLiteral::Long(i64::from_le_bytes(bytes.try_into()?))
             }
             PrimitiveType::TimestamptzNs => {
-                PrimitiveLiteral::TimestamptzNs(i64::from_le_bytes(bytes.try_into()?))
+                PrimitiveLiteral::Long(i64::from_le_bytes(bytes.try_into()?))
             }
             PrimitiveType::String => {
                 PrimitiveLiteral::String(std::str::from_utf8(bytes)?.to_string())
@@ -461,15 +446,6 @@
             PrimitiveLiteral::Long(val) => ByteBuf::from(val.to_le_bytes()),
             PrimitiveLiteral::Float(val) => ByteBuf::from(val.to_le_bytes()),
             PrimitiveLiteral::Double(val) => ByteBuf::from(val.to_le_bytes()),
-<<<<<<< HEAD
-            PrimitiveLiteral::Date(val) => ByteBuf::from(val.to_le_bytes()),
-            PrimitiveLiteral::Time(val) => ByteBuf::from(val.to_le_bytes()),
-            PrimitiveLiteral::Timestamp(val) => ByteBuf::from(val.to_le_bytes()),
-            PrimitiveLiteral::Timestamptz(val) => ByteBuf::from(val.to_le_bytes()),
-            PrimitiveLiteral::TimestampNs(val) => ByteBuf::from(val.to_be_bytes()),
-            PrimitiveLiteral::TimestamptzNs(val) => ByteBuf::from(val.to_be_bytes()),
-=======
->>>>>>> 79711acc
             PrimitiveLiteral::String(val) => ByteBuf::from(val.as_bytes()),
             PrimitiveLiteral::UInt128(val) => ByteBuf::from(val.to_be_bytes()),
             PrimitiveLiteral::Binary(val) => ByteBuf::from(val.as_slice()),
@@ -784,7 +760,7 @@
     pub fn timestamp_nanos(value: i64) -> Self {
         Self {
             r#type: PrimitiveType::TimestampNs,
-            literal: PrimitiveLiteral::TimestampNs(value),
+            literal: PrimitiveLiteral::Long(value),
         }
     }
 
@@ -859,7 +835,7 @@
     pub fn timestamptz_nanos(value: i64) -> Self {
         Self {
             r#type: PrimitiveType::TimestamptzNs,
-            literal: PrimitiveLiteral::TimestamptzNs(value),
+            literal: PrimitiveLiteral::Long(value),
         }
     }
 
@@ -1876,28 +1852,16 @@
                         .format("%Y-%m-%dT%H:%M:%S%.f+00:00")
                         .to_string(),
                 )),
-<<<<<<< HEAD
-                PrimitiveLiteral::TimestampNs(val) => Ok(JsonValue::String(
+                (PrimitiveType::TimestampNs, PrimitiveLiteral::Long(val)) => Ok(JsonValue::String(
                     timestamp::nanoseconds_to_datetime(val)
                         .format("%Y-%m-%dT%H:%M:%S%.f")
                         .to_string(),
                 )),
-                PrimitiveLiteral::TimestamptzNs(val) => Ok(JsonValue::String(
+                (PrimitiveType::TimestamptzNs, PrimitiveLiteral::Long(val)) => Ok(JsonValue::String(
                     timestamptz::nanoseconds_to_datetimetz(val)
                         .format("%Y-%m-%dT%H:%M:%S%.f+00:00")
                         .to_string(),
                 )),
-                PrimitiveLiteral::String(val) => Ok(JsonValue::String(val.clone())),
-                PrimitiveLiteral::Uuid(val) => Ok(JsonValue::String(val.to_string())),
-                PrimitiveLiteral::Fixed(val) => Ok(JsonValue::String(val.iter().fold(
-                    String::new(),
-                    |mut acc, x| {
-                        acc.push_str(&format!("{:x}", x));
-                        acc
-                    },
-                ))),
-                PrimitiveLiteral::Binary(val) => Ok(JsonValue::String(val.iter().fold(
-=======
                 (PrimitiveType::String, PrimitiveLiteral::String(val)) => {
                     Ok(JsonValue::String(val.clone()))
                 }
@@ -1905,7 +1869,6 @@
                     Ok(JsonValue::String(Uuid::from_u128(val).to_string()))
                 }
                 (_, PrimitiveLiteral::Binary(val)) => Ok(JsonValue::String(val.iter().fold(
->>>>>>> 79711acc
                     String::new(),
                     |mut acc, x| {
                         acc.push_str(&format!("{:x}", x));
@@ -1983,16 +1946,6 @@
                 PrimitiveLiteral::Long(any) => Box::new(any),
                 PrimitiveLiteral::Float(any) => Box::new(any),
                 PrimitiveLiteral::Double(any) => Box::new(any),
-<<<<<<< HEAD
-                PrimitiveLiteral::Date(any) => Box::new(any),
-                PrimitiveLiteral::Time(any) => Box::new(any),
-                PrimitiveLiteral::Timestamp(any) => Box::new(any),
-                PrimitiveLiteral::TimestampNs(any) => Box::new(any),
-                PrimitiveLiteral::TimestamptzNs(any) => Box::new(any),
-                PrimitiveLiteral::Timestamptz(any) => Box::new(any),
-                PrimitiveLiteral::Fixed(any) => Box::new(any),
-=======
->>>>>>> 79711acc
                 PrimitiveLiteral::Binary(any) => Box::new(any),
                 PrimitiveLiteral::String(any) => Box::new(any),
                 PrimitiveLiteral::UInt128(any) => Box::new(any),
@@ -2307,15 +2260,6 @@
                     super::PrimitiveLiteral::Long(v) => RawLiteralEnum::Long(v),
                     super::PrimitiveLiteral::Float(v) => RawLiteralEnum::Float(v.0),
                     super::PrimitiveLiteral::Double(v) => RawLiteralEnum::Double(v.0),
-<<<<<<< HEAD
-                    super::PrimitiveLiteral::Date(v) => RawLiteralEnum::Int(v),
-                    super::PrimitiveLiteral::Time(v) => RawLiteralEnum::Long(v),
-                    super::PrimitiveLiteral::Timestamp(v) => RawLiteralEnum::Long(v),
-                    super::PrimitiveLiteral::Timestamptz(v) => RawLiteralEnum::Long(v),
-                    super::PrimitiveLiteral::TimestampNs(v) => RawLiteralEnum::Long(v),
-                    super::PrimitiveLiteral::TimestamptzNs(v) => RawLiteralEnum::Long(v),
-=======
->>>>>>> 79711acc
                     super::PrimitiveLiteral::String(v) => RawLiteralEnum::String(v),
                     super::PrimitiveLiteral::UInt128(v) => {
                         RawLiteralEnum::Bytes(ByteBuf::from(v.to_be_bytes()))
