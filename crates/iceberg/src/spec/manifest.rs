// Licensed to the Apache Software Foundation (ASF) under one
// or more contributor license agreements.  See the NOTICE file
// distributed with this work for additional information
// regarding copyright ownership.  The ASF licenses this file
// to you under the Apache License, Version 2.0 (the
// "License"); you may not use this file except in compliance
// with the License.  You may obtain a copy of the License at
//
//   http://www.apache.org/licenses/LICENSE-2.0
//
// Unless required by applicable law or agreed to in writing,
// software distributed under the License is distributed on an
// "AS IS" BASIS, WITHOUT WARRANTIES OR CONDITIONS OF ANY
// KIND, either express or implied.  See the License for the
// specific language governing permissions and limitations
// under the License.

//! Manifest for Iceberg.
use std::cmp::min;
use std::collections::HashMap;
use std::str::FromStr;
use std::sync::Arc;

use apache_avro::{from_value, to_value, Reader as AvroReader, Writer as AvroWriter};
use bytes::Bytes;
use itertools::Itertools;
use serde_derive::{Deserialize, Serialize};
use serde_json::to_vec;
use serde_with::{DeserializeFromStr, SerializeDisplay};
use typed_builder::TypedBuilder;

use self::_const_schema::{manifest_schema_v1, manifest_schema_v2};
use super::{
<<<<<<< HEAD
    Datum, FieldSummary, FormatVersion, ManifestContentType, ManifestFile, PartitionSpec, Schema,
    SchemaId, SchemaRef, Struct, INITIAL_SEQUENCE_NUMBER, UNASSIGNED_SEQUENCE_NUMBER,
=======
    BoundPartitionSpec, Datum, FieldSummary, FormatVersion, ManifestContentType, ManifestFile,
    PrimitiveLiteral, PrimitiveType, Schema, SchemaId, SchemaRef, Struct, INITIAL_SEQUENCE_NUMBER,
    UNASSIGNED_SEQUENCE_NUMBER,
>>>>>>> 54926a2d
};
use crate::error::Result;
use crate::io::OutputFile;
use crate::spec::PartitionField;
use crate::{Error, ErrorKind};

/// A manifest contains metadata and a list of entries.
#[derive(Debug, PartialEq, Eq, Clone)]
pub struct Manifest {
    metadata: ManifestMetadata,
    entries: Vec<ManifestEntryRef>,
}

impl Manifest {
    /// Parse manifest metadata and entries from bytes of avro file.
    pub(crate) fn try_from_avro_bytes(bs: &[u8]) -> Result<(ManifestMetadata, Vec<ManifestEntry>)> {
        let reader = AvroReader::new(bs)?;

        // Parse manifest metadata
        let meta = reader.user_metadata();
        let metadata = ManifestMetadata::parse(meta)?;

        // Parse manifest entries
        let partition_type = metadata.partition_spec.partition_type(&metadata.schema)?;

        let entries = match metadata.format_version {
            FormatVersion::V1 => {
                let schema = manifest_schema_v1(partition_type.clone())?;
                let reader = AvroReader::with_schema(&schema, bs)?;
                reader
                    .into_iter()
                    .map(|value| {
                        from_value::<_serde::ManifestEntryV1>(&value?)?
                            .try_into(&partition_type, &metadata.schema)
                    })
                    .collect::<Result<Vec<_>>>()?
            }
            FormatVersion::V2 => {
                let schema = manifest_schema_v2(partition_type.clone())?;
                let reader = AvroReader::with_schema(&schema, bs)?;
                reader
                    .into_iter()
                    .map(|value| {
                        from_value::<_serde::ManifestEntryV2>(&value?)?
                            .try_into(&partition_type, &metadata.schema)
                    })
                    .collect::<Result<Vec<_>>>()?
            }
        };

        Ok((metadata, entries))
    }

    /// Parse manifest from bytes of avro file.
    pub fn parse_avro(bs: &[u8]) -> Result<Self> {
        let (metadata, entries) = Self::try_from_avro_bytes(bs)?;
        Ok(Self::new(metadata, entries))
    }

    /// Entries slice.
    pub fn entries(&self) -> &[ManifestEntryRef] {
        &self.entries
    }

    /// Consume this Manifest, returning its constituent parts
    pub fn into_parts(self) -> (Vec<ManifestEntryRef>, ManifestMetadata) {
        let Self { entries, metadata } = self;
        (entries, metadata)
    }

    /// Constructor from [`ManifestMetadata`] and [`ManifestEntry`]s.
    pub fn new(metadata: ManifestMetadata, entries: Vec<ManifestEntry>) -> Self {
        Self {
            metadata,
            entries: entries.into_iter().map(Arc::new).collect(),
        }
    }
}

/// A manifest writer.
pub struct ManifestWriter {
    output: OutputFile,

    snapshot_id: i64,

    added_files: u32,
    added_rows: u64,
    existing_files: u32,
    existing_rows: u64,
    deleted_files: u32,
    deleted_rows: u64,

    min_seq_num: Option<i64>,

    key_metadata: Vec<u8>,

    partitions: Vec<Struct>,
}

struct PartitionFieldStats {
    partition_type: PrimitiveType,
    summary: FieldSummary,
}

impl PartitionFieldStats {
    pub(crate) fn new(partition_type: PrimitiveType) -> Self {
        Self {
            partition_type,
            summary: FieldSummary::default(),
        }
    }

    pub(crate) fn update(&mut self, value: Option<PrimitiveLiteral>) -> Result<()> {
        let Some(value) = value else {
            self.summary.contains_null = true;
            return Ok(());
        };
        if !self.partition_type.compatible(&value) {
            return Err(Error::new(
                ErrorKind::DataInvalid,
                "value is not compatitable with type",
            ));
        }
        let value = Datum::new(self.partition_type.clone(), value);

        if value.is_nan() {
            self.summary.contains_nan = Some(true);
            return Ok(());
        }

        self.summary.lower_bound = Some(self.summary.lower_bound.take().map_or(
            value.clone(),
            |original| {
                if value < original {
                    value.clone()
                } else {
                    original
                }
            },
        ));
        self.summary.upper_bound = Some(self.summary.upper_bound.take().map_or(
            value.clone(),
            |original| {
                if value > original {
                    value
                } else {
                    original
                }
            },
        ));

        Ok(())
    }

    pub(crate) fn finish(mut self) -> FieldSummary {
        // Always set contains_nan
        self.summary.contains_nan = self.summary.contains_nan.or(Some(false));
        self.summary
    }
}

impl ManifestWriter {
    /// Create a new manifest writer.
    pub fn new(output: OutputFile, snapshot_id: i64, key_metadata: Vec<u8>) -> Self {
        Self {
            output,
            snapshot_id,
            added_files: 0,
            added_rows: 0,
            existing_files: 0,
            existing_rows: 0,
            deleted_files: 0,
            deleted_rows: 0,
            min_seq_num: None,
            key_metadata,
            partitions: vec![],
        }
    }

    fn construct_partition_summaries(
        &mut self,
        partition_spec: &BoundPartitionSpec,
    ) -> Result<Vec<FieldSummary>> {
        let partitions = std::mem::take(&mut self.partitions);
        let mut field_stats: Vec<_> = partition_spec
            .partition_type()
            .fields()
            .iter()
            .map(|f| PartitionFieldStats::new(f.field_type.as_primitive_type().unwrap().clone()))
            .collect();
        for partition in partitions {
            for (literal, stat) in partition.into_iter().zip_eq(field_stats.iter_mut()) {
                let primitive_literal = literal.map(|v| v.as_primitive_literal().unwrap());
                stat.update(primitive_literal)?;
            }
        }
        Ok(field_stats.into_iter().map(|stat| stat.finish()).collect())
    }

    /// Write a manifest.
    pub async fn write(mut self, manifest: Manifest) -> Result<ManifestFile> {
        // Create the avro writer
        let partition_type = manifest
            .metadata
            .partition_spec
            .partition_type(&manifest.metadata.schema)?;
        let table_schema = &manifest.metadata.schema;
        let avro_schema = match manifest.metadata.format_version {
            FormatVersion::V1 => manifest_schema_v1(partition_type.clone())?,
            FormatVersion::V2 => manifest_schema_v2(partition_type.clone())?,
        };
        let mut avro_writer = AvroWriter::new(&avro_schema, Vec::new());
        avro_writer.add_user_metadata(
            "schema".to_string(),
            to_vec(table_schema).map_err(|err| {
                Error::new(ErrorKind::DataInvalid, "Fail to serialize table schema")
                    .with_source(err)
            })?,
        )?;
        avro_writer.add_user_metadata(
            "schema-id".to_string(),
            table_schema.schema_id().to_string(),
        )?;
        avro_writer.add_user_metadata(
            "partition-spec".to_string(),
            to_vec(&manifest.metadata.partition_spec.fields()).map_err(|err| {
                Error::new(ErrorKind::DataInvalid, "Fail to serialize partition spec")
                    .with_source(err)
            })?,
        )?;
        avro_writer.add_user_metadata(
            "partition-spec-id".to_string(),
            manifest.metadata.partition_spec.spec_id().to_string(),
        )?;
        avro_writer.add_user_metadata(
            "format-version".to_string(),
            (manifest.metadata.format_version as u8).to_string(),
        )?;
        if manifest.metadata.format_version == FormatVersion::V2 {
            avro_writer
                .add_user_metadata("content".to_string(), manifest.metadata.content.to_string())?;
        }

        // Write manifest entries
        for entry in manifest.entries {
            if (entry.status == ManifestStatus::Deleted || entry.status == ManifestStatus::Existing)
                && (entry.sequence_number.is_none() || entry.file_sequence_number.is_none())
            {
                return Err(Error::new(
                    ErrorKind::DataInvalid,
                    "Manifest entry with status Existing or Deleted should have sequence number",
                ));
            }

            match entry.status {
                ManifestStatus::Added => {
                    self.added_files += 1;
                    self.added_rows += entry.data_file.record_count;
                }
                ManifestStatus::Deleted => {
                    self.deleted_files += 1;
                    self.deleted_rows += entry.data_file.record_count;
                }
                ManifestStatus::Existing => {
                    self.existing_files += 1;
                    self.existing_rows += entry.data_file.record_count;
                }
            }

            if entry.is_alive() {
                if let Some(seq_num) = entry.sequence_number {
                    self.min_seq_num = Some(self.min_seq_num.map_or(seq_num, |v| min(v, seq_num)));
                }
            }

            self.partitions.push(entry.data_file.partition.clone());

            let value = match manifest.metadata.format_version {
                FormatVersion::V1 => to_value(_serde::ManifestEntryV1::try_from(
                    (*entry).clone(),
                    &partition_type,
                )?)?
                .resolve(&avro_schema)?,
                FormatVersion::V2 => to_value(_serde::ManifestEntryV2::try_from(
                    (*entry).clone(),
                    &partition_type,
                )?)?
                .resolve(&avro_schema)?,
            };

            avro_writer.append(value)?;
        }

        let content = avro_writer.into_inner()?;
        let length = content.len();
        self.output.write(Bytes::from(content)).await?;

        let partition_summary =
            self.construct_partition_summaries(&manifest.metadata.partition_spec)?;

        Ok(ManifestFile {
            manifest_path: self.output.location().to_string(),
            manifest_length: length as i64,
            partition_spec_id: manifest.metadata.partition_spec.spec_id(),
            content: manifest.metadata.content,
            // sequence_number and min_sequence_number with UNASSIGNED_SEQUENCE_NUMBER will be replace with
            // real sequence number in `ManifestListWriter`.
            sequence_number: UNASSIGNED_SEQUENCE_NUMBER,
            min_sequence_number: self.min_seq_num.unwrap_or(UNASSIGNED_SEQUENCE_NUMBER),
            added_snapshot_id: self.snapshot_id,
            added_files_count: Some(self.added_files),
            existing_files_count: Some(self.existing_files),
            deleted_files_count: Some(self.deleted_files),
            added_rows_count: Some(self.added_rows),
            existing_rows_count: Some(self.existing_rows),
            deleted_rows_count: Some(self.deleted_rows),
            partitions: partition_summary,
            key_metadata: self.key_metadata,
        })
    }
}

/// This is a helper module that defines the schema field of the manifest list entry.
mod _const_schema {
    use std::sync::Arc;

    use apache_avro::Schema as AvroSchema;
    use once_cell::sync::Lazy;

    use crate::avro::schema_to_avro_schema;
    use crate::spec::{
        ListType, MapType, NestedField, NestedFieldRef, PrimitiveType, Schema, StructType, Type,
    };
    use crate::Error;

    static STATUS: Lazy<NestedFieldRef> = {
        Lazy::new(|| {
            Arc::new(NestedField::required(
                0,
                "status",
                Type::Primitive(PrimitiveType::Int),
            ))
        })
    };

    static SNAPSHOT_ID_V1: Lazy<NestedFieldRef> = {
        Lazy::new(|| {
            Arc::new(NestedField::required(
                1,
                "snapshot_id",
                Type::Primitive(PrimitiveType::Long),
            ))
        })
    };

    static SNAPSHOT_ID_V2: Lazy<NestedFieldRef> = {
        Lazy::new(|| {
            Arc::new(NestedField::optional(
                1,
                "snapshot_id",
                Type::Primitive(PrimitiveType::Long),
            ))
        })
    };

    static SEQUENCE_NUMBER: Lazy<NestedFieldRef> = {
        Lazy::new(|| {
            Arc::new(NestedField::optional(
                3,
                "sequence_number",
                Type::Primitive(PrimitiveType::Long),
            ))
        })
    };

    static FILE_SEQUENCE_NUMBER: Lazy<NestedFieldRef> = {
        Lazy::new(|| {
            Arc::new(NestedField::optional(
                4,
                "file_sequence_number",
                Type::Primitive(PrimitiveType::Long),
            ))
        })
    };

    static CONTENT: Lazy<NestedFieldRef> = {
        Lazy::new(|| {
            Arc::new(NestedField::required(
                134,
                "content",
                Type::Primitive(PrimitiveType::Int),
            ))
        })
    };

    static FILE_PATH: Lazy<NestedFieldRef> = {
        Lazy::new(|| {
            Arc::new(NestedField::required(
                100,
                "file_path",
                Type::Primitive(PrimitiveType::String),
            ))
        })
    };

    static FILE_FORMAT: Lazy<NestedFieldRef> = {
        Lazy::new(|| {
            Arc::new(NestedField::required(
                101,
                "file_format",
                Type::Primitive(PrimitiveType::String),
            ))
        })
    };

    static RECORD_COUNT: Lazy<NestedFieldRef> = {
        Lazy::new(|| {
            Arc::new(NestedField::required(
                103,
                "record_count",
                Type::Primitive(PrimitiveType::Long),
            ))
        })
    };

    static FILE_SIZE_IN_BYTES: Lazy<NestedFieldRef> = {
        Lazy::new(|| {
            Arc::new(NestedField::required(
                104,
                "file_size_in_bytes",
                Type::Primitive(PrimitiveType::Long),
            ))
        })
    };

    // Deprecated. Always write a default in v1. Do not write in v2.
    static BLOCK_SIZE_IN_BYTES: Lazy<NestedFieldRef> = {
        Lazy::new(|| {
            Arc::new(NestedField::required(
                105,
                "block_size_in_bytes",
                Type::Primitive(PrimitiveType::Long),
            ))
        })
    };

    static COLUMN_SIZES: Lazy<NestedFieldRef> = {
        Lazy::new(|| {
            Arc::new(NestedField::optional(
                108,
                "column_sizes",
                Type::Map(MapType {
                    key_field: Arc::new(NestedField::required(
                        117,
                        "key",
                        Type::Primitive(PrimitiveType::Int),
                    )),
                    value_field: Arc::new(NestedField::required(
                        118,
                        "value",
                        Type::Primitive(PrimitiveType::Long),
                    )),
                }),
            ))
        })
    };

    static VALUE_COUNTS: Lazy<NestedFieldRef> = {
        Lazy::new(|| {
            Arc::new(NestedField::optional(
                109,
                "value_counts",
                Type::Map(MapType {
                    key_field: Arc::new(NestedField::required(
                        119,
                        "key",
                        Type::Primitive(PrimitiveType::Int),
                    )),
                    value_field: Arc::new(NestedField::required(
                        120,
                        "value",
                        Type::Primitive(PrimitiveType::Long),
                    )),
                }),
            ))
        })
    };

    static NULL_VALUE_COUNTS: Lazy<NestedFieldRef> = {
        Lazy::new(|| {
            Arc::new(NestedField::optional(
                110,
                "null_value_counts",
                Type::Map(MapType {
                    key_field: Arc::new(NestedField::required(
                        121,
                        "key",
                        Type::Primitive(PrimitiveType::Int),
                    )),
                    value_field: Arc::new(NestedField::required(
                        122,
                        "value",
                        Type::Primitive(PrimitiveType::Long),
                    )),
                }),
            ))
        })
    };

    static NAN_VALUE_COUNTS: Lazy<NestedFieldRef> = {
        Lazy::new(|| {
            Arc::new(NestedField::optional(
                137,
                "nan_value_counts",
                Type::Map(MapType {
                    key_field: Arc::new(NestedField::required(
                        138,
                        "key",
                        Type::Primitive(PrimitiveType::Int),
                    )),
                    value_field: Arc::new(NestedField::required(
                        139,
                        "value",
                        Type::Primitive(PrimitiveType::Long),
                    )),
                }),
            ))
        })
    };

    static LOWER_BOUNDS: Lazy<NestedFieldRef> = {
        Lazy::new(|| {
            Arc::new(NestedField::optional(
                125,
                "lower_bounds",
                Type::Map(MapType {
                    key_field: Arc::new(NestedField::required(
                        126,
                        "key",
                        Type::Primitive(PrimitiveType::Int),
                    )),
                    value_field: Arc::new(NestedField::required(
                        127,
                        "value",
                        Type::Primitive(PrimitiveType::Binary),
                    )),
                }),
            ))
        })
    };

    static UPPER_BOUNDS: Lazy<NestedFieldRef> = {
        Lazy::new(|| {
            Arc::new(NestedField::optional(
                128,
                "upper_bounds",
                Type::Map(MapType {
                    key_field: Arc::new(NestedField::required(
                        129,
                        "key",
                        Type::Primitive(PrimitiveType::Int),
                    )),
                    value_field: Arc::new(NestedField::required(
                        130,
                        "value",
                        Type::Primitive(PrimitiveType::Binary),
                    )),
                }),
            ))
        })
    };

    static KEY_METADATA: Lazy<NestedFieldRef> = {
        Lazy::new(|| {
            Arc::new(NestedField::optional(
                131,
                "key_metadata",
                Type::Primitive(PrimitiveType::Binary),
            ))
        })
    };

    static SPLIT_OFFSETS: Lazy<NestedFieldRef> = {
        Lazy::new(|| {
            Arc::new(NestedField::optional(
                132,
                "split_offsets",
                Type::List(ListType {
                    element_field: Arc::new(NestedField::required(
                        133,
                        "element",
                        Type::Primitive(PrimitiveType::Long),
                    )),
                }),
            ))
        })
    };

    static EQUALITY_IDS: Lazy<NestedFieldRef> = {
        Lazy::new(|| {
            Arc::new(NestedField::optional(
                135,
                "equality_ids",
                Type::List(ListType {
                    element_field: Arc::new(NestedField::required(
                        136,
                        "element",
                        Type::Primitive(PrimitiveType::Int),
                    )),
                }),
            ))
        })
    };

    static SORT_ORDER_ID: Lazy<NestedFieldRef> = {
        Lazy::new(|| {
            Arc::new(NestedField::optional(
                140,
                "sort_order_id",
                Type::Primitive(PrimitiveType::Int),
            ))
        })
    };

    pub(super) fn manifest_schema_v2(partition_type: StructType) -> Result<AvroSchema, Error> {
        let fields = vec![
            STATUS.clone(),
            SNAPSHOT_ID_V2.clone(),
            SEQUENCE_NUMBER.clone(),
            FILE_SEQUENCE_NUMBER.clone(),
            Arc::new(NestedField::required(
                2,
                "data_file",
                Type::Struct(StructType::new(vec![
                    CONTENT.clone(),
                    FILE_PATH.clone(),
                    FILE_FORMAT.clone(),
                    Arc::new(NestedField::required(
                        102,
                        "partition",
                        Type::Struct(partition_type),
                    )),
                    RECORD_COUNT.clone(),
                    FILE_SIZE_IN_BYTES.clone(),
                    COLUMN_SIZES.clone(),
                    VALUE_COUNTS.clone(),
                    NULL_VALUE_COUNTS.clone(),
                    NAN_VALUE_COUNTS.clone(),
                    LOWER_BOUNDS.clone(),
                    UPPER_BOUNDS.clone(),
                    KEY_METADATA.clone(),
                    SPLIT_OFFSETS.clone(),
                    EQUALITY_IDS.clone(),
                    SORT_ORDER_ID.clone(),
                ])),
            )),
        ];
        let schema = Schema::builder().with_fields(fields).build()?;
        schema_to_avro_schema("manifest_entry", &schema)
    }

    pub(super) fn manifest_schema_v1(partition_type: StructType) -> Result<AvroSchema, Error> {
        let fields = vec![
            STATUS.clone(),
            SNAPSHOT_ID_V1.clone(),
            Arc::new(NestedField::required(
                2,
                "data_file",
                Type::Struct(StructType::new(vec![
                    FILE_PATH.clone(),
                    FILE_FORMAT.clone(),
                    Arc::new(NestedField::required(
                        102,
                        "partition",
                        Type::Struct(partition_type),
                    )),
                    RECORD_COUNT.clone(),
                    FILE_SIZE_IN_BYTES.clone(),
                    BLOCK_SIZE_IN_BYTES.clone(),
                    COLUMN_SIZES.clone(),
                    VALUE_COUNTS.clone(),
                    NULL_VALUE_COUNTS.clone(),
                    NAN_VALUE_COUNTS.clone(),
                    LOWER_BOUNDS.clone(),
                    UPPER_BOUNDS.clone(),
                    KEY_METADATA.clone(),
                    SPLIT_OFFSETS.clone(),
                    SORT_ORDER_ID.clone(),
                ])),
            )),
        ];
        let schema = Schema::builder().with_fields(fields).build()?;
        schema_to_avro_schema("manifest_entry", &schema)
    }
}

/// Meta data of a manifest that is stored in the key-value metadata of the Avro file
#[derive(Debug, PartialEq, Clone, Eq, TypedBuilder)]
pub struct ManifestMetadata {
    /// The table schema at the time the manifest
    /// was written
    schema: SchemaRef,
    /// ID of the schema used to write the manifest as a string
    schema_id: SchemaId,
    /// The partition spec used  to write the manifest
    partition_spec: PartitionSpec,
    /// Table format version number of the manifest as a string
    format_version: FormatVersion,
    /// Type of content files tracked by the manifest: “data” or “deletes”
    content: ManifestContentType,
}

impl ManifestMetadata {
    /// Parse from metadata in avro file.
    pub fn parse(meta: &HashMap<String, Vec<u8>>) -> Result<Self> {
        let schema = Arc::new({
            let bs = meta.get("schema").ok_or_else(|| {
                Error::new(
                    ErrorKind::DataInvalid,
                    "schema is required in manifest metadata but not found",
                )
            })?;
            serde_json::from_slice::<Schema>(bs).map_err(|err| {
                Error::new(
                    ErrorKind::DataInvalid,
                    "Fail to parse schema in manifest metadata",
                )
                .with_source(err)
            })?
        });
        let schema_id: i32 = meta
            .get("schema-id")
            .map(|bs| {
                String::from_utf8_lossy(bs).parse().map_err(|err| {
                    Error::new(
                        ErrorKind::DataInvalid,
                        "Fail to parse schema id in manifest metadata",
                    )
                    .with_source(err)
                })
            })
            .transpose()?
            .unwrap_or(0);
        let partition_spec = {
            let fields = {
                let bs = meta.get("partition-spec").ok_or_else(|| {
                    Error::new(
                        ErrorKind::DataInvalid,
                        "partition-spec is required in manifest metadata but not found",
                    )
                })?;
                serde_json::from_slice::<Vec<PartitionField>>(bs).map_err(|err| {
                    Error::new(
                        ErrorKind::DataInvalid,
                        "Fail to parse partition spec in manifest metadata",
                    )
                    .with_source(err)
                })?
            };
            let spec_id = meta
                .get("partition-spec-id")
                .map(|bs| {
                    String::from_utf8_lossy(bs).parse().map_err(|err| {
                        Error::new(
                            ErrorKind::DataInvalid,
                            "Fail to parse partition spec id in manifest metadata",
                        )
                        .with_source(err)
                    })
                })
                .transpose()?
                .unwrap_or(0);
            PartitionSpec::builder(schema.clone())
                .with_spec_id(spec_id)
                .add_unbound_fields(fields.into_iter().map(|f| f.into_unbound()))?
                .build()?
        };
        let format_version = if let Some(bs) = meta.get("format-version") {
            serde_json::from_slice::<FormatVersion>(bs).map_err(|err| {
                Error::new(
                    ErrorKind::DataInvalid,
                    "Fail to parse format version in manifest metadata",
                )
                .with_source(err)
            })?
        } else {
            FormatVersion::V1
        };
        let content = if let Some(v) = meta.get("content") {
            let v = String::from_utf8_lossy(v);
            v.parse()?
        } else {
            ManifestContentType::Data
        };
        Ok(ManifestMetadata {
            schema,
            schema_id,
            partition_spec,
            format_version,
            content,
        })
    }
}

/// Reference to [`ManifestEntry`].
pub type ManifestEntryRef = Arc<ManifestEntry>;

/// A manifest is an immutable Avro file that lists data files or delete
/// files, along with each file’s partition data tuple, metrics, and tracking
/// information.
#[derive(Debug, PartialEq, Eq, Clone, TypedBuilder)]
pub struct ManifestEntry {
    /// field: 0
    ///
    /// Used to track additions and deletions.
    status: ManifestStatus,
    /// field id: 1
    ///
    /// Snapshot id where the file was added, or deleted if status is 2.
    /// Inherited when null.
    #[builder(default, setter(strip_option(fallback = snapshot_id_opt)))]
    snapshot_id: Option<i64>,
    /// field id: 3
    ///
    /// Data sequence number of the file.
    /// Inherited when null and status is 1 (added).
    #[builder(default, setter(strip_option(fallback = sequence_number_opt)))]
    sequence_number: Option<i64>,
    /// field id: 4
    ///
    /// File sequence number indicating when the file was added.
    /// Inherited when null and status is 1 (added).
    #[builder(default, setter(strip_option(fallback = file_sequence_number_opt)))]
    file_sequence_number: Option<i64>,
    /// field id: 2
    ///
    /// File path, partition tuple, metrics, …
    data_file: DataFile,
}

impl ManifestEntry {
    /// Check if this manifest entry is deleted.
    pub fn is_alive(&self) -> bool {
        matches!(
            self.status,
            ManifestStatus::Added | ManifestStatus::Existing
        )
    }

    /// Status of this manifest entry
    pub fn status(&self) -> ManifestStatus {
        self.status
    }

    /// Content type of this manifest entry.
    #[inline]
    pub fn content_type(&self) -> DataContentType {
        self.data_file.content
    }

    /// File format of this manifest entry.
    #[inline]
    pub fn file_format(&self) -> DataFileFormat {
        self.data_file.file_format
    }

    /// Data file path of this manifest entry.
    #[inline]
    pub fn file_path(&self) -> &str {
        &self.data_file.file_path
    }

    /// Data file record count of the manifest entry.
    #[inline]
    pub fn record_count(&self) -> u64 {
        self.data_file.record_count
    }

    /// Inherit data from manifest list, such as snapshot id, sequence number.
    pub(crate) fn inherit_data(&mut self, snapshot_entry: &ManifestFile) {
        if self.snapshot_id.is_none() {
            self.snapshot_id = Some(snapshot_entry.added_snapshot_id);
        }

        if self.sequence_number.is_none()
            && (self.status == ManifestStatus::Added
                || snapshot_entry.sequence_number == INITIAL_SEQUENCE_NUMBER)
        {
            self.sequence_number = Some(snapshot_entry.sequence_number);
        }

        if self.file_sequence_number.is_none()
            && (self.status == ManifestStatus::Added
                || snapshot_entry.sequence_number == INITIAL_SEQUENCE_NUMBER)
        {
            self.file_sequence_number = Some(snapshot_entry.sequence_number);
        }
    }

    /// Snapshot id
    #[inline]
    pub fn snapshot_id(&self) -> Option<i64> {
        self.snapshot_id
    }

    /// Data sequence number.
    #[inline]
    pub fn sequence_number(&self) -> Option<i64> {
        self.sequence_number
    }

    /// File size in bytes.
    #[inline]
    pub fn file_size_in_bytes(&self) -> u64 {
        self.data_file.file_size_in_bytes
    }

    /// get a reference to the actual data file
    #[inline]
    pub fn data_file(&self) -> &DataFile {
        &self.data_file
    }
}

/// Used to track additions and deletions in ManifestEntry.
#[derive(Debug, PartialEq, Eq, Clone, Copy)]
pub enum ManifestStatus {
    /// Value: 0
    Existing = 0,
    /// Value: 1
    Added = 1,
    /// Value: 2
    ///
    /// Deletes are informational only and not used in scans.
    Deleted = 2,
}

impl TryFrom<i32> for ManifestStatus {
    type Error = Error;

    fn try_from(v: i32) -> Result<ManifestStatus> {
        match v {
            0 => Ok(ManifestStatus::Existing),
            1 => Ok(ManifestStatus::Added),
            2 => Ok(ManifestStatus::Deleted),
            _ => Err(Error::new(
                ErrorKind::DataInvalid,
                format!("manifest status {} is invalid", v),
            )),
        }
    }
}

/// Data file carries data file path, partition tuple, metrics, …
#[derive(Debug, PartialEq, Clone, Eq, Builder)]
pub struct DataFile {
    /// field id: 134
    ///
    /// Type of content stored by the data file: data, equality deletes,
    /// or position deletes (all v1 files are data files)
    pub(crate) content: DataContentType,
    /// field id: 100
    ///
    /// Full URI for the file with FS scheme
    pub(crate) file_path: String,
    /// field id: 101
    ///
    /// String file format name, avro, orc or parquet
    pub(crate) file_format: DataFileFormat,
    /// field id: 102
    ///
    /// Partition data tuple, schema based on the partition spec output using
    /// partition field ids for the struct field ids
    pub(crate) partition: Struct,
    /// field id: 103
    ///
    /// Number of records in this file
    pub(crate) record_count: u64,
    /// field id: 104
    ///
    /// Total file size in bytes
    pub(crate) file_size_in_bytes: u64,
    /// field id: 108
    /// key field id: 117
    /// value field id: 118
    ///
    /// Map from column id to the total size on disk of all regions that
    /// store the column. Does not include bytes necessary to read other
    /// columns, like footers. Leave null for row-oriented formats (Avro)
    #[builder(default)]
    pub(crate) column_sizes: HashMap<i32, u64>,
    /// field id: 109
    /// key field id: 119
    /// value field id: 120
    ///
    /// Map from column id to number of values in the column (including null
    /// and NaN values)
    #[builder(default)]
    pub(crate) value_counts: HashMap<i32, u64>,
    /// field id: 110
    /// key field id: 121
    /// value field id: 122
    ///
    /// Map from column id to number of null values in the column
    #[builder(default)]
    pub(crate) null_value_counts: HashMap<i32, u64>,
    /// field id: 137
    /// key field id: 138
    /// value field id: 139
    ///
    /// Map from column id to number of NaN values in the column
    #[builder(default)]
    pub(crate) nan_value_counts: HashMap<i32, u64>,
    /// field id: 125
    /// key field id: 126
    /// value field id: 127
    ///
    /// Map from column id to lower bound in the column serialized as binary.
    /// Each value must be less than or equal to all non-null, non-NaN values
    /// in the column for the file.
    ///
    /// Reference:
    ///
    /// - [Binary single-value serialization](https://iceberg.apache.org/spec/#binary-single-value-serialization)
    #[builder(default)]
    pub(crate) lower_bounds: HashMap<i32, Datum>,
    /// field id: 128
    /// key field id: 129
    /// value field id: 130
    ///
    /// Map from column id to upper bound in the column serialized as binary.
    /// Each value must be greater than or equal to all non-null, non-Nan
    /// values in the column for the file.
    ///
    /// Reference:
    ///
    /// - [Binary single-value serialization](https://iceberg.apache.org/spec/#binary-single-value-serialization)
    #[builder(default)]
    pub(crate) upper_bounds: HashMap<i32, Datum>,
    /// field id: 131
    ///
    /// Implementation-specific key metadata for encryption
    #[builder(default)]
    pub(crate) key_metadata: Option<Vec<u8>>,
    /// field id: 132
    /// element field id: 133
    ///
    /// Split offsets for the data file. For example, all row group offsets
    /// in a Parquet file. Must be sorted ascending
    #[builder(default)]
    pub(crate) split_offsets: Vec<i64>,
    /// field id: 135
    /// element field id: 136
    ///
    /// Field ids used to determine row equality in equality delete files.
    /// Required when content is EqualityDeletes and should be null
    /// otherwise. Fields with ids listed in this column must be present
    /// in the delete file
    #[builder(default)]
    pub(crate) equality_ids: Vec<i32>,
    /// field id: 140
    ///
    /// ID representing sort order for this file.
    ///
    /// If sort order ID is missing or unknown, then the order is assumed to
    /// be unsorted. Only data files and equality delete files should be
    /// written with a non-null order id. Position deletes are required to be
    /// sorted by file and position, not a table order, and should set sort
    /// order id to null. Readers must ignore sort order id for position
    /// delete files.
    #[builder(default, setter(strip_option))]
    pub(crate) sort_order_id: Option<i32>,
}

impl DataFile {
    /// Get the content type of the data file (data, equality deletes, or position deletes)
    pub fn content_type(&self) -> DataContentType {
        self.content
    }
    /// Get the file path as full URI with FS scheme
    pub fn file_path(&self) -> &str {
        &self.file_path
    }
    /// Get the file format of the file (avro, orc or parquet).
    pub fn file_format(&self) -> DataFileFormat {
        self.file_format
    }
    /// Get the partition values of the file.
    pub fn partition(&self) -> &Struct {
        &self.partition
    }
    /// Get the record count in the data file.
    pub fn record_count(&self) -> u64 {
        self.record_count
    }
    /// Get the file size in bytes.
    pub fn file_size_in_bytes(&self) -> u64 {
        self.file_size_in_bytes
    }
    /// Get the column sizes.
    /// Map from column id to the total size on disk of all regions that
    /// store the column. Does not include bytes necessary to read other
    /// columns, like footers. Null for row-oriented formats (Avro)
    pub fn column_sizes(&self) -> &HashMap<i32, u64> {
        &self.column_sizes
    }
    /// Get the columns value counts for the data file.
    /// Map from column id to number of values in the column (including null
    /// and NaN values)
    pub fn value_counts(&self) -> &HashMap<i32, u64> {
        &self.value_counts
    }
    /// Get the null value counts of the data file.
    /// Map from column id to number of null values in the column
    pub fn null_value_counts(&self) -> &HashMap<i32, u64> {
        &self.null_value_counts
    }
    /// Get the nan value counts of the data file.
    /// Map from column id to number of NaN values in the column
    pub fn nan_value_counts(&self) -> &HashMap<i32, u64> {
        &self.nan_value_counts
    }
    /// Get the lower bounds of the data file values per column.
    /// Map from column id to lower bound in the column serialized as binary.
    pub fn lower_bounds(&self) -> &HashMap<i32, Datum> {
        &self.lower_bounds
    }
    /// Get the upper bounds of the data file values per column.
    /// Map from column id to upper bound in the column serialized as binary.
    pub fn upper_bounds(&self) -> &HashMap<i32, Datum> {
        &self.upper_bounds
    }
    /// Get the Implementation-specific key metadata for the data file.
    pub fn key_metadata(&self) -> Option<&[u8]> {
        self.key_metadata.as_deref()
    }
    /// Get the split offsets of the data file.
    /// For example, all row group offsets in a Parquet file.
    pub fn split_offsets(&self) -> &[i64] {
        &self.split_offsets
    }
    /// Get the equality ids of the data file.
    /// Field ids used to determine row equality in equality delete files.
    /// null when content is not EqualityDeletes.
    pub fn equality_ids(&self) -> &[i32] {
        &self.equality_ids
    }
    /// Get the sort order id of the data file.
    /// Only data files and equality delete files should be
    /// written with a non-null order id. Position deletes are required to be
    /// sorted by file and position, not a table order, and should set sort
    /// order id to null. Readers must ignore sort order id for position
    /// delete files.
    pub fn sort_order_id(&self) -> Option<i32> {
        self.sort_order_id
    }
}
/// Type of content stored by the data file: data, equality deletes, or
/// position deletes (all v1 files are data files)
#[derive(Debug, PartialEq, Eq, Clone, Copy, Serialize, Deserialize)]
pub enum DataContentType {
    /// value: 0
    Data = 0,
    /// value: 1
    PositionDeletes = 1,
    /// value: 2
    EqualityDeletes = 2,
}

impl TryFrom<i32> for DataContentType {
    type Error = Error;

    fn try_from(v: i32) -> Result<DataContentType> {
        match v {
            0 => Ok(DataContentType::Data),
            1 => Ok(DataContentType::PositionDeletes),
            2 => Ok(DataContentType::EqualityDeletes),
            _ => Err(Error::new(
                ErrorKind::DataInvalid,
                format!("data content type {} is invalid", v),
            )),
        }
    }
}

/// Format of this data.
#[derive(Debug, PartialEq, Eq, Clone, Copy, SerializeDisplay, DeserializeFromStr)]
pub enum DataFileFormat {
    /// Avro file format: <https://avro.apache.org/>
    Avro,
    /// Orc file format: <https://orc.apache.org/>
    Orc,
    /// Parquet file format: <https://parquet.apache.org/>
    Parquet,
}

impl FromStr for DataFileFormat {
    type Err = Error;

    fn from_str(s: &str) -> Result<Self> {
        match s.to_lowercase().as_str() {
            "avro" => Ok(Self::Avro),
            "orc" => Ok(Self::Orc),
            "parquet" => Ok(Self::Parquet),
            _ => Err(Error::new(
                ErrorKind::DataInvalid,
                format!("Unsupported data file format: {}", s),
            )),
        }
    }
}

impl std::fmt::Display for DataFileFormat {
    fn fmt(&self, f: &mut std::fmt::Formatter<'_>) -> std::fmt::Result {
        match self {
            DataFileFormat::Avro => write!(f, "avro"),
            DataFileFormat::Orc => write!(f, "orc"),
            DataFileFormat::Parquet => write!(f, "parquet"),
        }
    }
}

mod _serde {
    use std::collections::HashMap;

    use serde_derive::{Deserialize, Serialize};
    use serde_with::serde_as;

    use super::ManifestEntry;
    use crate::spec::{Datum, Literal, RawLiteral, Schema, Struct, StructType, Type};
    use crate::{Error, ErrorKind};

    #[derive(Serialize, Deserialize)]
    pub(super) struct ManifestEntryV2 {
        status: i32,
        snapshot_id: Option<i64>,
        sequence_number: Option<i64>,
        file_sequence_number: Option<i64>,
        data_file: DataFile,
    }

    impl ManifestEntryV2 {
        pub fn try_from(value: ManifestEntry, partition_type: &StructType) -> Result<Self, Error> {
            Ok(Self {
                status: value.status as i32,
                snapshot_id: value.snapshot_id,
                sequence_number: value.sequence_number,
                file_sequence_number: value.file_sequence_number,
                data_file: DataFile::try_from(value.data_file, partition_type, false)?,
            })
        }

        pub fn try_into(
            self,
            partition_type: &StructType,
            schema: &Schema,
        ) -> Result<ManifestEntry, Error> {
            Ok(ManifestEntry {
                status: self.status.try_into()?,
                snapshot_id: self.snapshot_id,
                sequence_number: self.sequence_number,
                file_sequence_number: self.file_sequence_number,
                data_file: self.data_file.try_into(partition_type, schema)?,
            })
        }
    }

    #[derive(Serialize, Deserialize)]
    pub(super) struct ManifestEntryV1 {
        status: i32,
        pub snapshot_id: i64,
        data_file: DataFile,
    }

    impl ManifestEntryV1 {
        pub fn try_from(value: ManifestEntry, partition_type: &StructType) -> Result<Self, Error> {
            Ok(Self {
                status: value.status as i32,
                snapshot_id: value.snapshot_id.unwrap_or_default(),
                data_file: DataFile::try_from(value.data_file, partition_type, true)?,
            })
        }

        pub fn try_into(
            self,
            partition_type: &StructType,
            schema: &Schema,
        ) -> Result<ManifestEntry, Error> {
            Ok(ManifestEntry {
                status: self.status.try_into()?,
                snapshot_id: Some(self.snapshot_id),
                sequence_number: Some(0),
                file_sequence_number: Some(0),
                data_file: self.data_file.try_into(partition_type, schema)?,
            })
        }
    }

    #[serde_as]
    #[derive(Serialize, Deserialize)]
    pub(super) struct DataFile {
        #[serde(default)]
        content: i32,
        file_path: String,
        file_format: String,
        partition: RawLiteral,
        record_count: i64,
        file_size_in_bytes: i64,
        #[serde(skip_deserializing, skip_serializing_if = "Option::is_none")]
        block_size_in_bytes: Option<i64>,
        column_sizes: Option<Vec<I64Entry>>,
        value_counts: Option<Vec<I64Entry>>,
        null_value_counts: Option<Vec<I64Entry>>,
        nan_value_counts: Option<Vec<I64Entry>>,
        lower_bounds: Option<Vec<BytesEntry>>,
        upper_bounds: Option<Vec<BytesEntry>>,
        key_metadata: Option<serde_bytes::ByteBuf>,
        split_offsets: Option<Vec<i64>>,
        #[serde(default)]
        equality_ids: Option<Vec<i32>>,
        sort_order_id: Option<i32>,
    }

    impl DataFile {
        pub fn try_from(
            value: super::DataFile,
            partition_type: &StructType,
            is_version_1: bool,
        ) -> Result<Self, Error> {
            let block_size_in_bytes = if is_version_1 { Some(0) } else { None };
            Ok(Self {
                content: value.content as i32,
                file_path: value.file_path,
                file_format: value.file_format.to_string().to_ascii_uppercase(),
                partition: RawLiteral::try_from(
                    Literal::Struct(value.partition),
                    &Type::Struct(partition_type.clone()),
                )?,
                record_count: value.record_count.try_into()?,
                file_size_in_bytes: value.file_size_in_bytes.try_into()?,
                block_size_in_bytes,
                column_sizes: Some(to_i64_entry(value.column_sizes)?),
                value_counts: Some(to_i64_entry(value.value_counts)?),
                null_value_counts: Some(to_i64_entry(value.null_value_counts)?),
                nan_value_counts: Some(to_i64_entry(value.nan_value_counts)?),
                lower_bounds: Some(to_bytes_entry(value.lower_bounds)?),
                upper_bounds: Some(to_bytes_entry(value.upper_bounds)?),
                key_metadata: value.key_metadata.map(serde_bytes::ByteBuf::from),
                split_offsets: Some(value.split_offsets),
                equality_ids: Some(value.equality_ids),
                sort_order_id: value.sort_order_id,
            })
        }

        pub fn try_into(
            self,
            partition_type: &StructType,
            schema: &Schema,
        ) -> Result<super::DataFile, Error> {
            let partition = self
                .partition
                .try_into(&Type::Struct(partition_type.clone()))?
                .map(|v| {
                    if let Literal::Struct(v) = v {
                        Ok(v)
                    } else {
                        Err(Error::new(
                            ErrorKind::DataInvalid,
                            "partition value is not a struct",
                        ))
                    }
                })
                .transpose()?
                .unwrap_or(Struct::empty());
            Ok(super::DataFile {
                content: self.content.try_into()?,
                file_path: self.file_path,
                file_format: self.file_format.parse()?,
                partition,
                record_count: self.record_count.try_into()?,
                file_size_in_bytes: self.file_size_in_bytes.try_into()?,
                column_sizes: self
                    .column_sizes
                    .map(parse_i64_entry)
                    .transpose()?
                    .unwrap_or_default(),
                value_counts: self
                    .value_counts
                    .map(parse_i64_entry)
                    .transpose()?
                    .unwrap_or_default(),
                null_value_counts: self
                    .null_value_counts
                    .map(parse_i64_entry)
                    .transpose()?
                    .unwrap_or_default(),
                nan_value_counts: self
                    .nan_value_counts
                    .map(parse_i64_entry)
                    .transpose()?
                    .unwrap_or_default(),
                lower_bounds: self
                    .lower_bounds
                    .map(|v| parse_bytes_entry(v, schema))
                    .transpose()?
                    .unwrap_or_default(),
                upper_bounds: self
                    .upper_bounds
                    .map(|v| parse_bytes_entry(v, schema))
                    .transpose()?
                    .unwrap_or_default(),
                key_metadata: self.key_metadata.map(|v| v.to_vec()),
                split_offsets: self.split_offsets.unwrap_or_default(),
                equality_ids: self.equality_ids.unwrap_or_default(),
                sort_order_id: self.sort_order_id,
            })
        }
    }

    #[serde_as]
    #[derive(Serialize, Deserialize)]
    #[cfg_attr(test, derive(Debug, PartialEq, Eq))]
    struct BytesEntry {
        key: i32,
        value: serde_bytes::ByteBuf,
    }

    fn parse_bytes_entry(
        v: Vec<BytesEntry>,
        schema: &Schema,
    ) -> Result<HashMap<i32, Datum>, Error> {
        let mut m = HashMap::with_capacity(v.len());
        for entry in v {
            // We ignore the entry if the field is not found in the schema, due to schema evolution.
            if let Some(field) = schema.field_by_id(entry.key) {
                let data_type = field
                    .field_type
                    .as_primitive_type()
                    .ok_or_else(|| {
                        Error::new(
                            ErrorKind::DataInvalid,
                            format!("field {} is not a primitive type", field.name),
                        )
                    })?
                    .clone();
                m.insert(entry.key, Datum::try_from_bytes(&entry.value, data_type)?);
            }
        }
        Ok(m)
    }

    fn to_bytes_entry(v: impl IntoIterator<Item = (i32, Datum)>) -> Result<Vec<BytesEntry>, Error> {
        let iter = v.into_iter();
        // Reserve the capacity to the lower bound.
        let mut bs = Vec::with_capacity(iter.size_hint().0);
        for (k, d) in iter {
            bs.push(BytesEntry {
                key: k,
                value: d.to_bytes()?,
            });
        }
        Ok(bs)
    }

    #[derive(Serialize, Deserialize)]
    #[cfg_attr(test, derive(Debug, PartialEq, Eq))]
    struct I64Entry {
        key: i32,
        value: i64,
    }

    fn parse_i64_entry(v: Vec<I64Entry>) -> Result<HashMap<i32, u64>, Error> {
        let mut m = HashMap::with_capacity(v.len());
        for entry in v {
            // We ignore the entry if it's value is negative since these entries are supposed to be used for
            // counting, which should never be negative.
            if let Ok(v) = entry.value.try_into() {
                m.insert(entry.key, v);
            }
        }
        Ok(m)
    }

    fn to_i64_entry(entries: HashMap<i32, u64>) -> Result<Vec<I64Entry>, Error> {
        entries
            .iter()
            .map(|e| {
                Ok(I64Entry {
                    key: *e.0,
                    value: (*e.1).try_into()?,
                })
            })
            .collect()
    }

    #[cfg(test)]
    mod tests {
        use std::collections::HashMap;

        use crate::spec::manifest::_serde::{parse_i64_entry, I64Entry};

        #[test]
        fn test_parse_negative_manifest_entry() {
            let entries = vec![I64Entry { key: 1, value: -1 }, I64Entry {
                key: 2,
                value: 3,
            }];

            let ret = parse_i64_entry(entries).unwrap();

            let expected_ret = HashMap::from([(2, 3)]);
            assert_eq!(ret, expected_ret, "Negative i64 entry should be ignored!");
        }
    }
}

#[cfg(test)]
mod tests {
    use std::fs;
    use std::sync::Arc;

    use tempfile::TempDir;

    use super::*;
    use crate::io::FileIOBuilder;
    use crate::spec::{Literal, NestedField, PrimitiveType, Struct, Transform, Type};

    #[tokio::test]
    async fn test_parse_manifest_v2_unpartition() {
        let schema = Arc::new(
            Schema::builder()
                .with_fields(vec![
                    // id v_int v_long v_float v_double v_varchar v_bool v_date v_timestamp v_decimal v_ts_ntz
                    Arc::new(NestedField::optional(
                        1,
                        "id",
                        Type::Primitive(PrimitiveType::Long),
                    )),
                    Arc::new(NestedField::optional(
                        2,
                        "v_int",
                        Type::Primitive(PrimitiveType::Int),
                    )),
                    Arc::new(NestedField::optional(
                        3,
                        "v_long",
                        Type::Primitive(PrimitiveType::Long),
                    )),
                    Arc::new(NestedField::optional(
                        4,
                        "v_float",
                        Type::Primitive(PrimitiveType::Float),
                    )),
                    Arc::new(NestedField::optional(
                        5,
                        "v_double",
                        Type::Primitive(PrimitiveType::Double),
                    )),
                    Arc::new(NestedField::optional(
                        6,
                        "v_varchar",
                        Type::Primitive(PrimitiveType::String),
                    )),
                    Arc::new(NestedField::optional(
                        7,
                        "v_bool",
                        Type::Primitive(PrimitiveType::Boolean),
                    )),
                    Arc::new(NestedField::optional(
                        8,
                        "v_date",
                        Type::Primitive(PrimitiveType::Date),
                    )),
                    Arc::new(NestedField::optional(
                        9,
                        "v_timestamp",
                        Type::Primitive(PrimitiveType::Timestamptz),
                    )),
                    Arc::new(NestedField::optional(
                        10,
                        "v_decimal",
                        Type::Primitive(PrimitiveType::Decimal {
                            precision: 36,
                            scale: 10,
                        }),
                    )),
                    Arc::new(NestedField::optional(
                        11,
                        "v_ts_ntz",
                        Type::Primitive(PrimitiveType::Timestamp),
                    )),
                    Arc::new(NestedField::optional(
                        12,
                        "v_ts_ns_ntz",
                        Type::Primitive(PrimitiveType::TimestampNs),
                    )),
                ])
                .build()
                .unwrap(),
        );
        let manifest = Manifest {
            metadata: ManifestMetadata {
                schema_id: 0,
                schema: schema.clone(),
                partition_spec: PartitionSpec::builder(schema).with_spec_id(0).build().unwrap(),
                content: ManifestContentType::Data,
                format_version: FormatVersion::V2,
            },
            entries: vec![
                Arc::new(ManifestEntry {
                    status: ManifestStatus::Added,
                    snapshot_id: None,
                    sequence_number: None,
                    file_sequence_number: None,
                    data_file: DataFile {
                        content: DataContentType::Data,
                        file_path: "s3a://icebergdata/demo/s1/t1/data/00000-0-ba56fbfa-f2ff-40c9-bb27-565ad6dc2be8-00000.parquet".to_string(),
                        file_format: DataFileFormat::Parquet,
                        partition: Struct::empty(),
                        record_count: 1,
                        file_size_in_bytes: 5442,
                        column_sizes: HashMap::from([(0,73),(6,34),(2,73),(7,61),(3,61),(5,62),(9,79),(10,73),(1,61),(4,73),(8,73)]),
                        value_counts: HashMap::from([(4,1),(5,1),(2,1),(0,1),(3,1),(6,1),(8,1),(1,1),(10,1),(7,1),(9,1)]),
                        null_value_counts: HashMap::from([(1,0),(6,0),(2,0),(8,0),(0,0),(3,0),(5,0),(9,0),(7,0),(4,0),(10,0)]),
                        nan_value_counts: HashMap::new(),
                        lower_bounds: HashMap::new(),
                        upper_bounds: HashMap::new(),
                        key_metadata: None,
                        split_offsets: vec![4],
                        equality_ids: Vec::new(),
                        sort_order_id: None,
                    }
                })
            ]
        };

        let writer = |output_file: OutputFile| ManifestWriter::new(output_file, 1, vec![]);

        test_manifest_read_write(manifest, writer).await;
    }

    #[tokio::test]
    async fn test_parse_manifest_v2_partition() {
        let schema = Arc::new(
            Schema::builder()
                .with_fields(vec![
                    Arc::new(NestedField::optional(
                        1,
                        "id",
                        Type::Primitive(PrimitiveType::Long),
                    )),
                    Arc::new(NestedField::optional(
                        2,
                        "v_int",
                        Type::Primitive(PrimitiveType::Int),
                    )),
                    Arc::new(NestedField::optional(
                        3,
                        "v_long",
                        Type::Primitive(PrimitiveType::Long),
                    )),
                    Arc::new(NestedField::optional(
                        4,
                        "v_float",
                        Type::Primitive(PrimitiveType::Float),
                    )),
                    Arc::new(NestedField::optional(
                        5,
                        "v_double",
                        Type::Primitive(PrimitiveType::Double),
                    )),
                    Arc::new(NestedField::optional(
                        6,
                        "v_varchar",
                        Type::Primitive(PrimitiveType::String),
                    )),
                    Arc::new(NestedField::optional(
                        7,
                        "v_bool",
                        Type::Primitive(PrimitiveType::Boolean),
                    )),
                    Arc::new(NestedField::optional(
                        8,
                        "v_date",
                        Type::Primitive(PrimitiveType::Date),
                    )),
                    Arc::new(NestedField::optional(
                        9,
                        "v_timestamp",
                        Type::Primitive(PrimitiveType::Timestamptz),
                    )),
                    Arc::new(NestedField::optional(
                        10,
                        "v_decimal",
                        Type::Primitive(PrimitiveType::Decimal {
                            precision: 36,
                            scale: 10,
                        }),
                    )),
                    Arc::new(NestedField::optional(
                        11,
                        "v_ts_ntz",
                        Type::Primitive(PrimitiveType::Timestamp),
                    )),
                    Arc::new(NestedField::optional(
                        12,
                        "v_ts_ns_ntz",
                        Type::Primitive(PrimitiveType::TimestampNs),
                    )),
                ])
                .build()
                .unwrap(),
        );
        let manifest = Manifest {
            metadata: ManifestMetadata {
                schema_id: 0,
                schema: schema.clone(),
                partition_spec: PartitionSpec::builder(schema)
                .with_spec_id(0).add_partition_field("v_int", "v_int", Transform::Identity).unwrap()
                .add_partition_field("v_long", "v_long", Transform::Identity).unwrap().build().unwrap(),
                content: ManifestContentType::Data,
                format_version: FormatVersion::V2,
            },
            entries: vec![Arc::new(ManifestEntry {
                status: ManifestStatus::Added,
                snapshot_id: None,
                sequence_number: None,
                file_sequence_number: None,
                data_file: DataFile {
                    content: DataContentType::Data,
                    file_format: DataFileFormat::Parquet,
                    file_path: "s3a://icebergdata/demo/s1/t1/data/00000-0-378b56f5-5c52-4102-a2c2-f05f8a7cbe4a-00000.parquet".to_string(),
                    partition: Struct::from_iter(
                        vec![
                            Some(Literal::int(1)),
                            Some(Literal::long(1000)),
                        ]
                            .into_iter()
                    ),
                    record_count: 1,
                    file_size_in_bytes: 5442,
                    column_sizes: HashMap::from([
                        (0, 73),
                        (6, 34),
                        (2, 73),
                        (7, 61),
                        (3, 61),
                        (5, 62),
                        (9, 79),
                        (10, 73),
                        (1, 61),
                        (4, 73),
                        (8, 73)
                    ]),
                    value_counts: HashMap::from([
                        (4, 1),
                        (5, 1),
                        (2, 1),
                        (0, 1),
                        (3, 1),
                        (6, 1),
                        (8, 1),
                        (1, 1),
                        (10, 1),
                        (7, 1),
                        (9, 1)
                    ]),
                    null_value_counts: HashMap::from([
                        (1, 0),
                        (6, 0),
                        (2, 0),
                        (8, 0),
                        (0, 0),
                        (3, 0),
                        (5, 0),
                        (9, 0),
                        (7, 0),
                        (4, 0),
                        (10, 0)
                    ]),
                    nan_value_counts: HashMap::new(),
                    lower_bounds: HashMap::new(),
                    upper_bounds: HashMap::new(),
                    key_metadata: None,
                    split_offsets: vec![4],
                    equality_ids: vec![],
                    sort_order_id: None,
                },
            })],
        };

        let writer = |output_file: OutputFile| ManifestWriter::new(output_file, 1, vec![]);

        let res = test_manifest_read_write(manifest, writer).await;

        assert_eq!(res.sequence_number, UNASSIGNED_SEQUENCE_NUMBER);
        assert_eq!(res.min_sequence_number, UNASSIGNED_SEQUENCE_NUMBER);
    }

    #[tokio::test]
    async fn test_parse_manifest_v1_unpartition() {
        let schema = Arc::new(
            Schema::builder()
                .with_schema_id(1)
                .with_fields(vec![
                    Arc::new(NestedField::optional(
                        1,
                        "id",
                        Type::Primitive(PrimitiveType::Int),
                    )),
                    Arc::new(NestedField::optional(
                        2,
                        "data",
                        Type::Primitive(PrimitiveType::String),
                    )),
                    Arc::new(NestedField::optional(
                        3,
                        "comment",
                        Type::Primitive(PrimitiveType::String),
                    )),
                ])
                .build()
                .unwrap(),
        );
        let manifest = Manifest {
            metadata: ManifestMetadata {
                schema_id: 1,
                schema: schema.clone(),
                partition_spec: PartitionSpec::builder(schema).with_spec_id(0).build().unwrap(),
                content: ManifestContentType::Data,
                format_version: FormatVersion::V1,
            },
            entries: vec![Arc::new(ManifestEntry {
                status: ManifestStatus::Added,
                snapshot_id: Some(0),
                sequence_number: Some(0),
                file_sequence_number: Some(0),
                data_file: DataFile {
                    content: DataContentType::Data,
                    file_path: "s3://testbucket/iceberg_data/iceberg_ctl/iceberg_db/iceberg_tbl/data/00000-7-45268d71-54eb-476c-b42c-942d880c04a1-00001.parquet".to_string(),
                    file_format: DataFileFormat::Parquet,
                    partition: Struct::empty(),
                    record_count: 1,
                    file_size_in_bytes: 875,
                    column_sizes: HashMap::from([(1,47),(2,48),(3,52)]),
                    value_counts: HashMap::from([(1,1),(2,1),(3,1)]),
                    null_value_counts: HashMap::from([(1,0),(2,0),(3,0)]),
                    nan_value_counts: HashMap::new(),
                    lower_bounds: HashMap::from([(1,Datum::int(1)),(2,Datum::string("a")),(3,Datum::string("AC/DC"))]),
                    upper_bounds: HashMap::from([(1,Datum::int(1)),(2,Datum::string("a")),(3,Datum::string("AC/DC"))]),
                    key_metadata: None,
                    split_offsets: vec![4],
                    equality_ids: vec![],
                    sort_order_id: Some(0),
                }
            })],
        };

        let writer =
            |output_file: OutputFile| ManifestWriter::new(output_file, 2966623707104393227, vec![]);

        test_manifest_read_write(manifest, writer).await;
    }

    #[tokio::test]
    async fn test_parse_manifest_v1_partition() {
        let schema = Arc::new(
            Schema::builder()
                .with_fields(vec![
                    Arc::new(NestedField::optional(
                        1,
                        "id",
                        Type::Primitive(PrimitiveType::Long),
                    )),
                    Arc::new(NestedField::optional(
                        2,
                        "data",
                        Type::Primitive(PrimitiveType::String),
                    )),
                    Arc::new(NestedField::optional(
                        3,
                        "category",
                        Type::Primitive(PrimitiveType::String),
                    )),
                ])
                .build()
                .unwrap(),
        );
        let manifest = Manifest {
            metadata: ManifestMetadata {
                schema_id: 0,
                schema: schema.clone(),
                partition_spec: PartitionSpec::builder(schema).add_partition_field("category", "category", Transform::Identity).unwrap().build().unwrap(),
                content: ManifestContentType::Data,
                format_version: FormatVersion::V1,
            },
            entries: vec![
                Arc::new(ManifestEntry {
                    status: ManifestStatus::Added,
                    snapshot_id: Some(0),
                    sequence_number: Some(0),
                    file_sequence_number: Some(0),
                    data_file: DataFile {
                        content: DataContentType::Data,
                        file_path: "s3://testbucket/prod/db/sample/data/category=x/00010-1-d5c93668-1e52-41ac-92a6-bba590cbf249-00001.parquet".to_string(),
                        file_format: DataFileFormat::Parquet,
                        partition: Struct::from_iter(
                            vec![
                                Some(
                                    Literal::string("x"),
                                ),
                            ]
                                .into_iter()
                        ),
                        record_count: 1,
                        file_size_in_bytes: 874,
                        column_sizes: HashMap::from([(1, 46), (2, 48), (3, 48)]),
                        value_counts: HashMap::from([(1, 1), (2, 1), (3, 1)]),
                        null_value_counts: HashMap::from([(1, 0), (2, 0), (3, 0)]),
                        nan_value_counts: HashMap::new(),
                        lower_bounds: HashMap::from([
                        (1, Datum::long(1)),
                        (2, Datum::string("a")),
                        (3, Datum::string("x"))
                        ]),
                        upper_bounds: HashMap::from([
                        (1, Datum::long(1)),
                        (2, Datum::string("a")),
                        (3, Datum::string("x"))
                        ]),
                        key_metadata: None,
                        split_offsets: vec![4],
                        equality_ids: vec![],
                        sort_order_id: Some(0),
                    },
                })
            ]
        };

        let writer = |output_file: OutputFile| ManifestWriter::new(output_file, 1, vec![]);

        let entry = test_manifest_read_write(manifest, writer).await;

        assert_eq!(entry.partitions.len(), 1);
        assert_eq!(entry.partitions[0].lower_bound, Some(Datum::string("x")));
        assert_eq!(entry.partitions[0].upper_bound, Some(Datum::string("x")));
    }

    #[tokio::test]
    async fn test_parse_manifest_with_schema_evolution() {
        let schema = Arc::new(
            Schema::builder()
                .with_fields(vec![
                    Arc::new(NestedField::optional(
                        1,
                        "id",
                        Type::Primitive(PrimitiveType::Long),
                    )),
                    Arc::new(NestedField::optional(
                        2,
                        "v_int",
                        Type::Primitive(PrimitiveType::Int),
                    )),
                ])
                .build()
                .unwrap(),
        );
        let manifest = Manifest {
            metadata: ManifestMetadata {
                schema_id: 0,
                schema: schema.clone(),
                partition_spec: PartitionSpec::builder(schema).with_spec_id(0).build().unwrap(),
                content: ManifestContentType::Data,
                format_version: FormatVersion::V2,
            },
            entries: vec![Arc::new(ManifestEntry {
                status: ManifestStatus::Added,
                snapshot_id: None,
                sequence_number: None,
                file_sequence_number: None,
                data_file: DataFile {
                    content: DataContentType::Data,
                    file_format: DataFileFormat::Parquet,
                    file_path: "s3a://icebergdata/demo/s1/t1/data/00000-0-378b56f5-5c52-4102-a2c2-f05f8a7cbe4a-00000.parquet".to_string(),
                    partition: Struct::empty(),
                    record_count: 1,
                    file_size_in_bytes: 5442,
                    column_sizes: HashMap::from([
                        (1, 61),
                        (2, 73),
                        (3, 61),
                    ]),
                    value_counts: HashMap::default(),
                    null_value_counts: HashMap::default(),
                    nan_value_counts: HashMap::new(),
                    lower_bounds: HashMap::from([
                        (1, Datum::long(1)),
                        (2, Datum::int(2)),
                        (3, Datum::string("x"))
                    ]),
                    upper_bounds: HashMap::from([
                        (1, Datum::long(1)),
                        (2, Datum::int(2)),
                        (3, Datum::string("x"))
                    ]),
                    key_metadata: None,
                    split_offsets: vec![4],
                    equality_ids: vec![],
                    sort_order_id: None,
                },
            })],
        };

        let writer = |output_file: OutputFile| ManifestWriter::new(output_file, 1, vec![]);

        let (avro_bytes, _) = write_manifest(&manifest, writer).await;

        // The parse should succeed.
        let actual_manifest = Manifest::parse_avro(avro_bytes.as_slice()).unwrap();

        // Compared with original manifest, the lower_bounds and upper_bounds no longer has data for field 3, and
        // other parts should be same.
        let schema = Arc::new(
            Schema::builder()
                .with_fields(vec![
                    Arc::new(NestedField::optional(
                        1,
                        "id",
                        Type::Primitive(PrimitiveType::Long),
                    )),
                    Arc::new(NestedField::optional(
                        2,
                        "v_int",
                        Type::Primitive(PrimitiveType::Int),
                    )),
                ])
                .build()
                .unwrap(),
        );
        let expected_manifest = Manifest {
            metadata: ManifestMetadata {
                schema_id: 0,
                schema: schema.clone(),
                partition_spec: PartitionSpec::builder(schema).with_spec_id(0).build().unwrap(),
                content: ManifestContentType::Data,
                format_version: FormatVersion::V2,
            },
            entries: vec![Arc::new(ManifestEntry {
                status: ManifestStatus::Added,
                snapshot_id: None,
                sequence_number: None,
                file_sequence_number: None,
                data_file: DataFile {
                    content: DataContentType::Data,
                    file_format: DataFileFormat::Parquet,
                    file_path: "s3a://icebergdata/demo/s1/t1/data/00000-0-378b56f5-5c52-4102-a2c2-f05f8a7cbe4a-00000.parquet".to_string(),
                    partition: Struct::empty(),
                    record_count: 1,
                    file_size_in_bytes: 5442,
                    column_sizes: HashMap::from([
                        (1, 61),
                        (2, 73),
                        (3, 61),
                    ]),
                    value_counts: HashMap::default(),
                    null_value_counts: HashMap::default(),
                    nan_value_counts: HashMap::new(),
                    lower_bounds: HashMap::from([
                        (1, Datum::long(1)),
                        (2, Datum::int(2)),
                    ]),
                    upper_bounds: HashMap::from([
                        (1, Datum::long(1)),
                        (2, Datum::int(2)),
                    ]),
                    key_metadata: None,
                    split_offsets: vec![4],
                    equality_ids: vec![],
                    sort_order_id: None,
                },
            })],
        };

        assert_eq!(actual_manifest, expected_manifest);
    }

    #[tokio::test]
    async fn test_manifest_summary() {
        let schema = Arc::new(
            Schema::builder()
                .with_fields(vec![
                    Arc::new(NestedField::optional(
                        1,
                        "time",
                        Type::Primitive(PrimitiveType::Date),
                    )),
                    Arc::new(NestedField::optional(
                        2,
                        "v_float",
                        Type::Primitive(PrimitiveType::Float),
                    )),
                    Arc::new(NestedField::optional(
                        3,
                        "v_double",
                        Type::Primitive(PrimitiveType::Double),
                    )),
                ])
                .build()
                .unwrap(),
        );
        let partition_spec = BoundPartitionSpec::builder(schema.clone())
            .with_spec_id(0)
            .add_partition_field("time", "year_of_time", Transform::Year)
            .unwrap()
            .add_partition_field("v_float", "f", Transform::Identity)
            .unwrap()
            .add_partition_field("v_double", "d", Transform::Identity)
            .unwrap()
            .build()
            .unwrap();
        let manifest = Manifest {
            metadata: ManifestMetadata {
                schema_id: 0,
                schema,
                partition_spec,
                content: ManifestContentType::Data,
                format_version: FormatVersion::V2,
            },
            entries: vec![
                Arc::new(ManifestEntry {
                    status: ManifestStatus::Added,
                    snapshot_id: None,
                    sequence_number: None,
                    file_sequence_number: None,
                    data_file: DataFile {
                        content: DataContentType::Data,
                        file_path: "s3a://icebergdata/demo/s1/t1/data/00000-0-ba56fbfa-f2ff-40c9-bb27-565ad6dc2be8-00000.parquet".to_string(),
                        file_format: DataFileFormat::Parquet,
                        partition: Struct::from_iter(
                            vec![
                                Some(Literal::int(2021)),
                                Some(Literal::float(1.0)),
                                Some(Literal::double(2.0)),
                            ]
                        ),
                        record_count: 1,
                        file_size_in_bytes: 5442,
                        column_sizes: HashMap::from([(0,73),(6,34),(2,73),(7,61),(3,61),(5,62),(9,79),(10,73),(1,61),(4,73),(8,73)]),
                        value_counts: HashMap::from([(4,1),(5,1),(2,1),(0,1),(3,1),(6,1),(8,1),(1,1),(10,1),(7,1),(9,1)]),
                        null_value_counts: HashMap::from([(1,0),(6,0),(2,0),(8,0),(0,0),(3,0),(5,0),(9,0),(7,0),(4,0),(10,0)]),
                        nan_value_counts: HashMap::new(),
                        lower_bounds: HashMap::new(),
                        upper_bounds: HashMap::new(),
                        key_metadata: None,
                        split_offsets: vec![4],
                        equality_ids: Vec::new(),
                        sort_order_id: None,
                    }
                }),
                Arc::new(
                    ManifestEntry {
                        status: ManifestStatus::Added,
                        snapshot_id: None,
                        sequence_number: None,
                        file_sequence_number: None,
                        data_file: DataFile {
                            content: DataContentType::Data,
                            file_path: "s3a://icebergdata/demo/s1/t1/data/00000-0-ba56fbfa-f2ff-40c9-bb27-565ad6dc2be8-00000.parquet".to_string(),
                            file_format: DataFileFormat::Parquet,
                            partition: Struct::from_iter(
                                vec![
                                    Some(Literal::int(1111)),
                                    Some(Literal::float(15.5)),
                                    Some(Literal::double(25.5)),
                                ]
                            ),
                            record_count: 1,
                            file_size_in_bytes: 5442,
                            column_sizes: HashMap::from([(0,73),(6,34),(2,73),(7,61),(3,61),(5,62),(9,79),(10,73),(1,61),(4,73),(8,73)]),
                            value_counts: HashMap::from([(4,1),(5,1),(2,1),(0,1),(3,1),(6,1),(8,1),(1,1),(10,1),(7,1),(9,1)]),
                            null_value_counts: HashMap::from([(1,0),(6,0),(2,0),(8,0),(0,0),(3,0),(5,0),(9,0),(7,0),(4,0),(10,0)]),
                            nan_value_counts: HashMap::new(),
                            lower_bounds: HashMap::new(),
                            upper_bounds: HashMap::new(),
                            key_metadata: None,
                            split_offsets: vec![4],
                            equality_ids: Vec::new(),
                            sort_order_id: None,
                        }
                    }
                ),
                Arc::new(
                    ManifestEntry {
                        status: ManifestStatus::Added,
                        snapshot_id: None,
                        sequence_number: None,
                        file_sequence_number: None,
                        data_file: DataFile {
                            content: DataContentType::Data,
                            file_path: "s3a://icebergdata/demo/s1/t1/data/00000-0-ba56fbfa-f2ff-40c9-bb27-565ad6dc2be8-00000.parquet".to_string(),
                            file_format: DataFileFormat::Parquet,
                            partition: Struct::from_iter(
                                vec![
                                    Some(Literal::int(1211)),
                                    Some(Literal::float(f32::NAN)),
                                    Some(Literal::double(1.0)),
                                ]
                            ),
                            record_count: 1,
                            file_size_in_bytes: 5442,
                            column_sizes: HashMap::from([(0,73),(6,34),(2,73),(7,61),(3,61),(5,62),(9,79),(10,73),(1,61),(4,73),(8,73)]),
                            value_counts: HashMap::from([(4,1),(5,1),(2,1),(0,1),(3,1),(6,1),(8,1),(1,1),(10,1),(7,1),(9,1)]),
                            null_value_counts: HashMap::from([(1,0),(6,0),(2,0),(8,0),(0,0),(3,0),(5,0),(9,0),(7,0),(4,0),(10,0)]),
                            nan_value_counts: HashMap::new(),
                            lower_bounds: HashMap::new(),
                            upper_bounds: HashMap::new(),
                            key_metadata: None,
                            split_offsets: vec![4],
                            equality_ids: Vec::new(),
                            sort_order_id: None,
                        }
                    }
                ),
                Arc::new(
                    ManifestEntry {
                        status: ManifestStatus::Added,
                        snapshot_id: None,
                        sequence_number: None,
                        file_sequence_number: None,
                        data_file: DataFile {
                            content: DataContentType::Data,
                            file_path: "s3a://icebergdata/demo/s1/t1/data/00000-0-ba56fbfa-f2ff-40c9-bb27-565ad6dc2be8-00000.parquet".to_string(),
                            file_format: DataFileFormat::Parquet,
                            partition: Struct::from_iter(
                                vec![
                                    Some(Literal::int(1111)),
                                    None,
                                    Some(Literal::double(11.0)),
                                ]
                            ),
                            record_count: 1,
                            file_size_in_bytes: 5442,
                            column_sizes: HashMap::from([(0,73),(6,34),(2,73),(7,61),(3,61),(5,62),(9,79),(10,73),(1,61),(4,73),(8,73)]),
                            value_counts: HashMap::from([(4,1),(5,1),(2,1),(0,1),(3,1),(6,1),(8,1),(1,1),(10,1),(7,1),(9,1)]),
                            null_value_counts: HashMap::from([(1,0),(6,0),(2,0),(8,0),(0,0),(3,0),(5,0),(9,0),(7,0),(4,0),(10,0)]),
                            nan_value_counts: HashMap::new(),
                            lower_bounds: HashMap::new(),
                            upper_bounds: HashMap::new(),
                            key_metadata: None,
                            split_offsets: vec![4],
                            equality_ids: Vec::new(),
                            sort_order_id: None,
                        }
                    }
                ),
            ]
        };

        let writer = |output_file: OutputFile| ManifestWriter::new(output_file, 1, vec![]);

        let res = test_manifest_read_write(manifest, writer).await;
        assert!(res.partitions.len() == 3);
        assert!(res.partitions[0].lower_bound == Some(Datum::int(1111)));
        assert!(res.partitions[0].upper_bound == Some(Datum::int(2021)));
        assert!(!res.partitions[0].contains_null);
        assert!(res.partitions[0].contains_nan == Some(false));

        assert!(res.partitions[1].lower_bound == Some(Datum::float(1.0)));
        assert!(res.partitions[1].upper_bound == Some(Datum::float(15.5)));
        assert!(res.partitions[1].contains_null);
        assert!(res.partitions[1].contains_nan == Some(true));

        assert!(res.partitions[2].lower_bound == Some(Datum::double(1.0)));
        assert!(res.partitions[2].upper_bound == Some(Datum::double(25.5)));
        assert!(!res.partitions[2].contains_null);
        assert!(res.partitions[2].contains_nan == Some(false));
    }

    async fn test_manifest_read_write(
        manifest: Manifest,
        writer_builder: impl FnOnce(OutputFile) -> ManifestWriter,
    ) -> ManifestFile {
        let (bs, res) = write_manifest(&manifest, writer_builder).await;
        let actual_manifest = Manifest::parse_avro(bs.as_slice()).unwrap();

        assert_eq!(actual_manifest, manifest);
        res
    }

    /// Utility method which writes out a manifest and returns the bytes.
    async fn write_manifest(
        manifest: &Manifest,
        writer_builder: impl FnOnce(OutputFile) -> ManifestWriter,
    ) -> (Vec<u8>, ManifestFile) {
        let temp_dir = TempDir::new().unwrap();
        let path = temp_dir.path().join("test_manifest.avro");
        let io = FileIOBuilder::new_fs_io().build().unwrap();
        let output_file = io.new_output(path.to_str().unwrap()).unwrap();
        let writer = writer_builder(output_file);
        let res = writer.write(manifest.clone()).await.unwrap();

        // Verify manifest
        (fs::read(path).expect("read_file must succeed"), res)
    }
}<|MERGE_RESOLUTION|>--- conflicted
+++ resolved
@@ -31,14 +31,9 @@
 
 use self::_const_schema::{manifest_schema_v1, manifest_schema_v2};
 use super::{
-<<<<<<< HEAD
-    Datum, FieldSummary, FormatVersion, ManifestContentType, ManifestFile, PartitionSpec, Schema,
-    SchemaId, SchemaRef, Struct, INITIAL_SEQUENCE_NUMBER, UNASSIGNED_SEQUENCE_NUMBER,
-=======
-    BoundPartitionSpec, Datum, FieldSummary, FormatVersion, ManifestContentType, ManifestFile,
-    PrimitiveLiteral, PrimitiveType, Schema, SchemaId, SchemaRef, Struct, INITIAL_SEQUENCE_NUMBER,
-    UNASSIGNED_SEQUENCE_NUMBER,
->>>>>>> 54926a2d
+    Datum, FieldSummary, FormatVersion, ManifestContentType, ManifestFile, PartitionSpec,
+    PrimitiveLiteral, PrimitiveType, Schema, SchemaId, SchemaRef, Struct, StructType,
+    INITIAL_SEQUENCE_NUMBER, UNASSIGNED_SEQUENCE_NUMBER,
 };
 use crate::error::Result;
 use crate::io::OutputFile;
@@ -220,11 +215,10 @@
 
     fn construct_partition_summaries(
         &mut self,
-        partition_spec: &BoundPartitionSpec,
+        partition_type: &StructType,
     ) -> Result<Vec<FieldSummary>> {
         let partitions = std::mem::take(&mut self.partitions);
-        let mut field_stats: Vec<_> = partition_spec
-            .partition_type()
+        let mut field_stats: Vec<_> = partition_type
             .fields()
             .iter()
             .map(|f| PartitionFieldStats::new(f.field_type.as_primitive_type().unwrap().clone()))
@@ -336,8 +330,7 @@
         let length = content.len();
         self.output.write(Bytes::from(content)).await?;
 
-        let partition_summary =
-            self.construct_partition_summaries(&manifest.metadata.partition_spec)?;
+        let partition_summary = self.construct_partition_summaries(&partition_type)?;
 
         Ok(ManifestFile {
             manifest_path: self.output.location().to_string(),
@@ -2149,7 +2142,7 @@
                 .build()
                 .unwrap(),
         );
-        let partition_spec = BoundPartitionSpec::builder(schema.clone())
+        let partition_spec = PartitionSpec::builder(schema.clone())
             .with_spec_id(0)
             .add_partition_field("time", "year_of_time", Transform::Year)
             .unwrap()
