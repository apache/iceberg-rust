--- conflicted
+++ resolved
@@ -116,28 +116,20 @@
     }
 
     /// Builds the schema.
-<<<<<<< HEAD
     pub fn build(mut self) -> Result<Schema> {
-        let mut highest_field_id = None;
         if let Some(start_from) = self.reassign_field_ids_from {
             let mut id_reassigner = ReassignFieldIds::new(start_from);
             self.fields = id_reassigner.reassign_field_ids(self.fields);
-            highest_field_id = Some(id_reassigner.next_field_id - 1);
 
             self.identifier_field_ids =
                 id_reassigner.apply_to_identifier_fields(self.identifier_field_ids)?;
             self.alias_to_id = id_reassigner.apply_to_aliases(self.alias_to_id)?;
         }
 
-=======
-    pub fn build(self) -> Result<Schema> {
->>>>>>> e08c0e51
         let field_id_to_accessor = self.build_accessors();
 
         let r#struct = StructType::new(self.fields);
         let id_to_field = index_by_id(&r#struct)?;
-        let highest_field_id =
-            highest_field_id.unwrap_or(id_to_field.keys().max().cloned().unwrap_or(0));
 
         Self::validate_identifier_ids(
             &r#struct,
@@ -1480,12 +1472,6 @@
         let schema = builder.build().unwrap();
 
         assert_eq!(original_schema, schema);
-    }
-
-    #[test]
-    fn test_highest_field_id() {
-        let schema = table_schema_nested();
-        assert_eq!(17, schema.highest_field_id());
     }
 
     #[test]
@@ -2384,7 +2370,21 @@
     }
 
     #[test]
-<<<<<<< HEAD
+    fn test_highest_field_id() {
+        let schema = table_schema_nested();
+        assert_eq!(17, schema.highest_field_id());
+
+        let schema = table_schema_simple().0;
+        assert_eq!(3, schema.highest_field_id());
+    }
+
+    #[test]
+    fn test_highest_field_id_no_fields() {
+        let schema = Schema::builder().with_schema_id(1).build().unwrap();
+        assert_eq!(0, schema.highest_field_id());
+    }
+
+    #[test]
     fn test_reassign_ids() {
         let schema = Schema::builder()
             .with_schema_id(1)
@@ -2540,13 +2540,5 @@
 
         assert_eq!(schema, reassigned_schema);
         assert_eq!(schema.highest_field_id(), 0);
-=======
-    fn test_highest_field_id() {
-        let schema = table_schema_nested();
-        assert_eq!(17, schema.highest_field_id());
-
-        let schema = table_schema_simple().0;
-        assert_eq!(3, schema.highest_field_id());
->>>>>>> e08c0e51
     }
 }