--- conflicted
+++ resolved
@@ -21,19 +21,12 @@
 use uuid::Uuid;
 
 use super::{
-<<<<<<< HEAD
-    BoundPartitionSpec, FormatVersion, MetadataLog, PartitionSpecBuilder, PartitionStatisticsFile,
+    FormatVersion, MetadataLog, PartitionSpec, PartitionSpecBuilder, PartitionStatisticsFile,
     Schema, SchemaRef, Snapshot, SnapshotLog, SnapshotReference, SnapshotRetention, SortOrder,
-    SortOrderRef, StatisticsFile, TableMetadata, UnboundPartitionSpec, DEFAULT_PARTITION_SPEC_ID,
-    DEFAULT_SCHEMA_ID, MAIN_BRANCH, ONE_MINUTE_MS, PROPERTY_METADATA_PREVIOUS_VERSIONS_MAX,
-=======
-    FormatVersion, MetadataLog, PartitionSpec, PartitionSpecBuilder, Schema, SchemaRef, Snapshot,
-    SnapshotLog, SnapshotReference, SnapshotRetention, SortOrder, SortOrderRef, StructType,
-    TableMetadata, UnboundPartitionSpec, DEFAULT_PARTITION_SPEC_ID, DEFAULT_SCHEMA_ID, MAIN_BRANCH,
-    ONE_MINUTE_MS, PROPERTY_METADATA_PREVIOUS_VERSIONS_MAX,
->>>>>>> 97f8a792
-    PROPERTY_METADATA_PREVIOUS_VERSIONS_MAX_DEFAULT, RESERVED_PROPERTIES,
-    UNPARTITIONED_LAST_ASSIGNED_ID,
+    SortOrderRef, StatisticsFile, StructType, TableMetadata, UnboundPartitionSpec,
+    DEFAULT_PARTITION_SPEC_ID, DEFAULT_SCHEMA_ID, MAIN_BRANCH, ONE_MINUTE_MS,
+    PROPERTY_METADATA_PREVIOUS_VERSIONS_MAX, PROPERTY_METADATA_PREVIOUS_VERSIONS_MAX_DEFAULT,
+    RESERVED_PROPERTIES, UNPARTITIONED_LAST_ASSIGNED_ID,
 };
 use crate::error::{Error, ErrorKind, Result};
 use crate::{TableCreation, TableUpdate};
@@ -1193,14 +1186,9 @@
 mod tests {
     use super::*;
     use crate::spec::{
-<<<<<<< HEAD
-        BlobMetadata, NestedField, NullOrder, Operation, PrimitiveType, Schema,
-        SchemalessPartitionSpec, SnapshotRetention, SortDirection, SortField, StructType, Summary,
-        Transform, Type, UnboundPartitionField,
-=======
-        NestedField, NullOrder, Operation, PartitionSpec, PrimitiveType, Schema, SnapshotRetention,
-        SortDirection, SortField, StructType, Summary, Transform, Type, UnboundPartitionField,
->>>>>>> 97f8a792
+        BlobMetadata, NestedField, NullOrder, Operation, PartitionSpec, PrimitiveType, Schema,
+        SnapshotRetention, SortDirection, SortField, StructType, Summary, Transform, Type,
+        UnboundPartitionField,
     };
 
     const TEST_LOCATION: &str = "s3://bucket/test/location";
