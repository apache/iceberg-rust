--- conflicted
+++ resolved
@@ -78,10 +78,6 @@
     /// The list of delete files that may need to be applied to this data file
     pub deletes: Vec<FileScanTaskDeleteFile>,
 
-<<<<<<< HEAD
-    /// Maximum number of records to return, None means no limit
-    pub limit: Option<usize>,
-=======
     /// Partition data from the manifest entry, used to identify which columns can use
     /// constant values from partition metadata vs. reading from the data file.
     /// Per the Iceberg spec, only identity-transformed partition fields should use constants.
@@ -108,7 +104,9 @@
     #[serde(serialize_with = "serialize_not_implemented")]
     #[serde(deserialize_with = "deserialize_not_implemented")]
     pub name_mapping: Option<Arc<NameMapping>>,
->>>>>>> 9fa3776c
+
+    /// Maximum number of records to return, None means no limit
+    pub limit: Option<usize>,
 }
 
 impl FileScanTask {
