--- conflicted
+++ resolved
@@ -40,14 +40,18 @@
 
 impl<T: Serialize, const N: usize> Serialize for LogicalExpression<T, N> {
     fn serialize<S>(&self, serializer: S) -> std::result::Result<S::Ok, S::Error>
-    where S: serde::Serializer {
+    where
+        S: serde::Serializer,
+    {
         self.inputs.serialize(serializer)
     }
 }
 
 impl<'de, T: Deserialize<'de>, const N: usize> Deserialize<'de> for LogicalExpression<T, N> {
     fn deserialize<D>(deserializer: D) -> std::result::Result<Self, D::Error>
-    where D: serde::Deserializer<'de> {
+    where
+        D: serde::Deserializer<'de>,
+    {
         let inputs = Vec::<Box<T>>::deserialize(deserializer)?;
         Ok(LogicalExpression::new(
             array_init::from_iter(inputs.into_iter()).ok_or_else(|| {
@@ -81,7 +85,8 @@
 }
 
 impl<T: Bind, const N: usize> Bind for LogicalExpression<T, N>
-where T::Bound: Sized
+where
+    T::Bound: Sized,
 {
     type Bound = LogicalExpression<T::Bound, N>;
 
@@ -473,11 +478,6 @@
     /// # Example
     ///
     /// ```rust
-<<<<<<< HEAD
-    /// use std::ops::Bound::Unbounded;
-    ///
-=======
->>>>>>> c9ffbce3
     /// use iceberg::expr::BoundPredicate::Unary;
     /// use iceberg::expr::Reference;
     /// use iceberg::spec::Datum;
@@ -505,11 +505,6 @@
     /// # Example
     ///
     /// ```rust
-<<<<<<< HEAD
-    /// use std::ops::Bound::Unbounded;
-    ///
-=======
->>>>>>> c9ffbce3
     /// use iceberg::expr::BoundPredicate::Unary;
     /// use iceberg::expr::Reference;
     /// use iceberg::spec::Datum;
@@ -539,11 +534,6 @@
     /// # Example
     ///
     /// ```rust
-<<<<<<< HEAD
-    /// use std::ops::Bound::Unbounded;
-    ///
-=======
->>>>>>> c9ffbce3
     /// use iceberg::expr::BoundPredicate::Unary;
     /// use iceberg::expr::{LogicalExpression, Predicate, Reference};
     /// use iceberg::spec::Datum;
@@ -597,10 +587,9 @@
     /// # Example
     ///
     /// ```rust
-    /// use std::ops::Not;
-    ///
     /// use iceberg::expr::{LogicalExpression, Predicate, Reference};
     /// use iceberg::spec::Datum;
+    /// use std::ops::Not;
     ///
     /// let expression = Reference::new("a").less_than(Datum::long(5)).not();
     /// let result = expression.rewrite_not();
@@ -645,18 +634,10 @@
     /// # Example
     ///     
     ///```rust
-<<<<<<< HEAD
-    /// use std::ops::Bound::Unbounded;
-    ///
-    /// use iceberg::expr::BoundPredicate::Unary;
-    /// use iceberg::expr::Reference;
-    /// use iceberg::spec::Datum;
-=======
     /// use iceberg::expr::BoundPredicate::Unary;
     /// use iceberg::expr::Reference;
     /// use iceberg::spec::Datum;
     /// use std::ops::Bound::Unbounded;
->>>>>>> c9ffbce3
     /// let expr1 = Reference::new("a").less_than(Datum::long(10));
     ///
     /// let expr = !expr1;
@@ -726,8 +707,10 @@
     use std::sync::Arc;
 
     use crate::expr::Predicate::{AlwaysFalse, AlwaysTrue};
-    use crate::expr::{Bind, BoundPredicate, Reference};
-    use crate::spec::{Datum, NestedField, PrimitiveType, Schema, SchemaRef, Type};
+    use crate::expr::Reference;
+    use crate::expr::{Bind, BoundPredicate};
+    use crate::spec::Datum;
+    use crate::spec::{NestedField, PrimitiveType, Schema, SchemaRef, Type};
 
     #[test]
     fn test_logical_or_rewrite_not() {
