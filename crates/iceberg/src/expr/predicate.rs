--- conflicted
+++ resolved
@@ -116,7 +116,6 @@
         debug_assert!(op.is_unary());
         Self { op, term }
     }
-<<<<<<< HEAD
 
     /// Return the term of this predicate.
     pub fn term(&self) -> &T {
@@ -124,12 +123,8 @@
     }
 
     /// Return the operator of this predicate.
-    pub fn op(&self) -> &PredicateOperator {
-        &self.op
-=======
     pub(crate) fn op(&self) -> PredicateOperator {
         self.op
->>>>>>> ca9de89a
     }
 }
 
@@ -159,7 +154,6 @@
         debug_assert!(op.is_binary());
         Self { op, term, literal }
     }
-<<<<<<< HEAD
 
     /// Return the term of this predicate.
     pub fn term(&self) -> &T {
@@ -167,18 +161,12 @@
     }
 
     /// Return the operator of this predicate.
-    pub fn op(&self) -> &PredicateOperator {
-        &self.op
-    }
-
-    /// Return the literal of this predicate.
-    pub fn literal(&self) -> &Datum {
-=======
     pub(crate) fn op(&self) -> PredicateOperator {
         self.op
     }
+
+    /// Return the literal of this predicate.
     pub(crate) fn literal(&self) -> &Datum {
->>>>>>> ca9de89a
         &self.literal
     }
 }
@@ -228,7 +216,6 @@
         debug_assert!(op.is_set());
         Self { op, term, literals }
     }
-<<<<<<< HEAD
 
     /// Return the term of this predicate.
     pub fn term(&self) -> &T {
@@ -236,15 +223,11 @@
     }
 
     /// Return the operator of this predicate.
-    pub fn op(&self) -> &PredicateOperator {
-        &self.op
-=======
     pub(crate) fn op(&self) -> PredicateOperator {
         self.op
     }
     pub(crate) fn literals(&self) -> &FnvHashSet<Datum> {
         &self.literals
->>>>>>> ca9de89a
     }
 }
 
