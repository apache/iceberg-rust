--- conflicted
+++ resolved
@@ -19,12 +19,12 @@
 
 mod schema;
 pub use schema::*;
-<<<<<<< HEAD
+
 mod nan_val_cnt_visitor;
 pub use nan_val_cnt_visitor::*;
-=======
+
 pub(crate) mod delete_file_manager;
->>>>>>> 1ccc3dd7
+
 mod reader;
 pub(crate) mod record_batch_projector;
 pub(crate) mod record_batch_transformer;
