// Licensed to the Apache Software Foundation (ASF) under one
// or more contributor license agreements.  See the NOTICE file
// distributed with this work for additional information
// regarding copyright ownership.  The ASF licenses this file
// to you under the Apache License, Version 2.0 (the
// "License"); you may not use this file except in compliance
// with the License.  You may obtain a copy of the License at
//
//   http://www.apache.org/licenses/LICENSE-2.0
//
// Unless required by applicable law or agreed to in writing,
// software distributed under the License is distributed on an
// "AS IS" BASIS, WITHOUT WARRANTIES OR CONDITIONS OF ANY
// KIND, either express or implied.  See the License for the
// specific language governing permissions and limitations
// under the License.

use std::collections::{HashMap, HashSet};
use std::ops::Not;
use std::sync::Arc;

use arrow_array::{Array, ArrayRef, Int64Array, StringArray, StructArray};
use futures::{StreamExt, TryStreamExt};
use tokio::sync::oneshot::{Receiver, channel};

use super::delete_filter::DeleteFilter;
use crate::arrow::delete_file_loader::BasicDeleteFileLoader;
use crate::arrow::{arrow_primitive_to_literal, arrow_schema_to_schema};
use crate::delete_vector::DeleteVector;
use crate::expr::Predicate::AlwaysTrue;
use crate::expr::{Predicate, Reference};
use crate::io::FileIO;
use crate::scan::{ArrowRecordBatchStream, FileScanTaskDeleteFile};
use crate::spec::{
    DataContentType, Datum, ListType, MapType, NestedField, NestedFieldRef, PartnerAccessor,
    PrimitiveType, Schema, SchemaRef, SchemaWithPartnerVisitor, StructType, Type,
    visit_schema_with_partner,
};
use crate::{Error, ErrorKind, Result};

#[derive(Clone, Debug)]
pub(crate) struct CachingDeleteFileLoader {
    basic_delete_file_loader: BasicDeleteFileLoader,
    concurrency_limit_data_files: usize,
}

// Intermediate context during processing of a delete file task.
enum DeleteFileContext {
    // TODO: Delete Vector loader from Puffin files
    ExistingEqDel,
    PosDels(ArrowRecordBatchStream),
    FreshEqDel {
        batch_stream: ArrowRecordBatchStream,
        equality_ids: HashSet<i32>,
        sender: tokio::sync::oneshot::Sender<Predicate>,
    },
}

// Final result of the processing of a delete file task before
// results are fully merged into the DeleteFileManager's state
enum ParsedDeleteFileContext {
    DelVecs(HashMap<String, DeleteVector>),
    EqDel,
}

#[allow(unused_variables)]
impl CachingDeleteFileLoader {
    pub(crate) fn new(file_io: FileIO, concurrency_limit_data_files: usize) -> Self {
        CachingDeleteFileLoader {
            basic_delete_file_loader: BasicDeleteFileLoader::new(file_io),
            concurrency_limit_data_files,
        }
    }

    /// Initiates loading of all deletes for all the specified tasks
    ///
    /// Returned future completes once all positional deletes and delete vectors
    /// have loaded. EQ deletes are not waited for in this method but the returned
    /// DeleteFilter will await their loading when queried for them.
    ///
    ///  * Create a single stream of all delete file tasks irrespective of type,
    ///    so that we can respect the combined concurrency limit
    ///  * We then process each in two phases: load and parse.
    ///  * for positional deletes the load phase instantiates an ArrowRecordBatchStream to
    ///    stream the file contents out
    ///  * for eq deletes, we first check if the EQ delete is already loaded or being loaded by
    ///    another concurrently processing data file scan task. If it is, we skip it.
    ///    If not, the DeleteFilter is updated to contain a notifier to prevent other data file
    ///    tasks from starting to load the same equality delete file. We spawn a task to load
    ///    the EQ delete's record batch stream, convert it to a predicate, update the delete filter,
    ///    and notify any task that was waiting for it.
    ///  * When this gets updated to add support for delete vectors, the load phase will return
    ///    a PuffinReader for them.
    ///  * The parse phase parses each record batch stream according to its associated data type.
    ///    The result of this is a map of data file paths to delete vectors for the positional
    ///    delete tasks (and in future for the delete vector tasks). For equality delete
    ///    file tasks, this results in an unbound Predicate.
    ///  * The unbound Predicates resulting from equality deletes are sent to their associated oneshot
    ///    channel to store them in the right place in the delete file managers state.
    ///  * The results of all of these futures are awaited on in parallel with the specified
    ///    level of concurrency and collected into a vec. We then combine all the delete
    ///    vector maps that resulted from any positional delete or delete vector files into a
    ///    single map and persist it in the state.
    ///
    ///
    ///  Conceptually, the data flow is like this:
    /// ```none
    ///                                          FileScanTaskDeleteFile
    ///                                                     |
    ///                                             Skip Started EQ Deletes
    ///                                                     |
    ///                                                     |
    ///                                       [load recordbatch stream / puffin]
    ///                                             DeleteFileContext
    ///                                                     |
    ///                                                     |
    ///                       +-----------------------------+--------------------------+
    ///                     Pos Del           Del Vec (Not yet Implemented)         EQ Del
    ///                       |                             |                          |
    ///              [parse pos del stream]         [parse del vec puffin]       [parse eq del]
    ///          HashMap<String, RoaringTreeMap> HashMap<String, RoaringTreeMap>   (Predicate, Sender)
    ///                       |                             |                          |
    ///                       |                             |                 [persist to state]
    ///                       |                             |                          ()
    ///                       |                             |                          |
    ///                       +-----------------------------+--------------------------+
    ///                                                     |
    ///                                             [buffer unordered]
    ///                                                     |
    ///                                            [combine del vectors]
    ///                                        HashMap<String, RoaringTreeMap>
    ///                                                     |
    ///                                        [persist del vectors to state]
    ///                                                    ()
    ///                                                    |
    ///                                                    |
    ///                                                 [join!]
    /// ```
    pub(crate) fn load_deletes(
        &self,
        delete_file_entries: &[FileScanTaskDeleteFile],
        schema: SchemaRef,
    ) -> Receiver<Result<DeleteFilter>> {
        let (tx, rx) = channel();
        let del_filter = DeleteFilter::default();

        let stream_items = delete_file_entries
            .iter()
            .map(|t| {
                (
                    t.clone(),
                    self.basic_delete_file_loader.clone(),
                    del_filter.clone(),
                    schema.clone(),
                )
            })
            .collect::<Vec<_>>();
        let task_stream = futures::stream::iter(stream_items);

        let del_filter = del_filter.clone();
        let concurrency_limit_data_files = self.concurrency_limit_data_files;
        let basic_delete_file_loader = self.basic_delete_file_loader.clone();
        crate::runtime::spawn(async move {
            let result = async move {
                let mut del_filter = del_filter;
                let basic_delete_file_loader = basic_delete_file_loader.clone();

                let results: Vec<ParsedDeleteFileContext> = task_stream
                    .map(move |(task, file_io, del_filter, schema)| {
                        let basic_delete_file_loader = basic_delete_file_loader.clone();
                        async move {
                            Self::load_file_for_task(
                                &task,
                                basic_delete_file_loader.clone(),
                                del_filter,
                                schema,
                            )
                            .await
                        }
                    })
                    .map(move |ctx| {
                        Ok(async { Self::parse_file_content_for_task(ctx.await?).await })
                    })
                    .try_buffer_unordered(concurrency_limit_data_files)
                    .try_collect::<Vec<_>>()
                    .await?;

                for item in results {
                    if let ParsedDeleteFileContext::DelVecs(hash_map) = item {
                        for (data_file_path, delete_vector) in hash_map.into_iter() {
                            del_filter.upsert_delete_vector(data_file_path, delete_vector);
                        }
                    }
                }

                Ok(del_filter)
            }
            .await;

            let _ = tx.send(result);
        });

        rx
    }

    async fn load_file_for_task(
        task: &FileScanTaskDeleteFile,
        basic_delete_file_loader: BasicDeleteFileLoader,
        del_filter: DeleteFilter,
        schema: SchemaRef,
    ) -> Result<DeleteFileContext> {
        match task.file_type {
            DataContentType::PositionDeletes => Ok(DeleteFileContext::PosDels(
                basic_delete_file_loader
                    .parquet_to_batch_stream(&task.file_path)
                    .await?,
            )),

            DataContentType::EqualityDeletes => {
                let Some(notify) = del_filter.try_start_eq_del_load(&task.file_path) else {
                    return Ok(DeleteFileContext::ExistingEqDel);
                };

                let (sender, receiver) = channel();
                del_filter.insert_equality_delete(&task.file_path, receiver);

                // Per the Iceberg spec, evolve schema for equality deletes but only for the
                // equality_ids columns, not all table columns.
                let equality_ids_vec = task.equality_ids.clone().unwrap();
                let evolved_stream = BasicDeleteFileLoader::evolve_schema(
                    basic_delete_file_loader
                        .parquet_to_batch_stream(&task.file_path)
                        .await?,
                    schema,
                    &equality_ids_vec,
                )
                .await?;

                Ok(DeleteFileContext::FreshEqDel {
                    batch_stream: evolved_stream,
                    sender,
                    equality_ids: HashSet::from_iter(equality_ids_vec),
                })
            }

            DataContentType::Data => Err(Error::new(
                ErrorKind::Unexpected,
                "tasks with files of type Data not expected here",
            )),
        }
    }

    async fn parse_file_content_for_task(
        ctx: DeleteFileContext,
    ) -> Result<ParsedDeleteFileContext> {
        match ctx {
            DeleteFileContext::ExistingEqDel => Ok(ParsedDeleteFileContext::EqDel),
            DeleteFileContext::PosDels(batch_stream) => {
                let del_vecs =
                    Self::parse_positional_deletes_record_batch_stream(batch_stream).await?;
                Ok(ParsedDeleteFileContext::DelVecs(del_vecs))
            }
            DeleteFileContext::FreshEqDel {
                sender,
                batch_stream,
                equality_ids,
            } => {
                let predicate =
                    Self::parse_equality_deletes_record_batch_stream(batch_stream, equality_ids)
                        .await?;

                sender
                    .send(predicate)
                    .map_err(|err| {
                        Error::new(
                            ErrorKind::Unexpected,
                            "Could not send eq delete predicate to state",
                        )
                    })
                    .map(|_| ParsedDeleteFileContext::EqDel)
            }
        }
    }

    /// Parses a record batch stream coming from positional delete files
    ///
    /// Returns a map of data file path to a delete vector
    async fn parse_positional_deletes_record_batch_stream(
        mut stream: ArrowRecordBatchStream,
    ) -> Result<HashMap<String, DeleteVector>> {
        let mut result: HashMap<String, DeleteVector> = HashMap::default();

        while let Some(batch) = stream.next().await {
            let batch = batch?;
            let schema = batch.schema();
            let columns = batch.columns();

            let Some(file_paths) = columns[0].as_any().downcast_ref::<StringArray>() else {
                return Err(Error::new(
                    ErrorKind::DataInvalid,
                    "Could not downcast file paths array to StringArray",
                ));
            };
            let Some(positions) = columns[1].as_any().downcast_ref::<Int64Array>() else {
                return Err(Error::new(
                    ErrorKind::DataInvalid,
                    "Could not downcast positions array to Int64Array",
                ));
            };

            for (file_path, pos) in file_paths.iter().zip(positions.iter()) {
                let (Some(file_path), Some(pos)) = (file_path, pos) else {
                    return Err(Error::new(
                        ErrorKind::DataInvalid,
                        "null values in delete file",
                    ));
                };

                result
                    .entry(file_path.to_string())
                    .or_default()
                    .insert(pos as u64);
            }
        }

        Ok(result)
    }

    async fn parse_equality_deletes_record_batch_stream(
        mut stream: ArrowRecordBatchStream,
        equality_ids: HashSet<i32>,
    ) -> Result<Predicate> {
        let mut result_predicate = AlwaysTrue;
        let mut batch_schema_iceberg: Option<Schema> = None;
        let accessor = EqDelRecordBatchPartnerAccessor;

        while let Some(record_batch) = stream.next().await {
            let record_batch = record_batch?;

            if record_batch.num_columns() == 0 {
                return Ok(AlwaysTrue);
            }

            let schema = match &batch_schema_iceberg {
                Some(schema) => schema,
                None => {
                    let schema = arrow_schema_to_schema(record_batch.schema().as_ref())?;
                    batch_schema_iceberg = Some(schema);
                    batch_schema_iceberg.as_ref().unwrap()
                }
            };

            let root_array: ArrayRef = Arc::new(StructArray::from(record_batch));

            let mut processor = EqDelColumnProcessor::new(&equality_ids);
            visit_schema_with_partner(schema, &root_array, &mut processor, &accessor)?;

            let mut datum_columns_with_names = processor.finish()?;
            if datum_columns_with_names.is_empty() {
                continue;
            }

            // Process the collected columns in lockstep
            #[allow(clippy::len_zero)]
            while datum_columns_with_names[0].0.len() > 0 {
                let mut row_predicate = AlwaysTrue;
                for &mut (ref mut column, ref field_name) in &mut datum_columns_with_names {
                    if let Some(item) = column.next() {
                        let cell_predicate = if let Some(datum) = item? {
                            Reference::new(field_name.clone()).equal_to(datum.clone())
                        } else {
                            Reference::new(field_name.clone()).is_null()
                        };
                        row_predicate = row_predicate.and(cell_predicate)
                    }
                }
                result_predicate = result_predicate.and(row_predicate.not());
            }
        }
        Ok(result_predicate.rewrite_not())
    }
}

struct EqDelColumnProcessor<'a> {
    equality_ids: &'a HashSet<i32>,
    collected_columns: Vec<(ArrayRef, String, Type)>,
}

impl<'a> EqDelColumnProcessor<'a> {
    fn new(equality_ids: &'a HashSet<i32>) -> Self {
        Self {
            equality_ids,
            collected_columns: Vec::with_capacity(equality_ids.len()),
        }
    }

    #[allow(clippy::type_complexity)]
    fn finish(
        self,
    ) -> Result<
        Vec<(
            Box<dyn ExactSizeIterator<Item = Result<Option<Datum>>>>,
            String,
        )>,
    > {
        self.collected_columns
            .into_iter()
            .map(|(array, field_name, field_type)| {
                let primitive_type = field_type
                    .as_primitive_type()
                    .ok_or_else(|| {
                        Error::new(ErrorKind::Unexpected, "field is not a primitive type")
                    })?
                    .clone();

                let lit_vec = arrow_primitive_to_literal(&array, &field_type)?;
                let datum_iterator: Box<dyn ExactSizeIterator<Item = Result<Option<Datum>>>> =
                    Box::new(lit_vec.into_iter().map(move |c| {
                        c.map(|literal| {
                            literal
                                .as_primitive_literal()
                                .map(|primitive_literal| {
                                    Datum::new(primitive_type.clone(), primitive_literal)
                                })
                                .ok_or(Error::new(
                                    ErrorKind::Unexpected,
                                    "failed to convert to primitive literal",
                                ))
                        })
                        .transpose()
                    }));

                Ok((datum_iterator, field_name))
            })
            .collect::<Result<Vec<_>>>()
    }
}

impl SchemaWithPartnerVisitor<ArrayRef> for EqDelColumnProcessor<'_> {
    type T = ();

    fn schema(&mut self, _schema: &Schema, _partner: &ArrayRef, _value: ()) -> Result<()> {
        Ok(())
    }

    fn field(&mut self, field: &NestedFieldRef, partner: &ArrayRef, _value: ()) -> Result<()> {
        if self.equality_ids.contains(&field.id) && field.field_type.as_primitive_type().is_some() {
            self.collected_columns.push((
                partner.clone(),
                field.name.clone(),
                field.field_type.as_ref().clone(),
            ));
        }
        Ok(())
    }

    fn r#struct(
        &mut self,
        _struct: &StructType,
        _partner: &ArrayRef,
        _results: Vec<()>,
    ) -> Result<()> {
        Ok(())
    }

    fn list(&mut self, _list: &ListType, _partner: &ArrayRef, _value: ()) -> Result<()> {
        Ok(())
    }

    fn map(
        &mut self,
        _map: &MapType,
        _partner: &ArrayRef,
        _key_value: (),
        _value: (),
    ) -> Result<()> {
        Ok(())
    }

    fn primitive(&mut self, _primitive: &PrimitiveType, _partner: &ArrayRef) -> Result<()> {
        Ok(())
    }
}

struct EqDelRecordBatchPartnerAccessor;

impl PartnerAccessor<ArrayRef> for EqDelRecordBatchPartnerAccessor {
    fn struct_partner<'a>(&self, schema_partner: &'a ArrayRef) -> Result<&'a ArrayRef> {
        Ok(schema_partner)
    }

    fn field_partner<'a>(
        &self,
        struct_partner: &'a ArrayRef,
        field: &NestedField,
    ) -> Result<&'a ArrayRef> {
        let Some(struct_array) = struct_partner.as_any().downcast_ref::<StructArray>() else {
            return Err(Error::new(
                ErrorKind::Unexpected,
                "Expected struct array for field extraction",
            ));
        };

        // Find the field by name within the struct
        for (i, field_def) in struct_array.fields().iter().enumerate() {
            if field_def.name() == &field.name {
                return Ok(struct_array.column(i));
            }
        }

        Err(Error::new(
            ErrorKind::Unexpected,
            format!("Field {} not found in parent struct", field.name),
        ))
    }

    fn list_element_partner<'a>(&self, _list_partner: &'a ArrayRef) -> Result<&'a ArrayRef> {
        Err(Error::new(
            ErrorKind::FeatureUnsupported,
            "List columns are unsupported in equality deletes",
        ))
    }

    fn map_key_partner<'a>(&self, _map_partner: &'a ArrayRef) -> Result<&'a ArrayRef> {
        Err(Error::new(
            ErrorKind::FeatureUnsupported,
            "Map columns are unsupported in equality deletes",
        ))
    }

    fn map_value_partner<'a>(&self, _map_partner: &'a ArrayRef) -> Result<&'a ArrayRef> {
        Err(Error::new(
            ErrorKind::FeatureUnsupported,
            "Map columns are unsupported in equality deletes",
        ))
    }
}

#[cfg(test)]
mod tests {
    use std::collections::HashMap;
    use std::fs::File;
    use std::sync::Arc;

    use arrow_array::cast::AsArray;
    use arrow_array::{
        ArrayRef, BinaryArray, Int32Array, Int64Array, RecordBatch, StringArray, StructArray,
    };
    use arrow_schema::{DataType, Field, Fields};
    use parquet::arrow::{ArrowWriter, PARQUET_FIELD_ID_META_KEY};
    use parquet::basic::Compression;
    use parquet::file::properties::WriterProperties;
    use tempfile::TempDir;

    use super::*;
    use crate::arrow::delete_filter::tests::setup;
    use crate::scan::FileScanTaskDeleteFile;
    use crate::spec::{DataContentType, Schema};

    #[tokio::test]
    async fn test_delete_file_loader_parse_equality_deletes() {
        let tmp_dir = TempDir::new().unwrap();
        let table_location = tmp_dir.path().as_os_str().to_str().unwrap();
        let file_io = FileIO::from_path(table_location).unwrap().build().unwrap();

        let eq_delete_file_path = setup_write_equality_delete_file_1(table_location);

        let basic_delete_file_loader = BasicDeleteFileLoader::new(file_io.clone());
        let record_batch_stream = basic_delete_file_loader
            .parquet_to_batch_stream(&eq_delete_file_path)
            .await
            .expect("could not get batch stream");

        let eq_ids = HashSet::from_iter(vec![2, 3, 4, 6, 8]);

        let parsed_eq_delete = CachingDeleteFileLoader::parse_equality_deletes_record_batch_stream(
            record_batch_stream,
            eq_ids,
        )
        .await
        .expect("error parsing batch stream");
        println!("{parsed_eq_delete}");

        let expected = "(((((y != 1) OR (z != 100)) OR (a != \"HELP\")) OR (sa != 4)) OR (b != 62696E6172795F64617461)) AND (((((y != 2) OR (z IS NOT NULL)) OR (a IS NOT NULL)) OR (sa != 5)) OR (b IS NOT NULL))".to_string();

        assert_eq!(parsed_eq_delete.to_string(), expected);
    }

    /// Create a simple field with metadata.
    fn simple_field(name: &str, ty: DataType, nullable: bool, value: &str) -> Field {
        arrow_schema::Field::new(name, ty, nullable).with_metadata(HashMap::from([(
            PARQUET_FIELD_ID_META_KEY.to_string(),
            value.to_string(),
        )]))
    }

    fn setup_write_equality_delete_file_1(table_location: &str) -> String {
        let col_y_vals = vec![1, 2];
        let col_y = Arc::new(Int64Array::from(col_y_vals)) as ArrayRef;

        let col_z_vals = vec![Some(100), None];
        let col_z = Arc::new(Int64Array::from(col_z_vals)) as ArrayRef;

        let col_a_vals = vec![Some("HELP"), None];
        let col_a = Arc::new(StringArray::from(col_a_vals)) as ArrayRef;

        let col_s = Arc::new(StructArray::from(vec![
            (
                Arc::new(simple_field("sa", DataType::Int32, false, "6")),
                Arc::new(Int32Array::from(vec![4, 5])) as ArrayRef,
            ),
            (
                Arc::new(simple_field("sb", DataType::Utf8, true, "7")),
                Arc::new(StringArray::from(vec![Some("x"), None])) as ArrayRef,
            ),
        ]));

        let col_b_vals = vec![Some(&b"binary_data"[..]), None];
        let col_b = Arc::new(BinaryArray::from(col_b_vals)) as ArrayRef;

        let equality_delete_schema = {
            let struct_field = DataType::Struct(Fields::from(vec![
                simple_field("sa", DataType::Int32, false, "6"),
                simple_field("sb", DataType::Utf8, true, "7"),
            ]));

            let fields = vec![
                Field::new("y", arrow_schema::DataType::Int64, true).with_metadata(HashMap::from(
                    [(PARQUET_FIELD_ID_META_KEY.to_string(), "2".to_string())],
                )),
                Field::new("z", arrow_schema::DataType::Int64, true).with_metadata(HashMap::from(
                    [(PARQUET_FIELD_ID_META_KEY.to_string(), "3".to_string())],
                )),
                Field::new("a", arrow_schema::DataType::Utf8, true).with_metadata(HashMap::from([
                    (PARQUET_FIELD_ID_META_KEY.to_string(), "4".to_string()),
                ])),
                simple_field("s", struct_field, false, "5"),
                simple_field("b", DataType::Binary, true, "8"),
            ];
            Arc::new(arrow_schema::Schema::new(fields))
        };

<<<<<<< HEAD
        let equality_deletes_to_write = RecordBatch::try_new(
            equality_delete_schema.clone(),
            vec![col_y, col_z, col_a, col_s],
        )
=======
        let equality_deletes_to_write = RecordBatch::try_new(equality_delete_schema.clone(), vec![
            col_y, col_z, col_a, col_s, col_b,
        ])
>>>>>>> 7c2d4c3a
        .unwrap();

        let path = format!("{}/equality-deletes-1.parquet", &table_location);

        let file = File::create(&path).unwrap();

        let props = WriterProperties::builder()
            .set_compression(Compression::SNAPPY)
            .build();

        let mut writer = ArrowWriter::try_new(
            file,
            equality_deletes_to_write.schema(),
            Some(props.clone()),
        )
        .unwrap();

        writer
            .write(&equality_deletes_to_write)
            .expect("Writing batch");

        // writer must be closed to write footer
        writer.close().unwrap();

        path
    }

    #[tokio::test]
    async fn test_caching_delete_file_loader_load_deletes() {
        let tmp_dir = TempDir::new().unwrap();
        let table_location = tmp_dir.path();
        let file_io = FileIO::from_path(table_location.as_os_str().to_str().unwrap())
            .unwrap()
            .build()
            .unwrap();

        let delete_file_loader = CachingDeleteFileLoader::new(file_io.clone(), 10);

        let file_scan_tasks = setup(table_location);

        let delete_filter = delete_file_loader
            .load_deletes(&file_scan_tasks[0].deletes, file_scan_tasks[0].schema_ref())
            .await
            .unwrap()
            .unwrap();

        let result = delete_filter
            .get_delete_vector(&file_scan_tasks[0])
            .unwrap();

        // union of pos dels from pos del file 1 and 2, ie
        // [0, 1, 3, 5, 6, 8, 1022, 1023] | [0, 1, 3, 5, 20, 21, 22, 23]
        // = [0, 1, 3, 5, 6, 8, 20, 21, 22, 23, 1022, 1023]
        assert_eq!(result.lock().unwrap().len(), 12);

        let result = delete_filter.get_delete_vector(&file_scan_tasks[1]);
        assert!(result.is_none()); // no pos dels for file 3
    }

    /// Verifies that evolve_schema on partial-schema equality deletes works correctly
    /// when only equality_ids columns are evolved, not all table columns.
    ///
    /// Per the [Iceberg spec](https://iceberg.apache.org/spec/#equality-delete-files),
    /// equality delete files can contain only a subset of columns.
    #[tokio::test]
    async fn test_partial_schema_equality_deletes_evolve_succeeds() {
        let tmp_dir = TempDir::new().unwrap();
        let table_location = tmp_dir.path().as_os_str().to_str().unwrap();

        // Create table schema with REQUIRED fields
        let table_schema = Arc::new(
            Schema::builder()
                .with_schema_id(1)
                .with_fields(vec![
                    crate::spec::NestedField::required(
                        1,
                        "id",
                        crate::spec::Type::Primitive(crate::spec::PrimitiveType::Int),
                    )
                    .into(),
                    crate::spec::NestedField::required(
                        2,
                        "data",
                        crate::spec::Type::Primitive(crate::spec::PrimitiveType::String),
                    )
                    .into(),
                ])
                .build()
                .unwrap(),
        );

        // Write equality delete file with PARTIAL schema (only 'data' column)
        let delete_file_path = {
            let data_vals = vec!["a", "d", "g"];
            let data_col = Arc::new(StringArray::from(data_vals)) as ArrayRef;

            let delete_schema = Arc::new(arrow_schema::Schema::new(vec![simple_field(
                "data",
                DataType::Utf8,
                false,
                "2", // field ID
            )]));

            let delete_batch = RecordBatch::try_new(delete_schema.clone(), vec![data_col]).unwrap();

            let path = format!("{}/partial-eq-deletes.parquet", &table_location);
            let file = File::create(&path).unwrap();
            let props = WriterProperties::builder()
                .set_compression(Compression::SNAPPY)
                .build();
            let mut writer =
                ArrowWriter::try_new(file, delete_batch.schema(), Some(props)).unwrap();
            writer.write(&delete_batch).expect("Writing batch");
            writer.close().unwrap();
            path
        };

        let file_io = FileIO::from_path(table_location).unwrap().build().unwrap();
        let basic_delete_file_loader = BasicDeleteFileLoader::new(file_io.clone());

        let batch_stream = basic_delete_file_loader
            .parquet_to_batch_stream(&delete_file_path)
            .await
            .unwrap();

        // Only evolve the equality_ids columns (field 2), not all table columns
        let equality_ids = vec![2];
        let evolved_stream =
            BasicDeleteFileLoader::evolve_schema(batch_stream, table_schema, &equality_ids)
                .await
                .unwrap();

        let result = evolved_stream.try_collect::<Vec<_>>().await;

        assert!(
            result.is_ok(),
            "Expected success when evolving only equality_ids columns, got error: {:?}",
            result.err()
        );

        let batches = result.unwrap();
        assert_eq!(batches.len(), 1);

        let batch = &batches[0];
        assert_eq!(batch.num_rows(), 3);
        assert_eq!(batch.num_columns(), 1); // Only 'data' column

        // Verify the actual values are preserved after schema evolution
        let data_col = batch.column(0).as_string::<i32>();
        assert_eq!(data_col.value(0), "a");
        assert_eq!(data_col.value(1), "d");
        assert_eq!(data_col.value(2), "g");
    }

    /// Test loading a FileScanTask with BOTH positional and equality deletes.
    /// Verifies the fix for the inverted condition that caused "Missing predicate for equality delete file" errors.
    #[tokio::test]
    async fn test_load_deletes_with_mixed_types() {
        use crate::scan::FileScanTask;
        use crate::spec::{DataFileFormat, Schema};

        let tmp_dir = TempDir::new().unwrap();
        let table_location = tmp_dir.path();
        let file_io = FileIO::from_path(table_location.as_os_str().to_str().unwrap())
            .unwrap()
            .build()
            .unwrap();

        // Create the data file schema
        let data_file_schema = Arc::new(
            Schema::builder()
                .with_fields(vec![
                    crate::spec::NestedField::optional(
                        2,
                        "y",
                        crate::spec::Type::Primitive(crate::spec::PrimitiveType::Long),
                    )
                    .into(),
                    crate::spec::NestedField::optional(
                        3,
                        "z",
                        crate::spec::Type::Primitive(crate::spec::PrimitiveType::Long),
                    )
                    .into(),
                ])
                .build()
                .unwrap(),
        );

        // Write positional delete file
        let positional_delete_schema = crate::arrow::delete_filter::tests::create_pos_del_schema();
        let file_path_values =
            vec![format!("{}/data-1.parquet", table_location.to_str().unwrap()); 4];
        let file_path_col = Arc::new(StringArray::from_iter_values(&file_path_values));
        let pos_col = Arc::new(Int64Array::from_iter_values(vec![0i64, 1, 2, 3]));

        let positional_deletes_to_write = RecordBatch::try_new(
            positional_delete_schema.clone(),
            vec![file_path_col, pos_col],
        )
        .unwrap();

        let props = WriterProperties::builder()
            .set_compression(Compression::SNAPPY)
            .build();

        let pos_del_path = format!("{}/pos-del-mixed.parquet", table_location.to_str().unwrap());
        let file = File::create(&pos_del_path).unwrap();
        let mut writer = ArrowWriter::try_new(
            file,
            positional_deletes_to_write.schema(),
            Some(props.clone()),
        )
        .unwrap();
        writer.write(&positional_deletes_to_write).unwrap();
        writer.close().unwrap();

        // Write equality delete file
        let eq_delete_path = setup_write_equality_delete_file_1(table_location.to_str().unwrap());

        // Create FileScanTask with BOTH positional and equality deletes
        let pos_del = FileScanTaskDeleteFile {
            file_path: pos_del_path,
            file_type: DataContentType::PositionDeletes,
            partition_spec_id: 0,
            equality_ids: None,
        };

        let eq_del = FileScanTaskDeleteFile {
            file_path: eq_delete_path.clone(),
            file_type: DataContentType::EqualityDeletes,
            partition_spec_id: 0,
            equality_ids: Some(vec![2, 3]), // Only use field IDs that exist in both schemas
        };

        let file_scan_task = FileScanTask {
            start: 0,
            length: 0,
            record_count: None,
            data_file_path: format!("{}/data-1.parquet", table_location.to_str().unwrap()),
            data_file_format: DataFileFormat::Parquet,
            schema: data_file_schema.clone(),
            project_field_ids: vec![2, 3],
            predicate: None,
            deletes: vec![pos_del, eq_del],
            partition: None,
            partition_spec: None,
            name_mapping: None,
        };

        // Load the deletes - should handle both types without error
        let delete_file_loader = CachingDeleteFileLoader::new(file_io.clone(), 10);
        let delete_filter = delete_file_loader
            .load_deletes(&file_scan_task.deletes, file_scan_task.schema_ref())
            .await
            .unwrap()
            .unwrap();

        // Verify both delete types can be processed together
        let result = delete_filter
            .build_equality_delete_predicate(&file_scan_task)
            .await;
        assert!(
            result.is_ok(),
            "Failed to build equality delete predicate: {:?}",
            result.err()
        );
    }
}<|MERGE_RESOLUTION|>--- conflicted
+++ resolved
@@ -640,16 +640,9 @@
             Arc::new(arrow_schema::Schema::new(fields))
         };
 
-<<<<<<< HEAD
-        let equality_deletes_to_write = RecordBatch::try_new(
-            equality_delete_schema.clone(),
-            vec![col_y, col_z, col_a, col_s],
-        )
-=======
         let equality_deletes_to_write = RecordBatch::try_new(equality_delete_schema.clone(), vec![
             col_y, col_z, col_a, col_s, col_b,
         ])
->>>>>>> 7c2d4c3a
         .unwrap();
 
         let path = format!("{}/equality-deletes-1.parquet", &table_location);
