// Licensed to the Apache Software Foundation (ASF) under one
// or more contributor license agreements.  See the NOTICE file
// distributed with this work for additional information
// regarding copyright ownership.  The ASF licenses this file
// to you under the Apache License, Version 2.0 (the
// "License"); you may not use this file except in compliance
// with the License.  You may obtain a copy of the License at
//
//   http://www.apache.org/licenses/LICENSE-2.0
//
// Unless required by applicable law or agreed to in writing,
// software distributed under the License is distributed on an
// "AS IS" BASIS, WITHOUT WARRANTIES OR CONDITIONS OF ANY
// KIND, either express or implied.  See the License for the
// specific language governing permissions and limitations
// under the License.

//! Parquet file data reader

use std::collections::{HashMap, HashSet};
use std::ops::Range;
use std::str::FromStr;
use std::sync::Arc;

use arrow_arith::boolean::{and, and_kleene, is_not_null, is_null, not, or, or_kleene};
use arrow_array::{Array, ArrayRef, BooleanArray, Datum as ArrowDatum, RecordBatch, Scalar};
use arrow_cast::cast::cast;
use arrow_ord::cmp::{eq, gt, gt_eq, lt, lt_eq, neq};
use arrow_schema::{
    ArrowError, DataType, FieldRef, Schema as ArrowSchema, SchemaRef as ArrowSchemaRef,
};
use arrow_string::like::starts_with;
use bytes::Bytes;
use fnv::FnvHashSet;
use futures::future::BoxFuture;
use futures::{FutureExt, StreamExt, TryFutureExt, TryStreamExt, try_join};
use parquet::arrow::arrow_reader::{
    ArrowPredicateFn, ArrowReaderOptions, RowFilter, RowSelection, RowSelector,
};
use parquet::arrow::async_reader::AsyncFileReader;
use parquet::arrow::{PARQUET_FIELD_ID_META_KEY, ParquetRecordBatchStreamBuilder, ProjectionMask};
use parquet::file::metadata::{
    PageIndexPolicy, ParquetMetaData, ParquetMetaDataReader, RowGroupMetaData,
};
use parquet::schema::types::{SchemaDescriptor, Type as ParquetType};

use crate::arrow::caching_delete_file_loader::CachingDeleteFileLoader;
use crate::arrow::record_batch_transformer::RecordBatchTransformerBuilder;
use crate::arrow::{arrow_schema_to_schema, get_arrow_datum};
use crate::delete_vector::DeleteVector;
use crate::error::Result;
use crate::expr::visitors::bound_predicate_visitor::{BoundPredicateVisitor, visit};
use crate::expr::visitors::page_index_evaluator::PageIndexEvaluator;
use crate::expr::visitors::row_group_metrics_evaluator::RowGroupMetricsEvaluator;
use crate::expr::{BoundPredicate, BoundReference};
use crate::io::{FileIO, FileMetadata, FileRead};
use crate::metadata_columns::{RESERVED_FIELD_ID_FILE, is_metadata_field};
use crate::scan::{ArrowRecordBatchStream, FileScanTask, FileScanTaskStream};
use crate::spec::{Datum, NameMapping, NestedField, PrimitiveType, Schema, Type};
use crate::utils::available_parallelism;
use crate::{Error, ErrorKind};

/// Builder to create ArrowReader
pub struct ArrowReaderBuilder {
    batch_size: Option<usize>,
    file_io: FileIO,
    concurrency_limit_data_files: usize,
    row_group_filtering_enabled: bool,
    row_selection_enabled: bool,
}

impl ArrowReaderBuilder {
    /// Create a new ArrowReaderBuilder
    pub fn new(file_io: FileIO) -> Self {
        let num_cpus = available_parallelism().get();

        ArrowReaderBuilder {
            batch_size: None,
            file_io,
            concurrency_limit_data_files: num_cpus,
            row_group_filtering_enabled: true,
            row_selection_enabled: false,
        }
    }

    /// Sets the max number of in flight data files that are being fetched
    pub fn with_data_file_concurrency_limit(mut self, val: usize) -> Self {
        self.concurrency_limit_data_files = val;
        self
    }

    /// Sets the desired size of batches in the response
    /// to something other than the default
    pub fn with_batch_size(mut self, batch_size: usize) -> Self {
        self.batch_size = Some(batch_size);
        self
    }

    /// Determines whether to enable row group filtering.
    pub fn with_row_group_filtering_enabled(mut self, row_group_filtering_enabled: bool) -> Self {
        self.row_group_filtering_enabled = row_group_filtering_enabled;
        self
    }

    /// Determines whether to enable row selection.
    pub fn with_row_selection_enabled(mut self, row_selection_enabled: bool) -> Self {
        self.row_selection_enabled = row_selection_enabled;
        self
    }

    /// Build the ArrowReader.
    pub fn build(self) -> ArrowReader {
        ArrowReader {
            batch_size: self.batch_size,
            file_io: self.file_io.clone(),
            delete_file_loader: CachingDeleteFileLoader::new(
                self.file_io.clone(),
                self.concurrency_limit_data_files,
            ),
            concurrency_limit_data_files: self.concurrency_limit_data_files,
            row_group_filtering_enabled: self.row_group_filtering_enabled,
            row_selection_enabled: self.row_selection_enabled,
        }
    }
}

/// Reads data from Parquet files
#[derive(Clone)]
pub struct ArrowReader {
    batch_size: Option<usize>,
    file_io: FileIO,
    delete_file_loader: CachingDeleteFileLoader,

    /// the maximum number of data files that can be fetched at the same time
    concurrency_limit_data_files: usize,

    row_group_filtering_enabled: bool,
    row_selection_enabled: bool,
}

impl ArrowReader {
    /// Take a stream of FileScanTasks and reads all the files.
    /// Returns a stream of Arrow RecordBatches containing the data from the files
    pub fn read(self, tasks: FileScanTaskStream) -> Result<ArrowRecordBatchStream> {
        let file_io = self.file_io.clone();
        let batch_size = self.batch_size;
        let concurrency_limit_data_files = self.concurrency_limit_data_files;
        let row_group_filtering_enabled = self.row_group_filtering_enabled;
        let row_selection_enabled = self.row_selection_enabled;

        let stream = tasks
            .map_ok(move |task| {
                let file_io = file_io.clone();

                Self::process_file_scan_task(
                    task,
                    batch_size,
                    file_io,
                    self.delete_file_loader.clone(),
                    row_group_filtering_enabled,
                    row_selection_enabled,
                )
            })
            .map_err(|err| {
                Error::new(ErrorKind::Unexpected, "file scan task generate failed").with_source(err)
            })
            .try_buffer_unordered(concurrency_limit_data_files)
            .try_flatten_unordered(concurrency_limit_data_files);

        Ok(Box::pin(stream) as ArrowRecordBatchStream)
    }

    #[allow(clippy::too_many_arguments)]
    async fn process_file_scan_task(
        task: FileScanTask,
        batch_size: Option<usize>,
        file_io: FileIO,
        delete_file_loader: CachingDeleteFileLoader,
        row_group_filtering_enabled: bool,
        row_selection_enabled: bool,
    ) -> Result<ArrowRecordBatchStream> {
        let should_load_page_index =
            (row_selection_enabled && task.predicate.is_some()) || !task.deletes.is_empty();

        let delete_filter_rx =
            delete_file_loader.load_deletes(&task.deletes, Arc::clone(&task.schema));

        // Migrated tables lack field IDs, requiring us to inspect the schema to choose
        // between field-ID-based or position-based projection
        let initial_stream_builder = Self::create_parquet_record_batch_stream_builder(
            &task.data_file_path,
            file_io.clone(),
            should_load_page_index,
            None,
        )
        .await?;

        // Check if Parquet file has embedded field IDs
        // Corresponds to Java's ParquetSchemaUtil.hasIds()
        // Reference: parquet/src/main/java/org/apache/iceberg/parquet/ParquetSchemaUtil.java:118
        let missing_field_ids = initial_stream_builder
            .schema()
            .fields()
            .iter()
            .next()
            .is_some_and(|f| f.metadata().get(PARQUET_FIELD_ID_META_KEY).is_none());

        // Three-branch schema resolution strategy matching Java's ReadConf constructor
        //
        // Per Iceberg spec Column Projection rules:
        // "Columns in Iceberg data files are selected by field id. The table schema's column
        //  names and order may change after a data file is written, and projection must be done
        //  using field ids."
        // https://iceberg.apache.org/spec/#column-projection
        //
        // When Parquet files lack field IDs (e.g., Hive/Spark migrations via add_files),
        // we must assign field IDs BEFORE reading data to enable correct projection.
        //
        // Java's ReadConf determines field ID strategy:
        // - Branch 1: hasIds(fileSchema) → trust embedded field IDs, use pruneColumns()
        // - Branch 2: nameMapping present → applyNameMapping(), then pruneColumns()
        // - Branch 3: fallback → addFallbackIds(), then pruneColumnsFallback()
        let mut record_batch_stream_builder = if missing_field_ids {
            // Parquet file lacks field IDs - must assign them before reading
            let arrow_schema = if let Some(name_mapping) = &task.name_mapping {
                // Branch 2: Apply name mapping to assign correct Iceberg field IDs
                // Per spec rule #2: "Use schema.name-mapping.default metadata to map field id
                // to columns without field id"
                // Corresponds to Java's ParquetSchemaUtil.applyNameMapping()
                apply_name_mapping_to_arrow_schema(
                    Arc::clone(initial_stream_builder.schema()),
                    name_mapping,
                )?
            } else {
                // Branch 3: No name mapping - use position-based fallback IDs
                // Corresponds to Java's ParquetSchemaUtil.addFallbackIds()
                add_fallback_field_ids_to_arrow_schema(initial_stream_builder.schema())
            };

            let options = ArrowReaderOptions::new().with_schema(arrow_schema);

            Self::create_parquet_record_batch_stream_builder(
                &task.data_file_path,
                file_io.clone(),
                should_load_page_index,
                Some(options),
            )
            .await?
        } else {
            // Branch 1: File has embedded field IDs - trust them
            initial_stream_builder
        };

        // Filter out metadata fields for Parquet projection (they don't exist in files)
        let project_field_ids_without_metadata: Vec<i32> = task
            .project_field_ids
            .iter()
            .filter(|&&id| !is_metadata_field(id))
            .copied()
            .collect();

        // Create projection mask based on field IDs
        // - If file has embedded IDs: field-ID-based projection (missing_field_ids=false)
        // - If name mapping applied: field-ID-based projection (missing_field_ids=true but IDs now match)
        // - If fallback IDs: position-based projection (missing_field_ids=true)
        let projection_mask = Self::get_arrow_projection_mask(
            &project_field_ids_without_metadata,
            &task.schema,
            record_batch_stream_builder.parquet_schema(),
            record_batch_stream_builder.schema(),
            missing_field_ids, // Whether to use position-based (true) or field-ID-based (false) projection
        )?;

        record_batch_stream_builder =
            record_batch_stream_builder.with_projection(projection_mask.clone());

        // RecordBatchTransformer performs any transformations required on the RecordBatches
        // that come back from the file, such as type promotion, default column insertion,
        // column re-ordering, partition constants, and virtual field addition (like _file)
        let mut record_batch_transformer_builder =
            RecordBatchTransformerBuilder::new(task.schema_ref(), task.project_field_ids());

        // Add the _file metadata column if it's in the projected fields
        if task.project_field_ids().contains(&RESERVED_FIELD_ID_FILE) {
            let file_datum = Datum::string(task.data_file_path.clone());
            record_batch_transformer_builder =
                record_batch_transformer_builder.with_constant(RESERVED_FIELD_ID_FILE, file_datum);
        }

        if let (Some(partition_spec), Some(partition_data)) =
            (task.partition_spec.clone(), task.partition.clone())
        {
            record_batch_transformer_builder =
                record_batch_transformer_builder.with_partition(partition_spec, partition_data)?;
        }

        let mut record_batch_transformer = record_batch_transformer_builder.build();

        if let Some(batch_size) = batch_size {
            record_batch_stream_builder = record_batch_stream_builder.with_batch_size(batch_size);
        }

        let delete_filter = delete_filter_rx.await.unwrap()?;
        let delete_predicate = delete_filter.build_equality_delete_predicate(&task).await?;

        // In addition to the optional predicate supplied in the `FileScanTask`,
        // we also have an optional predicate resulting from equality delete files.
        // If both are present, we logical-AND them together to form a single filter
        // predicate that we can pass to the `RecordBatchStreamBuilder`.
        let final_predicate = match (&task.predicate, delete_predicate) {
            (None, None) => None,
            (Some(predicate), None) => Some(predicate.clone()),
            (None, Some(ref predicate)) => Some(predicate.clone()),
            (Some(filter_predicate), Some(delete_predicate)) => {
                Some(filter_predicate.clone().and(delete_predicate))
            }
        };

        // There are three possible sources for potential lists of selected RowGroup indices,
        // and two for `RowSelection`s.
        // Selected RowGroup index lists can come from three sources:
        //   * When task.start and task.length specify a byte range (file splitting);
        //   * When there are equality delete files that are applicable;
        //   * When there is a scan predicate and row_group_filtering_enabled = true.
        // `RowSelection`s can be created in either or both of the following cases:
        //   * When there are positional delete files that are applicable;
        //   * When there is a scan predicate and row_selection_enabled = true
        // Note that row group filtering from predicates only happens when
        // there is a scan predicate AND row_group_filtering_enabled = true,
        // but we perform row selection filtering if there are applicable
        // equality delete files OR (there is a scan predicate AND row_selection_enabled),
        // since the only implemented method of applying positional deletes is
        // by using a `RowSelection`.
        let mut selected_row_group_indices = None;
        let mut row_selection = None;

        // Filter row groups based on byte range from task.start and task.length.
        // If both start and length are 0, read the entire file (backwards compatibility).
        if task.start != 0 || task.length != 0 {
            let byte_range_filtered_row_groups = Self::filter_row_groups_by_byte_range(
                record_batch_stream_builder.metadata(),
                task.start,
                task.length,
            )?;
            selected_row_group_indices = Some(byte_range_filtered_row_groups);
        }

        if let Some(predicate) = final_predicate {
            let (iceberg_field_ids, field_id_map) = Self::build_field_id_set_and_map(
                record_batch_stream_builder.parquet_schema(),
                &predicate,
            )?;

            let row_filter = Self::get_row_filter(
                &predicate,
                record_batch_stream_builder.parquet_schema(),
                &iceberg_field_ids,
                &field_id_map,
            )?;
            record_batch_stream_builder = record_batch_stream_builder.with_row_filter(row_filter);

            if row_group_filtering_enabled {
                let predicate_filtered_row_groups = Self::get_selected_row_group_indices(
                    &predicate,
                    record_batch_stream_builder.metadata(),
                    &field_id_map,
                    &task.schema,
                )?;

                // Merge predicate-based filtering with byte range filtering (if present)
                // by taking the intersection of both filters
                selected_row_group_indices = match selected_row_group_indices {
                    Some(byte_range_filtered) => {
                        // Keep only row groups that are in both filters
                        let intersection: Vec<usize> = byte_range_filtered
                            .into_iter()
                            .filter(|idx| predicate_filtered_row_groups.contains(idx))
                            .collect();
                        Some(intersection)
                    }
                    None => Some(predicate_filtered_row_groups),
                };
            }

            if row_selection_enabled {
                row_selection = Some(Self::get_row_selection_for_filter_predicate(
                    &predicate,
                    record_batch_stream_builder.metadata(),
                    &selected_row_group_indices,
                    &field_id_map,
                    &task.schema,
                )?);
            }
        }

        let positional_delete_indexes = delete_filter.get_delete_vector(&task);

        if let Some(positional_delete_indexes) = positional_delete_indexes {
            let delete_row_selection = {
                let positional_delete_indexes = positional_delete_indexes.lock().unwrap();

                Self::build_deletes_row_selection(
                    record_batch_stream_builder.metadata().row_groups(),
                    &selected_row_group_indices,
                    &positional_delete_indexes,
                )
            }?;

            // merge the row selection from the delete files with the row selection
            // from the filter predicate, if there is one from the filter predicate
            row_selection = match row_selection {
                None => Some(delete_row_selection),
                Some(filter_row_selection) => {
                    Some(filter_row_selection.intersection(&delete_row_selection))
                }
            };
        }

        if let Some(row_selection) = row_selection {
            record_batch_stream_builder =
                record_batch_stream_builder.with_row_selection(row_selection);
        }

        if let Some(selected_row_group_indices) = selected_row_group_indices {
            record_batch_stream_builder =
                record_batch_stream_builder.with_row_groups(selected_row_group_indices);
        }

        // Build the batch stream and send all the RecordBatches that it generates
        // to the requester.
        let record_batch_stream =
            record_batch_stream_builder
                .build()?
                .map(move |batch| match batch {
                    Ok(batch) => {
                        // Process the record batch (type promotion, column reordering, virtual fields, etc.)
                        record_batch_transformer.process_record_batch(batch)
                    }
                    Err(err) => Err(err.into()),
                });

        Ok(Box::pin(record_batch_stream) as ArrowRecordBatchStream)
    }

    pub(crate) async fn create_parquet_record_batch_stream_builder(
        data_file_path: &str,
        file_io: FileIO,
        should_load_page_index: bool,
        arrow_reader_options: Option<ArrowReaderOptions>,
    ) -> Result<ParquetRecordBatchStreamBuilder<ArrowFileReader<impl FileRead + Sized>>> {
        // Get the metadata for the Parquet file we need to read and build
        // a reader for the data within
        let parquet_file = file_io.new_input(data_file_path)?;
        let (parquet_metadata, parquet_reader) =
            try_join!(parquet_file.metadata(), parquet_file.reader())?;
        let parquet_file_reader = ArrowFileReader::new(parquet_metadata, parquet_reader)
            .with_preload_column_index(true)
            .with_preload_offset_index(true)
            .with_preload_page_index(should_load_page_index);

        // Create the record batch stream builder, which wraps the parquet file reader
        let options = arrow_reader_options.unwrap_or_default();
        let record_batch_stream_builder =
            ParquetRecordBatchStreamBuilder::new_with_options(parquet_file_reader, options).await?;
        Ok(record_batch_stream_builder)
    }

    /// computes a `RowSelection` from positional delete indices.
    ///
    /// Using the Parquet page index, we build a `RowSelection` that rejects rows that are indicated
    /// as having been deleted by a positional delete, taking into account any row groups that have
    /// been skipped entirely by the filter predicate
    fn build_deletes_row_selection(
        row_group_metadata_list: &[RowGroupMetaData],
        selected_row_groups: &Option<Vec<usize>>,
        positional_deletes: &DeleteVector,
    ) -> Result<RowSelection> {
        let mut results: Vec<RowSelector> = Vec::new();
        let mut selected_row_groups_idx = 0;
        let mut current_row_group_base_idx: u64 = 0;
        let mut delete_vector_iter = positional_deletes.iter();
        let mut next_deleted_row_idx_opt = delete_vector_iter.next();

        for (idx, row_group_metadata) in row_group_metadata_list.iter().enumerate() {
            let row_group_num_rows = row_group_metadata.num_rows() as u64;
            let next_row_group_base_idx = current_row_group_base_idx + row_group_num_rows;

            // if row group selection is enabled,
            if let Some(selected_row_groups) = selected_row_groups {
                // if we've consumed all the selected row groups, we're done
                if selected_row_groups_idx == selected_row_groups.len() {
                    break;
                }

                if idx == selected_row_groups[selected_row_groups_idx] {
                    // we're in a selected row group. Increment selected_row_groups_idx
                    // so that next time around the for loop we're looking for the next
                    // selected row group
                    selected_row_groups_idx += 1;
                } else {
                    // Advance iterator past all deletes in the skipped row group.
                    // advance_to() positions the iterator to the first delete >= next_row_group_base_idx.
                    // However, if our cached next_deleted_row_idx_opt is in the skipped range,
                    // we need to call next() to update the cache with the newly positioned value.
                    delete_vector_iter.advance_to(next_row_group_base_idx);
                    // Only update the cache if the cached value is stale (in the skipped range)
                    if let Some(cached_idx) = next_deleted_row_idx_opt
                        && cached_idx < next_row_group_base_idx
                    {
                        next_deleted_row_idx_opt = delete_vector_iter.next();
                    }

                    // still increment the current page base index but then skip to the next row group
                    // in the file
                    current_row_group_base_idx += row_group_num_rows;
                    continue;
                }
            }

            let mut next_deleted_row_idx = match next_deleted_row_idx_opt {
                Some(next_deleted_row_idx) => {
                    // if the index of the next deleted row is beyond this row group, add a selection for
                    // the remainder of this row group and skip to the next row group
                    if next_deleted_row_idx >= next_row_group_base_idx {
                        results.push(RowSelector::select(row_group_num_rows as usize));
                        current_row_group_base_idx += row_group_num_rows;
                        continue;
                    }

                    next_deleted_row_idx
                }

                // If there are no more pos deletes, add a selector for the entirety of this row group.
                _ => {
                    results.push(RowSelector::select(row_group_num_rows as usize));
                    current_row_group_base_idx += row_group_num_rows;
                    continue;
                }
            };

            let mut current_idx = current_row_group_base_idx;
            'chunks: while next_deleted_row_idx < next_row_group_base_idx {
                // `select` all rows that precede the next delete index
                if current_idx < next_deleted_row_idx {
                    let run_length = next_deleted_row_idx - current_idx;
                    results.push(RowSelector::select(run_length as usize));
                    current_idx += run_length;
                }

                // `skip` all consecutive deleted rows in the current row group
                let mut run_length = 0;
                while next_deleted_row_idx == current_idx
                    && next_deleted_row_idx < next_row_group_base_idx
                {
                    run_length += 1;
                    current_idx += 1;

                    next_deleted_row_idx_opt = delete_vector_iter.next();
                    next_deleted_row_idx = match next_deleted_row_idx_opt {
                        Some(next_deleted_row_idx) => next_deleted_row_idx,
                        _ => {
                            // We've processed the final positional delete.
                            // Conclude the skip and then break so that we select the remaining
                            // rows in the row group and move on to the next row group
                            results.push(RowSelector::skip(run_length));
                            break 'chunks;
                        }
                    };
                }
                if run_length > 0 {
                    results.push(RowSelector::skip(run_length));
                }
            }

            if current_idx < next_row_group_base_idx {
                results.push(RowSelector::select(
                    (next_row_group_base_idx - current_idx) as usize,
                ));
            }

            current_row_group_base_idx += row_group_num_rows;
        }

        Ok(results.into())
    }

    fn build_field_id_set_and_map(
        parquet_schema: &SchemaDescriptor,
        predicate: &BoundPredicate,
    ) -> Result<(HashSet<i32>, HashMap<i32, usize>)> {
        // Collects all Iceberg field IDs referenced in the filter predicate
        let mut collector = CollectFieldIdVisitor {
            field_ids: HashSet::default(),
        };
        visit(&mut collector, predicate)?;

        let iceberg_field_ids = collector.field_ids();

        // Without embedded field IDs, we fall back to position-based mapping for compatibility
        let field_id_map = match build_field_id_map(parquet_schema)? {
            Some(map) => map,
            None => build_fallback_field_id_map(parquet_schema),
        };

        Ok((iceberg_field_ids, field_id_map))
    }

    /// Recursively extract leaf field IDs because Parquet projection works at the leaf column level.
    /// Nested types (struct/list/map) are flattened in Parquet's columnar format.
    fn include_leaf_field_id(field: &NestedField, field_ids: &mut Vec<i32>) {
        match field.field_type.as_ref() {
            Type::Primitive(_) => {
                field_ids.push(field.id);
            }
            Type::Struct(struct_type) => {
                for nested_field in struct_type.fields() {
                    Self::include_leaf_field_id(nested_field, field_ids);
                }
            }
            Type::List(list_type) => {
                Self::include_leaf_field_id(&list_type.element_field, field_ids);
            }
            Type::Map(map_type) => {
                Self::include_leaf_field_id(&map_type.key_field, field_ids);
                Self::include_leaf_field_id(&map_type.value_field, field_ids);
            }
        }
    }

    fn get_arrow_projection_mask(
        field_ids: &[i32],
        iceberg_schema_of_task: &Schema,
        parquet_schema: &SchemaDescriptor,
        arrow_schema: &ArrowSchemaRef,
        use_fallback: bool, // Whether file lacks embedded field IDs (e.g., migrated from Hive/Spark)
    ) -> Result<ProjectionMask> {
        fn type_promotion_is_valid(
            file_type: Option<&PrimitiveType>,
            projected_type: Option<&PrimitiveType>,
        ) -> bool {
            match (file_type, projected_type) {
                (Some(lhs), Some(rhs)) if lhs == rhs => true,
                (Some(PrimitiveType::Int), Some(PrimitiveType::Long)) => true,
                (Some(PrimitiveType::Float), Some(PrimitiveType::Double)) => true,
                (
                    Some(PrimitiveType::Decimal {
                        precision: file_precision,
                        scale: file_scale,
                    }),
                    Some(PrimitiveType::Decimal {
                        precision: requested_precision,
                        scale: requested_scale,
                    }),
                ) if requested_precision >= file_precision && file_scale == requested_scale => true,
                // Uuid will be store as Fixed(16) in parquet file, so the read back type will be Fixed(16).
                (Some(PrimitiveType::Fixed(16)), Some(PrimitiveType::Uuid)) => true,
                _ => false,
            }
        }

        if field_ids.is_empty() {
            return Ok(ProjectionMask::all());
        }

        if use_fallback {
            // Position-based projection necessary because file lacks embedded field IDs
            Self::get_arrow_projection_mask_fallback(field_ids, parquet_schema)
        } else {
            // Field-ID-based projection using embedded field IDs from Parquet metadata

            // Parquet's columnar format requires leaf-level (not top-level struct/list/map) projection
            let mut leaf_field_ids = vec![];
            for field_id in field_ids {
                let field = iceberg_schema_of_task.field_by_id(*field_id);
                if let Some(field) = field {
                    Self::include_leaf_field_id(field, &mut leaf_field_ids);
                }
            }

            Self::get_arrow_projection_mask_with_field_ids(
                &leaf_field_ids,
                iceberg_schema_of_task,
                parquet_schema,
                arrow_schema,
                type_promotion_is_valid,
            )
        }
    }

    /// Standard projection using embedded field IDs from Parquet metadata.
    /// For iceberg-java compatibility with ParquetSchemaUtil.pruneColumns().
    fn get_arrow_projection_mask_with_field_ids(
        leaf_field_ids: &[i32],
        iceberg_schema_of_task: &Schema,
        parquet_schema: &SchemaDescriptor,
        arrow_schema: &ArrowSchemaRef,
        type_promotion_is_valid: fn(Option<&PrimitiveType>, Option<&PrimitiveType>) -> bool,
    ) -> Result<ProjectionMask> {
        let mut column_map = HashMap::new();
        let fields = arrow_schema.fields();

        // Pre-project only the fields that have been selected, possibly avoiding converting
        // some Arrow types that are not yet supported.
        let mut projected_fields: HashMap<FieldRef, i32> = HashMap::new();
        let projected_arrow_schema = ArrowSchema::new_with_metadata(
            fields.filter_leaves(|_, f| {
                f.metadata()
                    .get(PARQUET_FIELD_ID_META_KEY)
                    .and_then(|field_id| i32::from_str(field_id).ok())
                    .is_some_and(|field_id| {
                        projected_fields.insert((*f).clone(), field_id);
                        leaf_field_ids.contains(&field_id)
                    })
            }),
            arrow_schema.metadata().clone(),
        );
        let iceberg_schema = arrow_schema_to_schema(&projected_arrow_schema)?;

        fields.filter_leaves(|idx, field| {
            let Some(field_id) = projected_fields.get(field).cloned() else {
                return false;
            };

            let iceberg_field = iceberg_schema_of_task.field_by_id(field_id);
            let parquet_iceberg_field = iceberg_schema.field_by_id(field_id);

            if iceberg_field.is_none() || parquet_iceberg_field.is_none() {
                return false;
            }

            if !type_promotion_is_valid(
                parquet_iceberg_field
                    .unwrap()
                    .field_type
                    .as_primitive_type(),
                iceberg_field.unwrap().field_type.as_primitive_type(),
            ) {
                return false;
            }

            column_map.insert(field_id, idx);
            true
        });

        // Schema evolution: New columns may not exist in old Parquet files.
        // We only project existing columns; RecordBatchTransformer adds default/NULL values.
        let mut indices = vec![];
        for field_id in leaf_field_ids {
            if let Some(col_idx) = column_map.get(field_id) {
                indices.push(*col_idx);
            }
        }

        if indices.is_empty() {
            // Edge case: All requested columns are new (don't exist in file).
            // Project all columns so RecordBatchTransformer has a batch to transform.
            Ok(ProjectionMask::all())
        } else {
            Ok(ProjectionMask::leaves(parquet_schema, indices))
        }
    }

    /// Fallback projection for Parquet files without field IDs.
    /// Uses position-based matching: field ID N → column position N-1.
    /// Projects entire top-level columns (including nested content) for iceberg-java compatibility.
    fn get_arrow_projection_mask_fallback(
        field_ids: &[i32],
        parquet_schema: &SchemaDescriptor,
    ) -> Result<ProjectionMask> {
        // Position-based: field_id N → column N-1 (field IDs are 1-indexed)
        let parquet_root_fields = parquet_schema.root_schema().get_fields();
        let mut root_indices = vec![];

        for field_id in field_ids.iter() {
            let parquet_pos = (*field_id - 1) as usize;

            if parquet_pos < parquet_root_fields.len() {
                root_indices.push(parquet_pos);
            }
            // RecordBatchTransformer adds missing columns with NULL values
        }

        if root_indices.is_empty() {
            Ok(ProjectionMask::all())
        } else {
            Ok(ProjectionMask::roots(parquet_schema, root_indices))
        }
    }

    fn get_row_filter(
        predicates: &BoundPredicate,
        parquet_schema: &SchemaDescriptor,
        iceberg_field_ids: &HashSet<i32>,
        field_id_map: &HashMap<i32, usize>,
    ) -> Result<RowFilter> {
        // Collect Parquet column indices from field ids.
        // If the field id is not found in Parquet schema, it will be ignored due to schema evolution.
        let mut column_indices = iceberg_field_ids
            .iter()
            .filter_map(|field_id| field_id_map.get(field_id).cloned())
            .collect::<Vec<_>>();
        column_indices.sort();

        // The converter that converts `BoundPredicates` to `ArrowPredicates`
        let mut converter = PredicateConverter {
            parquet_schema,
            column_map: field_id_map,
            column_indices: &column_indices,
        };

        // After collecting required leaf column indices used in the predicate,
        // creates the projection mask for the Arrow predicates.
        let projection_mask = ProjectionMask::leaves(parquet_schema, column_indices.clone());
        let predicate_func = visit(&mut converter, predicates)?;
        let arrow_predicate = ArrowPredicateFn::new(projection_mask, predicate_func);
        Ok(RowFilter::new(vec![Box::new(arrow_predicate)]))
    }

    fn get_selected_row_group_indices(
        predicate: &BoundPredicate,
        parquet_metadata: &Arc<ParquetMetaData>,
        field_id_map: &HashMap<i32, usize>,
        snapshot_schema: &Schema,
    ) -> Result<Vec<usize>> {
        let row_groups_metadata = parquet_metadata.row_groups();
        let mut results = Vec::with_capacity(row_groups_metadata.len());

        for (idx, row_group_metadata) in row_groups_metadata.iter().enumerate() {
            if RowGroupMetricsEvaluator::eval(
                predicate,
                row_group_metadata,
                field_id_map,
                snapshot_schema,
            )? {
                results.push(idx);
            }
        }

        Ok(results)
    }

    fn get_row_selection_for_filter_predicate(
        predicate: &BoundPredicate,
        parquet_metadata: &Arc<ParquetMetaData>,
        selected_row_groups: &Option<Vec<usize>>,
        field_id_map: &HashMap<i32, usize>,
        snapshot_schema: &Schema,
    ) -> Result<RowSelection> {
        let Some(column_index) = parquet_metadata.column_index() else {
            return Err(Error::new(
                ErrorKind::Unexpected,
                "Parquet file metadata does not contain a column index",
            ));
        };

        let Some(offset_index) = parquet_metadata.offset_index() else {
            return Err(Error::new(
                ErrorKind::Unexpected,
                "Parquet file metadata does not contain an offset index",
            ));
        };

        // If all row groups were filtered out, return an empty RowSelection (select no rows)
        if let Some(selected_row_groups) = selected_row_groups
            && selected_row_groups.is_empty()
        {
            return Ok(RowSelection::from(Vec::new()));
        }

        let mut selected_row_groups_idx = 0;

        let page_index = column_index
            .iter()
            .enumerate()
            .zip(offset_index)
            .zip(parquet_metadata.row_groups());

        let mut results = Vec::new();
        for (((idx, column_index), offset_index), row_group_metadata) in page_index {
            if let Some(selected_row_groups) = selected_row_groups {
                // skip row groups that aren't present in selected_row_groups
                if idx == selected_row_groups[selected_row_groups_idx] {
                    selected_row_groups_idx += 1;
                } else {
                    continue;
                }
            }

            let selections_for_page = PageIndexEvaluator::eval(
                predicate,
                column_index,
                offset_index,
                row_group_metadata,
                field_id_map,
                snapshot_schema,
            )?;

            results.push(selections_for_page);

            if let Some(selected_row_groups) = selected_row_groups
                && selected_row_groups_idx == selected_row_groups.len()
            {
                break;
            }
        }

        Ok(results.into_iter().flatten().collect::<Vec<_>>().into())
    }

    /// Filters row groups by byte range to support Iceberg's file splitting.
    ///
    /// Iceberg splits large files at row group boundaries, so we only read row groups
    /// whose byte ranges overlap with [start, start+length).
    fn filter_row_groups_by_byte_range(
        parquet_metadata: &Arc<ParquetMetaData>,
        start: u64,
        length: u64,
    ) -> Result<Vec<usize>> {
        let row_groups = parquet_metadata.row_groups();
        let mut selected = Vec::new();
        let end = start + length;

        // Row groups are stored sequentially after the 4-byte magic header.
        let mut current_byte_offset = 4u64;

        for (idx, row_group) in row_groups.iter().enumerate() {
            let row_group_size = row_group.compressed_size() as u64;
            let row_group_end = current_byte_offset + row_group_size;

            if current_byte_offset < end && start < row_group_end {
                selected.push(idx);
            }

            current_byte_offset = row_group_end;
        }

        Ok(selected)
    }
}

/// Build the map of parquet field id to Parquet column index in the schema.
/// Returns None if the Parquet file doesn't have field IDs embedded (e.g., migrated tables).
fn build_field_id_map(parquet_schema: &SchemaDescriptor) -> Result<Option<HashMap<i32, usize>>> {
    let mut column_map = HashMap::new();

    for (idx, field) in parquet_schema.columns().iter().enumerate() {
        let field_type = field.self_type();
        match field_type {
            ParquetType::PrimitiveType { basic_info, .. } => {
                if !basic_info.has_id() {
                    return Ok(None);
                }
                column_map.insert(basic_info.id(), idx);
            }
            ParquetType::GroupType { .. } => {
                return Err(Error::new(
                    ErrorKind::DataInvalid,
                    format!(
                        "Leave column in schema should be primitive type but got {field_type:?}"
                    ),
                ));
            }
        };
    }

    Ok(Some(column_map))
}

/// Build a fallback field ID map for Parquet files without embedded field IDs.
/// Position-based (1, 2, 3, ...) for compatibility with iceberg-java migrations.
fn build_fallback_field_id_map(parquet_schema: &SchemaDescriptor) -> HashMap<i32, usize> {
    let mut column_map = HashMap::new();

    // 1-indexed to match iceberg-java's convention
    for (idx, _field) in parquet_schema.columns().iter().enumerate() {
        let field_id = (idx + 1) as i32;
        column_map.insert(field_id, idx);
    }

    column_map
}

/// Apply name mapping to Arrow schema for Parquet files lacking field IDs.
///
/// Assigns Iceberg field IDs based on column names using the name mapping,
/// enabling correct projection on migrated files (e.g., from Hive/Spark via add_files).
///
/// Per Iceberg spec Column Projection rule #2:
/// "Use schema.name-mapping.default metadata to map field id to columns without field id"
/// https://iceberg.apache.org/spec/#column-projection
///
/// Corresponds to Java's ParquetSchemaUtil.applyNameMapping() and ApplyNameMapping visitor.
/// The key difference is Java operates on Parquet MessageType, while we operate on Arrow Schema.
///
/// # Arguments
/// * `arrow_schema` - Arrow schema from Parquet file (without field IDs)
/// * `name_mapping` - Name mapping from table metadata (TableProperties.DEFAULT_NAME_MAPPING)
///
/// # Returns
/// Arrow schema with field IDs assigned based on name mapping
fn apply_name_mapping_to_arrow_schema(
    arrow_schema: ArrowSchemaRef,
    name_mapping: &NameMapping,
) -> Result<Arc<ArrowSchema>> {
    debug_assert!(
        arrow_schema
            .fields()
            .iter()
            .next()
            .is_none_or(|f| f.metadata().get(PARQUET_FIELD_ID_META_KEY).is_none()),
        "Schema already has field IDs - name mapping should not be applied"
    );

    use arrow_schema::Field;

    let fields_with_mapped_ids: Vec<_> = arrow_schema
        .fields()
        .iter()
        .map(|field| {
            // Look up this column name in name mapping to get the Iceberg field ID.
            // Corresponds to Java's ApplyNameMapping visitor which calls
            // nameMapping.find(currentPath()) and returns field.withId() if found.
            //
            // If the field isn't in the mapping, leave it WITHOUT assigning an ID
            // (matching Java's behavior of returning the field unchanged).
            // Later, during projection, fields without IDs are filtered out.
            let mapped_field_opt = name_mapping
                .fields()
                .iter()
                .find(|f| f.names().contains(&field.name().to_string()));

            let mut metadata = field.metadata().clone();

            if let Some(mapped_field) = mapped_field_opt
                && let Some(field_id) = mapped_field.field_id()
            {
                // Field found in mapping with a field_id → assign it
                metadata.insert(PARQUET_FIELD_ID_META_KEY.to_string(), field_id.to_string());
            }
            // If field_id is None, leave the field without an ID (will be filtered by projection)
<<<<<<< HEAD
=======
            // If field not found in mapping, leave it without an ID (will be filtered by projection)
>>>>>>> d78f6567

            Field::new(field.name(), field.data_type().clone(), field.is_nullable())
                .with_metadata(metadata)
        })
        .collect();

    Ok(Arc::new(ArrowSchema::new_with_metadata(
        fields_with_mapped_ids,
        arrow_schema.metadata().clone(),
    )))
}

/// Add position-based fallback field IDs to Arrow schema for Parquet files lacking them.
/// Enables projection on migrated files (e.g., from Hive/Spark).
///
/// Why at schema level (not per-batch): Efficiency - avoids repeated schema modification.
/// Why only top-level: Nested projection uses leaf column indices, not parent struct IDs.
/// Why 1-indexed: Compatibility with iceberg-java's ParquetSchemaUtil.addFallbackIds().
fn add_fallback_field_ids_to_arrow_schema(arrow_schema: &ArrowSchemaRef) -> Arc<ArrowSchema> {
    debug_assert!(
        arrow_schema
            .fields()
            .iter()
            .next()
            .is_none_or(|f| f.metadata().get(PARQUET_FIELD_ID_META_KEY).is_none()),
        "Schema already has field IDs"
    );

    use arrow_schema::Field;

    let fields_with_fallback_ids: Vec<_> = arrow_schema
        .fields()
        .iter()
        .enumerate()
        .map(|(pos, field)| {
            let mut metadata = field.metadata().clone();
            let field_id = (pos + 1) as i32; // 1-indexed for Java compatibility
            metadata.insert(PARQUET_FIELD_ID_META_KEY.to_string(), field_id.to_string());

            Field::new(field.name(), field.data_type().clone(), field.is_nullable())
                .with_metadata(metadata)
        })
        .collect();

    Arc::new(ArrowSchema::new_with_metadata(
        fields_with_fallback_ids,
        arrow_schema.metadata().clone(),
    ))
}

/// A visitor to collect field ids from bound predicates.
struct CollectFieldIdVisitor {
    field_ids: HashSet<i32>,
}

impl CollectFieldIdVisitor {
    fn field_ids(self) -> HashSet<i32> {
        self.field_ids
    }
}

impl BoundPredicateVisitor for CollectFieldIdVisitor {
    type T = ();

    fn always_true(&mut self) -> Result<()> {
        Ok(())
    }

    fn always_false(&mut self) -> Result<()> {
        Ok(())
    }

    fn and(&mut self, _lhs: (), _rhs: ()) -> Result<()> {
        Ok(())
    }

    fn or(&mut self, _lhs: (), _rhs: ()) -> Result<()> {
        Ok(())
    }

    fn not(&mut self, _inner: ()) -> Result<()> {
        Ok(())
    }

    fn is_null(&mut self, reference: &BoundReference, _predicate: &BoundPredicate) -> Result<()> {
        self.field_ids.insert(reference.field().id);
        Ok(())
    }

    fn not_null(&mut self, reference: &BoundReference, _predicate: &BoundPredicate) -> Result<()> {
        self.field_ids.insert(reference.field().id);
        Ok(())
    }

    fn is_nan(&mut self, reference: &BoundReference, _predicate: &BoundPredicate) -> Result<()> {
        self.field_ids.insert(reference.field().id);
        Ok(())
    }

    fn not_nan(&mut self, reference: &BoundReference, _predicate: &BoundPredicate) -> Result<()> {
        self.field_ids.insert(reference.field().id);
        Ok(())
    }

    fn less_than(
        &mut self,
        reference: &BoundReference,
        _literal: &Datum,
        _predicate: &BoundPredicate,
    ) -> Result<()> {
        self.field_ids.insert(reference.field().id);
        Ok(())
    }

    fn less_than_or_eq(
        &mut self,
        reference: &BoundReference,
        _literal: &Datum,
        _predicate: &BoundPredicate,
    ) -> Result<()> {
        self.field_ids.insert(reference.field().id);
        Ok(())
    }

    fn greater_than(
        &mut self,
        reference: &BoundReference,
        _literal: &Datum,
        _predicate: &BoundPredicate,
    ) -> Result<()> {
        self.field_ids.insert(reference.field().id);
        Ok(())
    }

    fn greater_than_or_eq(
        &mut self,
        reference: &BoundReference,
        _literal: &Datum,
        _predicate: &BoundPredicate,
    ) -> Result<()> {
        self.field_ids.insert(reference.field().id);
        Ok(())
    }

    fn eq(
        &mut self,
        reference: &BoundReference,
        _literal: &Datum,
        _predicate: &BoundPredicate,
    ) -> Result<()> {
        self.field_ids.insert(reference.field().id);
        Ok(())
    }

    fn not_eq(
        &mut self,
        reference: &BoundReference,
        _literal: &Datum,
        _predicate: &BoundPredicate,
    ) -> Result<()> {
        self.field_ids.insert(reference.field().id);
        Ok(())
    }

    fn starts_with(
        &mut self,
        reference: &BoundReference,
        _literal: &Datum,
        _predicate: &BoundPredicate,
    ) -> Result<()> {
        self.field_ids.insert(reference.field().id);
        Ok(())
    }

    fn not_starts_with(
        &mut self,
        reference: &BoundReference,
        _literal: &Datum,
        _predicate: &BoundPredicate,
    ) -> Result<()> {
        self.field_ids.insert(reference.field().id);
        Ok(())
    }

    fn r#in(
        &mut self,
        reference: &BoundReference,
        _literals: &FnvHashSet<Datum>,
        _predicate: &BoundPredicate,
    ) -> Result<()> {
        self.field_ids.insert(reference.field().id);
        Ok(())
    }

    fn not_in(
        &mut self,
        reference: &BoundReference,
        _literals: &FnvHashSet<Datum>,
        _predicate: &BoundPredicate,
    ) -> Result<()> {
        self.field_ids.insert(reference.field().id);
        Ok(())
    }
}

/// A visitor to convert Iceberg bound predicates to Arrow predicates.
struct PredicateConverter<'a> {
    /// The Parquet schema descriptor.
    pub parquet_schema: &'a SchemaDescriptor,
    /// The map between field id and leaf column index in Parquet schema.
    pub column_map: &'a HashMap<i32, usize>,
    /// The required column indices in Parquet schema for the predicates.
    pub column_indices: &'a Vec<usize>,
}

impl PredicateConverter<'_> {
    /// When visiting a bound reference, we return index of the leaf column in the
    /// required column indices which is used to project the column in the record batch.
    /// Return None if the field id is not found in the column map, which is possible
    /// due to schema evolution.
    fn bound_reference(&mut self, reference: &BoundReference) -> Result<Option<usize>> {
        // The leaf column's index in Parquet schema.
        if let Some(column_idx) = self.column_map.get(&reference.field().id) {
            if self.parquet_schema.get_column_root(*column_idx).is_group() {
                return Err(Error::new(
                    ErrorKind::DataInvalid,
                    format!(
                        "Leave column `{}` in predicates isn't a root column in Parquet schema.",
                        reference.field().name
                    ),
                ));
            }

            // The leaf column's index in the required column indices.
            let index = self
                .column_indices
                .iter()
                .position(|&idx| idx == *column_idx)
                .ok_or(Error::new(
                    ErrorKind::DataInvalid,
                    format!(
                "Leave column `{}` in predicates cannot be found in the required column indices.",
                reference.field().name
            ),
                ))?;

            Ok(Some(index))
        } else {
            Ok(None)
        }
    }

    /// Build an Arrow predicate that always returns true.
    fn build_always_true(&self) -> Result<Box<PredicateResult>> {
        Ok(Box::new(|batch| {
            Ok(BooleanArray::from(vec![true; batch.num_rows()]))
        }))
    }

    /// Build an Arrow predicate that always returns false.
    fn build_always_false(&self) -> Result<Box<PredicateResult>> {
        Ok(Box::new(|batch| {
            Ok(BooleanArray::from(vec![false; batch.num_rows()]))
        }))
    }
}

/// Gets the leaf column from the record batch for the required column index. Only
/// supports top-level columns for now.
fn project_column(
    batch: &RecordBatch,
    column_idx: usize,
) -> std::result::Result<ArrayRef, ArrowError> {
    let column = batch.column(column_idx);

    match column.data_type() {
        DataType::Struct(_) => Err(ArrowError::SchemaError(
            "Does not support struct column yet.".to_string(),
        )),
        _ => Ok(column.clone()),
    }
}

type PredicateResult =
    dyn FnMut(RecordBatch) -> std::result::Result<BooleanArray, ArrowError> + Send + 'static;

impl BoundPredicateVisitor for PredicateConverter<'_> {
    type T = Box<PredicateResult>;

    fn always_true(&mut self) -> Result<Box<PredicateResult>> {
        self.build_always_true()
    }

    fn always_false(&mut self) -> Result<Box<PredicateResult>> {
        self.build_always_false()
    }

    fn and(
        &mut self,
        mut lhs: Box<PredicateResult>,
        mut rhs: Box<PredicateResult>,
    ) -> Result<Box<PredicateResult>> {
        Ok(Box::new(move |batch| {
            let left = lhs(batch.clone())?;
            let right = rhs(batch)?;
            and_kleene(&left, &right)
        }))
    }

    fn or(
        &mut self,
        mut lhs: Box<PredicateResult>,
        mut rhs: Box<PredicateResult>,
    ) -> Result<Box<PredicateResult>> {
        Ok(Box::new(move |batch| {
            let left = lhs(batch.clone())?;
            let right = rhs(batch)?;
            or_kleene(&left, &right)
        }))
    }

    fn not(&mut self, mut inner: Box<PredicateResult>) -> Result<Box<PredicateResult>> {
        Ok(Box::new(move |batch| {
            let pred_ret = inner(batch)?;
            not(&pred_ret)
        }))
    }

    fn is_null(
        &mut self,
        reference: &BoundReference,
        _predicate: &BoundPredicate,
    ) -> Result<Box<PredicateResult>> {
        if let Some(idx) = self.bound_reference(reference)? {
            Ok(Box::new(move |batch| {
                let column = project_column(&batch, idx)?;
                is_null(&column)
            }))
        } else {
            // A missing column, treating it as null.
            self.build_always_true()
        }
    }

    fn not_null(
        &mut self,
        reference: &BoundReference,
        _predicate: &BoundPredicate,
    ) -> Result<Box<PredicateResult>> {
        if let Some(idx) = self.bound_reference(reference)? {
            Ok(Box::new(move |batch| {
                let column = project_column(&batch, idx)?;
                is_not_null(&column)
            }))
        } else {
            // A missing column, treating it as null.
            self.build_always_false()
        }
    }

    fn is_nan(
        &mut self,
        reference: &BoundReference,
        _predicate: &BoundPredicate,
    ) -> Result<Box<PredicateResult>> {
        if self.bound_reference(reference)?.is_some() {
            self.build_always_true()
        } else {
            // A missing column, treating it as null.
            self.build_always_false()
        }
    }

    fn not_nan(
        &mut self,
        reference: &BoundReference,
        _predicate: &BoundPredicate,
    ) -> Result<Box<PredicateResult>> {
        if self.bound_reference(reference)?.is_some() {
            self.build_always_false()
        } else {
            // A missing column, treating it as null.
            self.build_always_true()
        }
    }

    fn less_than(
        &mut self,
        reference: &BoundReference,
        literal: &Datum,
        _predicate: &BoundPredicate,
    ) -> Result<Box<PredicateResult>> {
        if let Some(idx) = self.bound_reference(reference)? {
            let literal = get_arrow_datum(literal)?;

            Ok(Box::new(move |batch| {
                let left = project_column(&batch, idx)?;
                let literal = try_cast_literal(&literal, left.data_type())?;
                lt(&left, literal.as_ref())
            }))
        } else {
            // A missing column, treating it as null.
            self.build_always_true()
        }
    }

    fn less_than_or_eq(
        &mut self,
        reference: &BoundReference,
        literal: &Datum,
        _predicate: &BoundPredicate,
    ) -> Result<Box<PredicateResult>> {
        if let Some(idx) = self.bound_reference(reference)? {
            let literal = get_arrow_datum(literal)?;

            Ok(Box::new(move |batch| {
                let left = project_column(&batch, idx)?;
                let literal = try_cast_literal(&literal, left.data_type())?;
                lt_eq(&left, literal.as_ref())
            }))
        } else {
            // A missing column, treating it as null.
            self.build_always_true()
        }
    }

    fn greater_than(
        &mut self,
        reference: &BoundReference,
        literal: &Datum,
        _predicate: &BoundPredicate,
    ) -> Result<Box<PredicateResult>> {
        if let Some(idx) = self.bound_reference(reference)? {
            let literal = get_arrow_datum(literal)?;

            Ok(Box::new(move |batch| {
                let left = project_column(&batch, idx)?;
                let literal = try_cast_literal(&literal, left.data_type())?;
                gt(&left, literal.as_ref())
            }))
        } else {
            // A missing column, treating it as null.
            self.build_always_false()
        }
    }

    fn greater_than_or_eq(
        &mut self,
        reference: &BoundReference,
        literal: &Datum,
        _predicate: &BoundPredicate,
    ) -> Result<Box<PredicateResult>> {
        if let Some(idx) = self.bound_reference(reference)? {
            let literal = get_arrow_datum(literal)?;

            Ok(Box::new(move |batch| {
                let left = project_column(&batch, idx)?;
                let literal = try_cast_literal(&literal, left.data_type())?;
                gt_eq(&left, literal.as_ref())
            }))
        } else {
            // A missing column, treating it as null.
            self.build_always_false()
        }
    }

    fn eq(
        &mut self,
        reference: &BoundReference,
        literal: &Datum,
        _predicate: &BoundPredicate,
    ) -> Result<Box<PredicateResult>> {
        if let Some(idx) = self.bound_reference(reference)? {
            let literal = get_arrow_datum(literal)?;

            Ok(Box::new(move |batch| {
                let left = project_column(&batch, idx)?;
                let literal = try_cast_literal(&literal, left.data_type())?;
                eq(&left, literal.as_ref())
            }))
        } else {
            // A missing column, treating it as null.
            self.build_always_false()
        }
    }

    fn not_eq(
        &mut self,
        reference: &BoundReference,
        literal: &Datum,
        _predicate: &BoundPredicate,
    ) -> Result<Box<PredicateResult>> {
        if let Some(idx) = self.bound_reference(reference)? {
            let literal = get_arrow_datum(literal)?;

            Ok(Box::new(move |batch| {
                let left = project_column(&batch, idx)?;
                let literal = try_cast_literal(&literal, left.data_type())?;
                neq(&left, literal.as_ref())
            }))
        } else {
            // A missing column, treating it as null.
            self.build_always_false()
        }
    }

    fn starts_with(
        &mut self,
        reference: &BoundReference,
        literal: &Datum,
        _predicate: &BoundPredicate,
    ) -> Result<Box<PredicateResult>> {
        if let Some(idx) = self.bound_reference(reference)? {
            let literal = get_arrow_datum(literal)?;

            Ok(Box::new(move |batch| {
                let left = project_column(&batch, idx)?;
                let literal = try_cast_literal(&literal, left.data_type())?;
                starts_with(&left, literal.as_ref())
            }))
        } else {
            // A missing column, treating it as null.
            self.build_always_false()
        }
    }

    fn not_starts_with(
        &mut self,
        reference: &BoundReference,
        literal: &Datum,
        _predicate: &BoundPredicate,
    ) -> Result<Box<PredicateResult>> {
        if let Some(idx) = self.bound_reference(reference)? {
            let literal = get_arrow_datum(literal)?;

            Ok(Box::new(move |batch| {
                let left = project_column(&batch, idx)?;
                let literal = try_cast_literal(&literal, left.data_type())?;
                // update here if arrow ever adds a native not_starts_with
                not(&starts_with(&left, literal.as_ref())?)
            }))
        } else {
            // A missing column, treating it as null.
            self.build_always_true()
        }
    }

    fn r#in(
        &mut self,
        reference: &BoundReference,
        literals: &FnvHashSet<Datum>,
        _predicate: &BoundPredicate,
    ) -> Result<Box<PredicateResult>> {
        if let Some(idx) = self.bound_reference(reference)? {
            let literals: Vec<_> = literals
                .iter()
                .map(|lit| get_arrow_datum(lit).unwrap())
                .collect();

            Ok(Box::new(move |batch| {
                // update this if arrow ever adds a native is_in kernel
                let left = project_column(&batch, idx)?;

                let mut acc = BooleanArray::from(vec![false; batch.num_rows()]);
                for literal in &literals {
                    let literal = try_cast_literal(literal, left.data_type())?;
                    acc = or(&acc, &eq(&left, literal.as_ref())?)?
                }

                Ok(acc)
            }))
        } else {
            // A missing column, treating it as null.
            self.build_always_false()
        }
    }

    fn not_in(
        &mut self,
        reference: &BoundReference,
        literals: &FnvHashSet<Datum>,
        _predicate: &BoundPredicate,
    ) -> Result<Box<PredicateResult>> {
        if let Some(idx) = self.bound_reference(reference)? {
            let literals: Vec<_> = literals
                .iter()
                .map(|lit| get_arrow_datum(lit).unwrap())
                .collect();

            Ok(Box::new(move |batch| {
                // update this if arrow ever adds a native not_in kernel
                let left = project_column(&batch, idx)?;
                let mut acc = BooleanArray::from(vec![true; batch.num_rows()]);
                for literal in &literals {
                    let literal = try_cast_literal(literal, left.data_type())?;
                    acc = and(&acc, &neq(&left, literal.as_ref())?)?
                }

                Ok(acc)
            }))
        } else {
            // A missing column, treating it as null.
            self.build_always_true()
        }
    }
}

/// ArrowFileReader is a wrapper around a FileRead that impls parquets AsyncFileReader.
pub struct ArrowFileReader<R: FileRead> {
    meta: FileMetadata,
    preload_column_index: bool,
    preload_offset_index: bool,
    preload_page_index: bool,
    metadata_size_hint: Option<usize>,
    r: R,
}

impl<R: FileRead> ArrowFileReader<R> {
    /// Create a new ArrowFileReader
    pub fn new(meta: FileMetadata, r: R) -> Self {
        Self {
            meta,
            preload_column_index: false,
            preload_offset_index: false,
            preload_page_index: false,
            metadata_size_hint: None,
            r,
        }
    }

    /// Enable or disable preloading of the column index
    pub fn with_preload_column_index(mut self, preload: bool) -> Self {
        self.preload_column_index = preload;
        self
    }

    /// Enable or disable preloading of the offset index
    pub fn with_preload_offset_index(mut self, preload: bool) -> Self {
        self.preload_offset_index = preload;
        self
    }

    /// Enable or disable preloading of the page index
    pub fn with_preload_page_index(mut self, preload: bool) -> Self {
        self.preload_page_index = preload;
        self
    }

    /// Provide a hint as to the number of bytes to prefetch for parsing the Parquet metadata
    ///
    /// This hint can help reduce the number of fetch requests. For more details see the
    /// [ParquetMetaDataReader documentation](https://docs.rs/parquet/latest/parquet/file/metadata/struct.ParquetMetaDataReader.html#method.with_prefetch_hint).
    pub fn with_metadata_size_hint(mut self, hint: usize) -> Self {
        self.metadata_size_hint = Some(hint);
        self
    }
}

impl<R: FileRead> AsyncFileReader for ArrowFileReader<R> {
    fn get_bytes(&mut self, range: Range<u64>) -> BoxFuture<'_, parquet::errors::Result<Bytes>> {
        Box::pin(
            self.r
                .read(range.start..range.end)
                .map_err(|err| parquet::errors::ParquetError::External(Box::new(err))),
        )
    }

    // TODO: currently we don't respect `ArrowReaderOptions` cause it don't expose any method to access the option field
    // we will fix it after `v55.1.0` is released in https://github.com/apache/arrow-rs/issues/7393
    fn get_metadata(
        &mut self,
        _options: Option<&'_ ArrowReaderOptions>,
    ) -> BoxFuture<'_, parquet::errors::Result<Arc<ParquetMetaData>>> {
        async move {
            let reader = ParquetMetaDataReader::new()
                .with_prefetch_hint(self.metadata_size_hint)
                // Set the page policy first because it updates both column and offset policies.
                .with_page_index_policy(PageIndexPolicy::from(self.preload_page_index))
                .with_column_index_policy(PageIndexPolicy::from(self.preload_column_index))
                .with_offset_index_policy(PageIndexPolicy::from(self.preload_offset_index));
            let size = self.meta.size;
            let meta = reader.load_and_finish(self, size).await?;

            Ok(Arc::new(meta))
        }
        .boxed()
    }
}

/// The Arrow type of an array that the Parquet reader reads may not match the exact Arrow type
/// that Iceberg uses for literals - but they are effectively the same logical type,
/// i.e. LargeUtf8 and Utf8 or Utf8View and Utf8 or Utf8View and LargeUtf8.
///
/// The Arrow compute kernels that we use must match the type exactly, so first cast the literal
/// into the type of the batch we read from Parquet before sending it to the compute kernel.
fn try_cast_literal(
    literal: &Arc<dyn ArrowDatum + Send + Sync>,
    column_type: &DataType,
) -> std::result::Result<Arc<dyn ArrowDatum + Send + Sync>, ArrowError> {
    let literal_array = literal.get().0;

    // No cast required
    if literal_array.data_type() == column_type {
        return Ok(Arc::clone(literal));
    }

    let literal_array = cast(literal_array, column_type)?;
    Ok(Arc::new(Scalar::new(literal_array)))
}

#[cfg(test)]
mod tests {
    use std::collections::{HashMap, HashSet};
    use std::fs::File;
    use std::sync::Arc;

    use arrow_array::cast::AsArray;
    use arrow_array::{ArrayRef, LargeStringArray, RecordBatch, StringArray};
    use arrow_schema::{DataType, Field, Schema as ArrowSchema, TimeUnit};
    use futures::TryStreamExt;
    use parquet::arrow::arrow_reader::{RowSelection, RowSelector};
    use parquet::arrow::{ArrowWriter, ProjectionMask};
    use parquet::basic::Compression;
    use parquet::file::metadata::{ColumnChunkMetaData, RowGroupMetaData};
    use parquet::file::properties::WriterProperties;
    use parquet::schema::parser::parse_message_type;
    use parquet::schema::types::{SchemaDescPtr, SchemaDescriptor};
    use roaring::RoaringTreemap;
    use tempfile::TempDir;

    use crate::ErrorKind;
    use crate::arrow::reader::{CollectFieldIdVisitor, PARQUET_FIELD_ID_META_KEY};
    use crate::arrow::{ArrowReader, ArrowReaderBuilder};
    use crate::delete_vector::DeleteVector;
    use crate::expr::visitors::bound_predicate_visitor::visit;
    use crate::expr::{Bind, Predicate, Reference};
    use crate::io::FileIO;
    use crate::scan::{FileScanTask, FileScanTaskDeleteFile, FileScanTaskStream};
    use crate::spec::{
        DataContentType, DataFileFormat, Datum, NestedField, PrimitiveType, Schema, SchemaRef, Type,
    };

    fn table_schema_simple() -> SchemaRef {
        Arc::new(
            Schema::builder()
                .with_schema_id(1)
                .with_identifier_field_ids(vec![2])
                .with_fields(vec![
                    NestedField::optional(1, "foo", Type::Primitive(PrimitiveType::String)).into(),
                    NestedField::required(2, "bar", Type::Primitive(PrimitiveType::Int)).into(),
                    NestedField::optional(3, "baz", Type::Primitive(PrimitiveType::Boolean)).into(),
                    NestedField::optional(4, "qux", Type::Primitive(PrimitiveType::Float)).into(),
                ])
                .build()
                .unwrap(),
        )
    }

    #[test]
    fn test_collect_field_id() {
        let schema = table_schema_simple();
        let expr = Reference::new("qux").is_null();
        let bound_expr = expr.bind(schema, true).unwrap();

        let mut visitor = CollectFieldIdVisitor {
            field_ids: HashSet::default(),
        };
        visit(&mut visitor, &bound_expr).unwrap();

        let mut expected = HashSet::default();
        expected.insert(4_i32);

        assert_eq!(visitor.field_ids, expected);
    }

    #[test]
    fn test_collect_field_id_with_and() {
        let schema = table_schema_simple();
        let expr = Reference::new("qux")
            .is_null()
            .and(Reference::new("baz").is_null());
        let bound_expr = expr.bind(schema, true).unwrap();

        let mut visitor = CollectFieldIdVisitor {
            field_ids: HashSet::default(),
        };
        visit(&mut visitor, &bound_expr).unwrap();

        let mut expected = HashSet::default();
        expected.insert(4_i32);
        expected.insert(3);

        assert_eq!(visitor.field_ids, expected);
    }

    #[test]
    fn test_collect_field_id_with_or() {
        let schema = table_schema_simple();
        let expr = Reference::new("qux")
            .is_null()
            .or(Reference::new("baz").is_null());
        let bound_expr = expr.bind(schema, true).unwrap();

        let mut visitor = CollectFieldIdVisitor {
            field_ids: HashSet::default(),
        };
        visit(&mut visitor, &bound_expr).unwrap();

        let mut expected = HashSet::default();
        expected.insert(4_i32);
        expected.insert(3);

        assert_eq!(visitor.field_ids, expected);
    }

    #[test]
    fn test_arrow_projection_mask() {
        let schema = Arc::new(
            Schema::builder()
                .with_schema_id(1)
                .with_identifier_field_ids(vec![1])
                .with_fields(vec![
                    NestedField::required(1, "c1", Type::Primitive(PrimitiveType::String)).into(),
                    NestedField::optional(2, "c2", Type::Primitive(PrimitiveType::Int)).into(),
                    NestedField::optional(
                        3,
                        "c3",
                        Type::Primitive(PrimitiveType::Decimal {
                            precision: 38,
                            scale: 3,
                        }),
                    )
                    .into(),
                ])
                .build()
                .unwrap(),
        );
        let arrow_schema = Arc::new(ArrowSchema::new(vec![
            Field::new("c1", DataType::Utf8, false).with_metadata(HashMap::from([(
                PARQUET_FIELD_ID_META_KEY.to_string(),
                "1".to_string(),
            )])),
            // Type not supported
            Field::new("c2", DataType::Duration(TimeUnit::Microsecond), true).with_metadata(
                HashMap::from([(PARQUET_FIELD_ID_META_KEY.to_string(), "2".to_string())]),
            ),
            // Precision is beyond the supported range
            Field::new("c3", DataType::Decimal128(39, 3), true).with_metadata(HashMap::from([(
                PARQUET_FIELD_ID_META_KEY.to_string(),
                "3".to_string(),
            )])),
        ]));

        let message_type = "
message schema {
  required binary c1 (STRING) = 1;
  optional int32 c2 (INTEGER(8,true)) = 2;
  optional fixed_len_byte_array(17) c3 (DECIMAL(39,3)) = 3;
}
    ";
        let parquet_type = parse_message_type(message_type).expect("should parse schema");
        let parquet_schema = SchemaDescriptor::new(Arc::new(parquet_type));

        // Try projecting the fields c2 and c3 with the unsupported data types
        let err = ArrowReader::get_arrow_projection_mask(
            &[1, 2, 3],
            &schema,
            &parquet_schema,
            &arrow_schema,
            false,
        )
        .unwrap_err();

        assert_eq!(err.kind(), ErrorKind::DataInvalid);
        assert_eq!(
            err.to_string(),
            "DataInvalid => Unsupported Arrow data type: Duration(µs)".to_string()
        );

        // Omitting field c2, we still get an error due to c3 being selected
        let err = ArrowReader::get_arrow_projection_mask(
            &[1, 3],
            &schema,
            &parquet_schema,
            &arrow_schema,
            false,
        )
        .unwrap_err();

        assert_eq!(err.kind(), ErrorKind::DataInvalid);
        assert_eq!(
            err.to_string(),
            "DataInvalid => Failed to create decimal type, source: DataInvalid => Decimals with precision larger than 38 are not supported: 39".to_string()
        );

        // Finally avoid selecting fields with unsupported data types
        let mask = ArrowReader::get_arrow_projection_mask(
            &[1],
            &schema,
            &parquet_schema,
            &arrow_schema,
            false,
        )
        .expect("Some ProjectionMask");
        assert_eq!(mask, ProjectionMask::leaves(&parquet_schema, vec![0]));
    }

    #[tokio::test]
    async fn test_kleene_logic_or_behaviour() {
        // a IS NULL OR a = 'foo'
        let predicate = Reference::new("a")
            .is_null()
            .or(Reference::new("a").equal_to(Datum::string("foo")));

        // Table data: [NULL, "foo", "bar"]
        let data_for_col_a = vec![None, Some("foo".to_string()), Some("bar".to_string())];

        // Expected: [NULL, "foo"].
        let expected = vec![None, Some("foo".to_string())];

        let (file_io, schema, table_location, _temp_dir) =
            setup_kleene_logic(data_for_col_a, DataType::Utf8);
        let reader = ArrowReaderBuilder::new(file_io).build();

        let result_data = test_perform_read(predicate, schema, table_location, reader).await;

        assert_eq!(result_data, expected);
    }

    #[tokio::test]
    async fn test_kleene_logic_and_behaviour() {
        // a IS NOT NULL AND a != 'foo'
        let predicate = Reference::new("a")
            .is_not_null()
            .and(Reference::new("a").not_equal_to(Datum::string("foo")));

        // Table data: [NULL, "foo", "bar"]
        let data_for_col_a = vec![None, Some("foo".to_string()), Some("bar".to_string())];

        // Expected: ["bar"].
        let expected = vec![Some("bar".to_string())];

        let (file_io, schema, table_location, _temp_dir) =
            setup_kleene_logic(data_for_col_a, DataType::Utf8);
        let reader = ArrowReaderBuilder::new(file_io).build();

        let result_data = test_perform_read(predicate, schema, table_location, reader).await;

        assert_eq!(result_data, expected);
    }

    #[tokio::test]
    async fn test_predicate_cast_literal() {
        let predicates = vec![
            // a == 'foo'
            (Reference::new("a").equal_to(Datum::string("foo")), vec![
                Some("foo".to_string()),
            ]),
            // a != 'foo'
            (
                Reference::new("a").not_equal_to(Datum::string("foo")),
                vec![Some("bar".to_string())],
            ),
            // STARTS_WITH(a, 'foo')
            (Reference::new("a").starts_with(Datum::string("f")), vec![
                Some("foo".to_string()),
            ]),
            // NOT STARTS_WITH(a, 'foo')
            (
                Reference::new("a").not_starts_with(Datum::string("f")),
                vec![Some("bar".to_string())],
            ),
            // a < 'foo'
            (Reference::new("a").less_than(Datum::string("foo")), vec![
                Some("bar".to_string()),
            ]),
            // a <= 'foo'
            (
                Reference::new("a").less_than_or_equal_to(Datum::string("foo")),
                vec![Some("foo".to_string()), Some("bar".to_string())],
            ),
            // a > 'foo'
            (
                Reference::new("a").greater_than(Datum::string("bar")),
                vec![Some("foo".to_string())],
            ),
            // a >= 'foo'
            (
                Reference::new("a").greater_than_or_equal_to(Datum::string("foo")),
                vec![Some("foo".to_string())],
            ),
            // a IN ('foo', 'bar')
            (
                Reference::new("a").is_in([Datum::string("foo"), Datum::string("baz")]),
                vec![Some("foo".to_string())],
            ),
            // a NOT IN ('foo', 'bar')
            (
                Reference::new("a").is_not_in([Datum::string("foo"), Datum::string("baz")]),
                vec![Some("bar".to_string())],
            ),
        ];

        // Table data: ["foo", "bar"]
        let data_for_col_a = vec![Some("foo".to_string()), Some("bar".to_string())];

        let (file_io, schema, table_location, _temp_dir) =
            setup_kleene_logic(data_for_col_a, DataType::LargeUtf8);
        let reader = ArrowReaderBuilder::new(file_io).build();

        for (predicate, expected) in predicates {
            println!("testing predicate {predicate}");
            let result_data = test_perform_read(
                predicate.clone(),
                schema.clone(),
                table_location.clone(),
                reader.clone(),
            )
            .await;

            assert_eq!(result_data, expected, "predicate={predicate}");
        }
    }

    async fn test_perform_read(
        predicate: Predicate,
        schema: SchemaRef,
        table_location: String,
        reader: ArrowReader,
    ) -> Vec<Option<String>> {
        let tasks = Box::pin(futures::stream::iter(
            vec![Ok(FileScanTask {
                start: 0,
                length: 0,
                record_count: None,
                data_file_path: format!("{table_location}/1.parquet"),
                data_file_format: DataFileFormat::Parquet,
                schema: schema.clone(),
                project_field_ids: vec![1],
                predicate: Some(predicate.bind(schema, true).unwrap()),
                deletes: vec![],
                partition: None,
                partition_spec: None,
                name_mapping: None,
            })]
            .into_iter(),
        )) as FileScanTaskStream;

        let result = reader
            .read(tasks)
            .unwrap()
            .try_collect::<Vec<RecordBatch>>()
            .await
            .unwrap();

        result[0].columns()[0]
            .as_string_opt::<i32>()
            .unwrap()
            .iter()
            .map(|v| v.map(ToOwned::to_owned))
            .collect::<Vec<_>>()
    }

    fn setup_kleene_logic(
        data_for_col_a: Vec<Option<String>>,
        col_a_type: DataType,
    ) -> (FileIO, SchemaRef, String, TempDir) {
        let schema = Arc::new(
            Schema::builder()
                .with_schema_id(1)
                .with_fields(vec![
                    NestedField::optional(1, "a", Type::Primitive(PrimitiveType::String)).into(),
                ])
                .build()
                .unwrap(),
        );

        let arrow_schema = Arc::new(ArrowSchema::new(vec![
            Field::new("a", col_a_type.clone(), true).with_metadata(HashMap::from([(
                PARQUET_FIELD_ID_META_KEY.to_string(),
                "1".to_string(),
            )])),
        ]));

        let tmp_dir = TempDir::new().unwrap();
        let table_location = tmp_dir.path().to_str().unwrap().to_string();

        let file_io = FileIO::from_path(&table_location).unwrap().build().unwrap();

        let col = match col_a_type {
            DataType::Utf8 => Arc::new(StringArray::from(data_for_col_a)) as ArrayRef,
            DataType::LargeUtf8 => Arc::new(LargeStringArray::from(data_for_col_a)) as ArrayRef,
            _ => panic!("unexpected col_a_type"),
        };

        let to_write = RecordBatch::try_new(arrow_schema.clone(), vec![col]).unwrap();

        // Write the Parquet files
        let props = WriterProperties::builder()
            .set_compression(Compression::SNAPPY)
            .build();

        let file = File::create(format!("{table_location}/1.parquet")).unwrap();
        let mut writer =
            ArrowWriter::try_new(file, to_write.schema(), Some(props.clone())).unwrap();

        writer.write(&to_write).expect("Writing batch");

        // writer must be closed to write footer
        writer.close().unwrap();

        (file_io, schema, table_location, tmp_dir)
    }

    #[test]
    fn test_build_deletes_row_selection() {
        let schema_descr = get_test_schema_descr();

        let mut columns = vec![];
        for ptr in schema_descr.columns() {
            let column = ColumnChunkMetaData::builder(ptr.clone()).build().unwrap();
            columns.push(column);
        }

        let row_groups_metadata = vec![
            build_test_row_group_meta(schema_descr.clone(), columns.clone(), 1000, 0),
            build_test_row_group_meta(schema_descr.clone(), columns.clone(), 500, 1),
            build_test_row_group_meta(schema_descr.clone(), columns.clone(), 500, 2),
            build_test_row_group_meta(schema_descr.clone(), columns.clone(), 1000, 3),
            build_test_row_group_meta(schema_descr.clone(), columns.clone(), 500, 4),
        ];

        let selected_row_groups = Some(vec![1, 3]);

        /* cases to cover:
           * {skip|select} {first|intermediate|last} {one row|multiple rows} in
             {first|intermediate|last} {skipped|selected} row group
           * row group selection disabled
        */

        let positional_deletes = RoaringTreemap::from_iter(&[
            1, // in skipped rg 0, should be ignored
            3, // run of three consecutive items in skipped rg0
            4, 5, 998, // two consecutive items at end of skipped rg0
            999, 1000, // solitary row at start of selected rg1 (1, 9)
            1010, // run of 3 rows in selected rg1
            1011, 1012, // (3, 485)
            1498, // run of two items at end of selected rg1
            1499, 1500, // run of two items at start of skipped rg2
            1501, 1600, // should ignore, in skipped rg2
            1999, // single row at end of skipped rg2
            2000, // run of two items at start of selected rg3
            2001, // (4, 98)
            2100, // single row in selected row group 3 (1, 99)
            2200, // run of 3 consecutive rows in selected row group 3
            2201, 2202, // (3, 796)
            2999, // single item at end of selected rg3 (1)
            3000, // single item at start of skipped rg4
        ]);

        let positional_deletes = DeleteVector::new(positional_deletes);

        // using selected row groups 1 and 3
        let result = ArrowReader::build_deletes_row_selection(
            &row_groups_metadata,
            &selected_row_groups,
            &positional_deletes,
        )
        .unwrap();

        let expected = RowSelection::from(vec![
            RowSelector::skip(1),
            RowSelector::select(9),
            RowSelector::skip(3),
            RowSelector::select(485),
            RowSelector::skip(4),
            RowSelector::select(98),
            RowSelector::skip(1),
            RowSelector::select(99),
            RowSelector::skip(3),
            RowSelector::select(796),
            RowSelector::skip(1),
        ]);

        assert_eq!(result, expected);

        // selecting all row groups
        let result = ArrowReader::build_deletes_row_selection(
            &row_groups_metadata,
            &None,
            &positional_deletes,
        )
        .unwrap();

        let expected = RowSelection::from(vec![
            RowSelector::select(1),
            RowSelector::skip(1),
            RowSelector::select(1),
            RowSelector::skip(3),
            RowSelector::select(992),
            RowSelector::skip(3),
            RowSelector::select(9),
            RowSelector::skip(3),
            RowSelector::select(485),
            RowSelector::skip(4),
            RowSelector::select(98),
            RowSelector::skip(1),
            RowSelector::select(398),
            RowSelector::skip(3),
            RowSelector::select(98),
            RowSelector::skip(1),
            RowSelector::select(99),
            RowSelector::skip(3),
            RowSelector::select(796),
            RowSelector::skip(2),
            RowSelector::select(499),
        ]);

        assert_eq!(result, expected);
    }

    fn build_test_row_group_meta(
        schema_descr: SchemaDescPtr,
        columns: Vec<ColumnChunkMetaData>,
        num_rows: i64,
        ordinal: i16,
    ) -> RowGroupMetaData {
        RowGroupMetaData::builder(schema_descr.clone())
            .set_num_rows(num_rows)
            .set_total_byte_size(2000)
            .set_column_metadata(columns)
            .set_ordinal(ordinal)
            .build()
            .unwrap()
    }

    fn get_test_schema_descr() -> SchemaDescPtr {
        use parquet::schema::types::Type as SchemaType;

        let schema = SchemaType::group_type_builder("schema")
            .with_fields(vec![
                Arc::new(
                    SchemaType::primitive_type_builder("a", parquet::basic::Type::INT32)
                        .build()
                        .unwrap(),
                ),
                Arc::new(
                    SchemaType::primitive_type_builder("b", parquet::basic::Type::INT32)
                        .build()
                        .unwrap(),
                ),
            ])
            .build()
            .unwrap();

        Arc::new(SchemaDescriptor::new(Arc::new(schema)))
    }

    /// Verifies that file splits respect byte ranges and only read specific row groups.
    #[tokio::test]
    async fn test_file_splits_respect_byte_ranges() {
        use arrow_array::Int32Array;
        use parquet::file::reader::{FileReader, SerializedFileReader};

        let schema = Arc::new(
            Schema::builder()
                .with_schema_id(1)
                .with_fields(vec![
                    NestedField::required(1, "id", Type::Primitive(PrimitiveType::Int)).into(),
                ])
                .build()
                .unwrap(),
        );

        let arrow_schema = Arc::new(ArrowSchema::new(vec![
            Field::new("id", DataType::Int32, false).with_metadata(HashMap::from([(
                PARQUET_FIELD_ID_META_KEY.to_string(),
                "1".to_string(),
            )])),
        ]));

        let tmp_dir = TempDir::new().unwrap();
        let table_location = tmp_dir.path().to_str().unwrap().to_string();
        let file_path = format!("{table_location}/multi_row_group.parquet");

        // Force each batch into its own row group for testing byte range filtering.
        let batch1 = RecordBatch::try_new(arrow_schema.clone(), vec![Arc::new(Int32Array::from(
            (0..100).collect::<Vec<i32>>(),
        ))])
        .unwrap();
        let batch2 = RecordBatch::try_new(arrow_schema.clone(), vec![Arc::new(Int32Array::from(
            (100..200).collect::<Vec<i32>>(),
        ))])
        .unwrap();
        let batch3 = RecordBatch::try_new(arrow_schema.clone(), vec![Arc::new(Int32Array::from(
            (200..300).collect::<Vec<i32>>(),
        ))])
        .unwrap();

        let props = WriterProperties::builder()
            .set_compression(Compression::SNAPPY)
            .set_max_row_group_size(100)
            .build();

        let file = File::create(&file_path).unwrap();
        let mut writer = ArrowWriter::try_new(file, arrow_schema.clone(), Some(props)).unwrap();
        writer.write(&batch1).expect("Writing batch 1");
        writer.write(&batch2).expect("Writing batch 2");
        writer.write(&batch3).expect("Writing batch 3");
        writer.close().unwrap();

        // Read the file metadata to get row group byte positions
        let file = File::open(&file_path).unwrap();
        let reader = SerializedFileReader::new(file).unwrap();
        let metadata = reader.metadata();

        println!("File has {} row groups", metadata.num_row_groups());
        assert_eq!(metadata.num_row_groups(), 3, "Expected 3 row groups");

        // Get byte positions for each row group
        let row_group_0 = metadata.row_group(0);
        let row_group_1 = metadata.row_group(1);
        let row_group_2 = metadata.row_group(2);

        let rg0_start = 4u64; // Parquet files start with 4-byte magic "PAR1"
        let rg1_start = rg0_start + row_group_0.compressed_size() as u64;
        let rg2_start = rg1_start + row_group_1.compressed_size() as u64;
        let file_end = rg2_start + row_group_2.compressed_size() as u64;

        println!(
            "Row group 0: {} rows, starts at byte {}, {} bytes compressed",
            row_group_0.num_rows(),
            rg0_start,
            row_group_0.compressed_size()
        );
        println!(
            "Row group 1: {} rows, starts at byte {}, {} bytes compressed",
            row_group_1.num_rows(),
            rg1_start,
            row_group_1.compressed_size()
        );
        println!(
            "Row group 2: {} rows, starts at byte {}, {} bytes compressed",
            row_group_2.num_rows(),
            rg2_start,
            row_group_2.compressed_size()
        );

        let file_io = FileIO::from_path(&table_location).unwrap().build().unwrap();
        let reader = ArrowReaderBuilder::new(file_io).build();

        // Task 1: read only the first row group
        let task1 = FileScanTask {
            start: rg0_start,
            length: row_group_0.compressed_size() as u64,
            record_count: Some(100),
            data_file_path: file_path.clone(),
            data_file_format: DataFileFormat::Parquet,
            schema: schema.clone(),
            project_field_ids: vec![1],
            predicate: None,
            deletes: vec![],
            partition: None,
            partition_spec: None,
            name_mapping: None,
        };

        // Task 2: read the second and third row groups
        let task2 = FileScanTask {
            start: rg1_start,
            length: file_end - rg1_start,
            record_count: Some(200),
            data_file_path: file_path.clone(),
            data_file_format: DataFileFormat::Parquet,
            schema: schema.clone(),
            project_field_ids: vec![1],
            predicate: None,
            deletes: vec![],
            partition: None,
            partition_spec: None,
            name_mapping: None,
        };

        let tasks1 = Box::pin(futures::stream::iter(vec![Ok(task1)])) as FileScanTaskStream;
        let result1 = reader
            .clone()
            .read(tasks1)
            .unwrap()
            .try_collect::<Vec<RecordBatch>>()
            .await
            .unwrap();

        let total_rows_task1: usize = result1.iter().map(|b| b.num_rows()).sum();
        println!(
            "Task 1 (bytes {}-{}) returned {} rows",
            rg0_start,
            rg0_start + row_group_0.compressed_size() as u64,
            total_rows_task1
        );

        let tasks2 = Box::pin(futures::stream::iter(vec![Ok(task2)])) as FileScanTaskStream;
        let result2 = reader
            .read(tasks2)
            .unwrap()
            .try_collect::<Vec<RecordBatch>>()
            .await
            .unwrap();

        let total_rows_task2: usize = result2.iter().map(|b| b.num_rows()).sum();
        println!("Task 2 (bytes {rg1_start}-{file_end}) returned {total_rows_task2} rows");

        assert_eq!(
            total_rows_task1, 100,
            "Task 1 should read only the first row group (100 rows), but got {total_rows_task1} rows"
        );

        assert_eq!(
            total_rows_task2, 200,
            "Task 2 should read only the second+third row groups (200 rows), but got {total_rows_task2} rows"
        );

        // Verify the actual data values are correct (not just the row count)
        if total_rows_task1 > 0 {
            let first_batch = &result1[0];
            let id_col = first_batch
                .column(0)
                .as_primitive::<arrow_array::types::Int32Type>();
            let first_val = id_col.value(0);
            let last_val = id_col.value(id_col.len() - 1);
            println!("Task 1 data range: {first_val} to {last_val}");

            assert_eq!(first_val, 0, "Task 1 should start with id=0");
            assert_eq!(last_val, 99, "Task 1 should end with id=99");
        }

        if total_rows_task2 > 0 {
            let first_batch = &result2[0];
            let id_col = first_batch
                .column(0)
                .as_primitive::<arrow_array::types::Int32Type>();
            let first_val = id_col.value(0);
            println!("Task 2 first value: {first_val}");

            assert_eq!(first_val, 100, "Task 2 should start with id=100, not id=0");
        }
    }

    /// Test schema evolution: reading old Parquet file (with only column 'a')
    /// using a newer table schema (with columns 'a' and 'b').
    /// This tests that:
    /// 1. get_arrow_projection_mask allows missing columns
    /// 2. RecordBatchTransformer adds missing column 'b' with NULL values
    #[tokio::test]
    async fn test_schema_evolution_add_column() {
        use arrow_array::{Array, Int32Array};

        // New table schema: columns 'a' and 'b' (b was added later, file only has 'a')
        let new_schema = Arc::new(
            Schema::builder()
                .with_schema_id(2)
                .with_fields(vec![
                    NestedField::required(1, "a", Type::Primitive(PrimitiveType::Int)).into(),
                    NestedField::optional(2, "b", Type::Primitive(PrimitiveType::Int)).into(),
                ])
                .build()
                .unwrap(),
        );

        // Create Arrow schema for old Parquet file (only has column 'a')
        let arrow_schema_old = Arc::new(ArrowSchema::new(vec![
            Field::new("a", DataType::Int32, false).with_metadata(HashMap::from([(
                PARQUET_FIELD_ID_META_KEY.to_string(),
                "1".to_string(),
            )])),
        ]));

        // Write old Parquet file with only column 'a'
        let tmp_dir = TempDir::new().unwrap();
        let table_location = tmp_dir.path().to_str().unwrap().to_string();
        let file_io = FileIO::from_path(&table_location).unwrap().build().unwrap();

        let data_a = Arc::new(Int32Array::from(vec![1, 2, 3])) as ArrayRef;
        let to_write = RecordBatch::try_new(arrow_schema_old.clone(), vec![data_a]).unwrap();

        let props = WriterProperties::builder()
            .set_compression(Compression::SNAPPY)
            .build();
        let file = File::create(format!("{table_location}/old_file.parquet")).unwrap();
        let mut writer = ArrowWriter::try_new(file, to_write.schema(), Some(props)).unwrap();
        writer.write(&to_write).expect("Writing batch");
        writer.close().unwrap();

        // Read the old Parquet file using the NEW schema (with column 'b')
        let reader = ArrowReaderBuilder::new(file_io).build();
        let tasks = Box::pin(futures::stream::iter(
            vec![Ok(FileScanTask {
                start: 0,
                length: 0,
                record_count: None,
                data_file_path: format!("{table_location}/old_file.parquet"),
                data_file_format: DataFileFormat::Parquet,
                schema: new_schema.clone(),
                project_field_ids: vec![1, 2], // Request both columns 'a' and 'b'
                predicate: None,
                deletes: vec![],
                partition: None,
                partition_spec: None,
                name_mapping: None,
            })]
            .into_iter(),
        )) as FileScanTaskStream;

        let result = reader
            .read(tasks)
            .unwrap()
            .try_collect::<Vec<RecordBatch>>()
            .await
            .unwrap();

        // Verify we got the correct data
        assert_eq!(result.len(), 1);
        let batch = &result[0];

        // Should have 2 columns now
        assert_eq!(batch.num_columns(), 2);
        assert_eq!(batch.num_rows(), 3);

        // Column 'a' should have the original data
        let col_a = batch
            .column(0)
            .as_primitive::<arrow_array::types::Int32Type>();
        assert_eq!(col_a.values(), &[1, 2, 3]);

        // Column 'b' should be all NULLs (it didn't exist in the old file)
        let col_b = batch
            .column(1)
            .as_primitive::<arrow_array::types::Int32Type>();
        assert_eq!(col_b.null_count(), 3);
        assert!(col_b.is_null(0));
        assert!(col_b.is_null(1));
        assert!(col_b.is_null(2));
    }

    /// Test for bug where position deletes in later row groups are not applied correctly.
    ///
    /// When a file has multiple row groups and a position delete targets a row in a later
    /// row group, the `build_deletes_row_selection` function had a bug where it would
    /// fail to increment `current_row_group_base_idx` when skipping row groups.
    ///
    /// This test creates:
    /// - A data file with 200 rows split into 2 row groups (0-99, 100-199)
    /// - A position delete file that deletes row 199 (last row in second row group)
    ///
    /// Expected behavior: Should return 199 rows (with id=200 deleted)
    /// Bug behavior: Returns 200 rows (delete is not applied)
    ///
    /// This bug was discovered while running Apache Spark + Apache Iceberg integration tests
    /// through DataFusion Comet. The following Iceberg Java tests failed due to this bug:
    /// - `org.apache.iceberg.spark.extensions.TestMergeOnReadDelete::testDeleteWithMultipleRowGroupsParquet`
    /// - `org.apache.iceberg.spark.extensions.TestMergeOnReadUpdate::testUpdateWithMultipleRowGroupsParquet`
    #[tokio::test]
    async fn test_position_delete_across_multiple_row_groups() {
        use arrow_array::{Int32Array, Int64Array};
        use parquet::file::reader::{FileReader, SerializedFileReader};

        // Field IDs for positional delete schema
        const FIELD_ID_POSITIONAL_DELETE_FILE_PATH: u64 = 2147483546;
        const FIELD_ID_POSITIONAL_DELETE_POS: u64 = 2147483545;

        let tmp_dir = TempDir::new().unwrap();
        let table_location = tmp_dir.path().to_str().unwrap().to_string();

        // Create table schema with a single 'id' column
        let table_schema = Arc::new(
            Schema::builder()
                .with_schema_id(1)
                .with_fields(vec![
                    NestedField::required(1, "id", Type::Primitive(PrimitiveType::Int)).into(),
                ])
                .build()
                .unwrap(),
        );

        let arrow_schema = Arc::new(ArrowSchema::new(vec![
            Field::new("id", DataType::Int32, false).with_metadata(HashMap::from([(
                PARQUET_FIELD_ID_META_KEY.to_string(),
                "1".to_string(),
            )])),
        ]));

        // Step 1: Create data file with 200 rows in 2 row groups
        // Row group 0: rows 0-99 (ids 1-100)
        // Row group 1: rows 100-199 (ids 101-200)
        let data_file_path = format!("{table_location}/data.parquet");

        let batch1 = RecordBatch::try_new(arrow_schema.clone(), vec![Arc::new(
            Int32Array::from_iter_values(1..=100),
        )])
        .unwrap();

        let batch2 = RecordBatch::try_new(arrow_schema.clone(), vec![Arc::new(
            Int32Array::from_iter_values(101..=200),
        )])
        .unwrap();

        // Force each batch into its own row group
        let props = WriterProperties::builder()
            .set_compression(Compression::SNAPPY)
            .set_max_row_group_size(100)
            .build();

        let file = File::create(&data_file_path).unwrap();
        let mut writer = ArrowWriter::try_new(file, arrow_schema.clone(), Some(props)).unwrap();
        writer.write(&batch1).expect("Writing batch 1");
        writer.write(&batch2).expect("Writing batch 2");
        writer.close().unwrap();

        // Verify we created 2 row groups
        let verify_file = File::open(&data_file_path).unwrap();
        let verify_reader = SerializedFileReader::new(verify_file).unwrap();
        assert_eq!(
            verify_reader.metadata().num_row_groups(),
            2,
            "Should have 2 row groups"
        );

        // Step 2: Create position delete file that deletes row 199 (id=200, last row in row group 1)
        let delete_file_path = format!("{table_location}/deletes.parquet");

        let delete_schema = Arc::new(ArrowSchema::new(vec![
            Field::new("file_path", DataType::Utf8, false).with_metadata(HashMap::from([(
                PARQUET_FIELD_ID_META_KEY.to_string(),
                FIELD_ID_POSITIONAL_DELETE_FILE_PATH.to_string(),
            )])),
            Field::new("pos", DataType::Int64, false).with_metadata(HashMap::from([(
                PARQUET_FIELD_ID_META_KEY.to_string(),
                FIELD_ID_POSITIONAL_DELETE_POS.to_string(),
            )])),
        ]));

        // Delete row at position 199 (0-indexed, so it's the last row: id=200)
        let delete_batch = RecordBatch::try_new(delete_schema.clone(), vec![
            Arc::new(StringArray::from_iter_values(vec![data_file_path.clone()])),
            Arc::new(Int64Array::from_iter_values(vec![199i64])),
        ])
        .unwrap();

        let delete_props = WriterProperties::builder()
            .set_compression(Compression::SNAPPY)
            .build();

        let delete_file = File::create(&delete_file_path).unwrap();
        let mut delete_writer =
            ArrowWriter::try_new(delete_file, delete_schema, Some(delete_props)).unwrap();
        delete_writer.write(&delete_batch).unwrap();
        delete_writer.close().unwrap();

        // Step 3: Read the data file with the delete applied
        let file_io = FileIO::from_path(&table_location).unwrap().build().unwrap();
        let reader = ArrowReaderBuilder::new(file_io).build();

        let task = FileScanTask {
            start: 0,
            length: 0,
            record_count: Some(200),
            data_file_path: data_file_path.clone(),
            data_file_format: DataFileFormat::Parquet,
            schema: table_schema.clone(),
            project_field_ids: vec![1],
            predicate: None,
            deletes: vec![FileScanTaskDeleteFile {
                file_path: delete_file_path,
                file_type: DataContentType::PositionDeletes,
                partition_spec_id: 0,
                equality_ids: None,
            }],
            partition: None,
            partition_spec: None,
            name_mapping: None,
        };

        let tasks = Box::pin(futures::stream::iter(vec![Ok(task)])) as FileScanTaskStream;
        let result = reader
            .read(tasks)
            .unwrap()
            .try_collect::<Vec<RecordBatch>>()
            .await
            .unwrap();

        // Step 4: Verify we got 199 rows (not 200)
        let total_rows: usize = result.iter().map(|b| b.num_rows()).sum();

        println!("Total rows read: {total_rows}");
        println!("Expected: 199 rows (deleted row 199 which had id=200)");

        // This assertion will FAIL before the fix and PASS after the fix
        assert_eq!(
            total_rows, 199,
            "Expected 199 rows after deleting row 199, but got {total_rows} rows. \
             The bug causes position deletes in later row groups to be ignored."
        );

        // Verify the deleted row (id=200) is not present
        let all_ids: Vec<i32> = result
            .iter()
            .flat_map(|batch| {
                batch
                    .column(0)
                    .as_primitive::<arrow_array::types::Int32Type>()
                    .values()
                    .iter()
                    .copied()
            })
            .collect();

        assert!(
            !all_ids.contains(&200),
            "Row with id=200 should be deleted but was found in results"
        );

        // Verify we have all other ids (1-199)
        let expected_ids: Vec<i32> = (1..=199).collect();
        assert_eq!(
            all_ids, expected_ids,
            "Should have ids 1-199 but got different values"
        );
    }

    /// Test for bug where position deletes are lost when skipping unselected row groups.
    ///
    /// This is a variant of `test_position_delete_across_multiple_row_groups` that exercises
    /// the row group selection code path (`selected_row_groups: Some([...])`).
    ///
    /// When a file has multiple row groups and only some are selected for reading,
    /// the `build_deletes_row_selection` function must correctly skip over deletes in
    /// unselected row groups WITHOUT consuming deletes that belong to selected row groups.
    ///
    /// This test creates:
    /// - A data file with 200 rows split into 2 row groups (0-99, 100-199)
    /// - A position delete file that deletes row 199 (last row in second row group)
    /// - Row group selection that reads ONLY row group 1 (rows 100-199)
    ///
    /// Expected behavior: Should return 99 rows (with row 199 deleted)
    /// Bug behavior: Returns 100 rows (delete is lost when skipping row group 0)
    ///
    /// The bug occurs when processing row group 0 (unselected):
    /// ```rust
    /// delete_vector_iter.advance_to(next_row_group_base_idx); // Position at first delete >= 100
    /// next_deleted_row_idx_opt = delete_vector_iter.next(); // BUG: Consumes delete at 199!
    /// ```
    ///
    /// The fix is to NOT call `next()` after `advance_to()` when skipping unselected row groups,
    /// because `advance_to()` already positions the iterator correctly without consuming elements.
    #[tokio::test]
    async fn test_position_delete_with_row_group_selection() {
        use arrow_array::{Int32Array, Int64Array};
        use parquet::file::reader::{FileReader, SerializedFileReader};

        // Field IDs for positional delete schema
        const FIELD_ID_POSITIONAL_DELETE_FILE_PATH: u64 = 2147483546;
        const FIELD_ID_POSITIONAL_DELETE_POS: u64 = 2147483545;

        let tmp_dir = TempDir::new().unwrap();
        let table_location = tmp_dir.path().to_str().unwrap().to_string();

        // Create table schema with a single 'id' column
        let table_schema = Arc::new(
            Schema::builder()
                .with_schema_id(1)
                .with_fields(vec![
                    NestedField::required(1, "id", Type::Primitive(PrimitiveType::Int)).into(),
                ])
                .build()
                .unwrap(),
        );

        let arrow_schema = Arc::new(ArrowSchema::new(vec![
            Field::new("id", DataType::Int32, false).with_metadata(HashMap::from([(
                PARQUET_FIELD_ID_META_KEY.to_string(),
                "1".to_string(),
            )])),
        ]));

        // Step 1: Create data file with 200 rows in 2 row groups
        // Row group 0: rows 0-99 (ids 1-100)
        // Row group 1: rows 100-199 (ids 101-200)
        let data_file_path = format!("{table_location}/data.parquet");

        let batch1 = RecordBatch::try_new(arrow_schema.clone(), vec![Arc::new(
            Int32Array::from_iter_values(1..=100),
        )])
        .unwrap();

        let batch2 = RecordBatch::try_new(arrow_schema.clone(), vec![Arc::new(
            Int32Array::from_iter_values(101..=200),
        )])
        .unwrap();

        // Force each batch into its own row group
        let props = WriterProperties::builder()
            .set_compression(Compression::SNAPPY)
            .set_max_row_group_size(100)
            .build();

        let file = File::create(&data_file_path).unwrap();
        let mut writer = ArrowWriter::try_new(file, arrow_schema.clone(), Some(props)).unwrap();
        writer.write(&batch1).expect("Writing batch 1");
        writer.write(&batch2).expect("Writing batch 2");
        writer.close().unwrap();

        // Verify we created 2 row groups
        let verify_file = File::open(&data_file_path).unwrap();
        let verify_reader = SerializedFileReader::new(verify_file).unwrap();
        assert_eq!(
            verify_reader.metadata().num_row_groups(),
            2,
            "Should have 2 row groups"
        );

        // Step 2: Create position delete file that deletes row 199 (id=200, last row in row group 1)
        let delete_file_path = format!("{table_location}/deletes.parquet");

        let delete_schema = Arc::new(ArrowSchema::new(vec![
            Field::new("file_path", DataType::Utf8, false).with_metadata(HashMap::from([(
                PARQUET_FIELD_ID_META_KEY.to_string(),
                FIELD_ID_POSITIONAL_DELETE_FILE_PATH.to_string(),
            )])),
            Field::new("pos", DataType::Int64, false).with_metadata(HashMap::from([(
                PARQUET_FIELD_ID_META_KEY.to_string(),
                FIELD_ID_POSITIONAL_DELETE_POS.to_string(),
            )])),
        ]));

        // Delete row at position 199 (0-indexed, so it's the last row: id=200)
        let delete_batch = RecordBatch::try_new(delete_schema.clone(), vec![
            Arc::new(StringArray::from_iter_values(vec![data_file_path.clone()])),
            Arc::new(Int64Array::from_iter_values(vec![199i64])),
        ])
        .unwrap();

        let delete_props = WriterProperties::builder()
            .set_compression(Compression::SNAPPY)
            .build();

        let delete_file = File::create(&delete_file_path).unwrap();
        let mut delete_writer =
            ArrowWriter::try_new(delete_file, delete_schema, Some(delete_props)).unwrap();
        delete_writer.write(&delete_batch).unwrap();
        delete_writer.close().unwrap();

        // Step 3: Get byte ranges to read ONLY row group 1 (rows 100-199)
        // This exercises the row group selection code path where row group 0 is skipped
        let metadata_file = File::open(&data_file_path).unwrap();
        let metadata_reader = SerializedFileReader::new(metadata_file).unwrap();
        let metadata = metadata_reader.metadata();

        let row_group_0 = metadata.row_group(0);
        let row_group_1 = metadata.row_group(1);

        let rg0_start = 4u64; // Parquet files start with 4-byte magic "PAR1"
        let rg1_start = rg0_start + row_group_0.compressed_size() as u64;
        let rg1_length = row_group_1.compressed_size() as u64;

        println!(
            "Row group 0: starts at byte {}, {} bytes compressed",
            rg0_start,
            row_group_0.compressed_size()
        );
        println!(
            "Row group 1: starts at byte {}, {} bytes compressed",
            rg1_start,
            row_group_1.compressed_size()
        );

        let file_io = FileIO::from_path(&table_location).unwrap().build().unwrap();
        let reader = ArrowReaderBuilder::new(file_io).build();

        // Create FileScanTask that reads ONLY row group 1 via byte range filtering
        let task = FileScanTask {
            start: rg1_start,
            length: rg1_length,
            record_count: Some(100), // Row group 1 has 100 rows
            data_file_path: data_file_path.clone(),
            data_file_format: DataFileFormat::Parquet,
            schema: table_schema.clone(),
            project_field_ids: vec![1],
            predicate: None,
            deletes: vec![FileScanTaskDeleteFile {
                file_path: delete_file_path,
                file_type: DataContentType::PositionDeletes,
                partition_spec_id: 0,
                equality_ids: None,
            }],
            partition: None,
            partition_spec: None,
            name_mapping: None,
        };

        let tasks = Box::pin(futures::stream::iter(vec![Ok(task)])) as FileScanTaskStream;
        let result = reader
            .read(tasks)
            .unwrap()
            .try_collect::<Vec<RecordBatch>>()
            .await
            .unwrap();

        // Step 4: Verify we got 99 rows (not 100)
        // Row group 1 has 100 rows (ids 101-200), minus 1 delete (id=200) = 99 rows
        let total_rows: usize = result.iter().map(|b| b.num_rows()).sum();

        println!("Total rows read from row group 1: {total_rows}");
        println!("Expected: 99 rows (row group 1 has 100 rows, 1 delete at position 199)");

        // This assertion will FAIL before the fix and PASS after the fix
        assert_eq!(
            total_rows, 99,
            "Expected 99 rows from row group 1 after deleting position 199, but got {total_rows} rows. \
             The bug causes position deletes to be lost when advance_to() is followed by next() \
             when skipping unselected row groups."
        );

        // Verify the deleted row (id=200) is not present
        let all_ids: Vec<i32> = result
            .iter()
            .flat_map(|batch| {
                batch
                    .column(0)
                    .as_primitive::<arrow_array::types::Int32Type>()
                    .values()
                    .iter()
                    .copied()
            })
            .collect();

        assert!(
            !all_ids.contains(&200),
            "Row with id=200 should be deleted but was found in results"
        );

        // Verify we have ids 101-199 (not 101-200)
        let expected_ids: Vec<i32> = (101..=199).collect();
        assert_eq!(
            all_ids, expected_ids,
            "Should have ids 101-199 but got different values"
        );
    }
    /// Test for bug where stale cached delete causes infinite loop when skipping row groups.
    ///
    /// This test exposes the inverse scenario of `test_position_delete_with_row_group_selection`:
    /// - Position delete targets a row in the SKIPPED row group (not the selected one)
    /// - After calling advance_to(), the cached delete index is stale
    /// - Without updating the cache, the code enters an infinite loop
    ///
    /// This test creates:
    /// - A data file with 200 rows split into 2 row groups (0-99, 100-199)
    /// - A position delete file that deletes row 0 (first row in SKIPPED row group 0)
    /// - Row group selection that reads ONLY row group 1 (rows 100-199)
    ///
    /// The bug occurs when skipping row group 0:
    /// ```rust
    /// let mut next_deleted_row_idx_opt = delete_vector_iter.next(); // Some(0)
    /// // ... skip to row group 1 ...
    /// delete_vector_iter.advance_to(100); // Iterator advances past delete at 0
    /// // BUG: next_deleted_row_idx_opt is still Some(0) - STALE!
    /// // When processing row group 1:
    /// //   current_idx = 100, next_deleted_row_idx = 0, next_row_group_base_idx = 200
    /// //   Loop condition: 0 < 200 (true)
    /// //   But: current_idx (100) > next_deleted_row_idx (0)
    /// //   And: current_idx (100) != next_deleted_row_idx (0)
    /// //   Neither branch executes -> INFINITE LOOP!
    /// ```
    ///
    /// Expected behavior: Should return 100 rows (delete at 0 doesn't affect row group 1)
    /// Bug behavior: Infinite loop in build_deletes_row_selection
    #[tokio::test]
    async fn test_position_delete_in_skipped_row_group() {
        use arrow_array::{Int32Array, Int64Array};
        use parquet::file::reader::{FileReader, SerializedFileReader};

        // Field IDs for positional delete schema
        const FIELD_ID_POSITIONAL_DELETE_FILE_PATH: u64 = 2147483546;
        const FIELD_ID_POSITIONAL_DELETE_POS: u64 = 2147483545;

        let tmp_dir = TempDir::new().unwrap();
        let table_location = tmp_dir.path().to_str().unwrap().to_string();

        // Create table schema with a single 'id' column
        let table_schema = Arc::new(
            Schema::builder()
                .with_schema_id(1)
                .with_fields(vec![
                    NestedField::required(1, "id", Type::Primitive(PrimitiveType::Int)).into(),
                ])
                .build()
                .unwrap(),
        );

        let arrow_schema = Arc::new(ArrowSchema::new(vec![
            Field::new("id", DataType::Int32, false).with_metadata(HashMap::from([(
                PARQUET_FIELD_ID_META_KEY.to_string(),
                "1".to_string(),
            )])),
        ]));

        // Step 1: Create data file with 200 rows in 2 row groups
        // Row group 0: rows 0-99 (ids 1-100)
        // Row group 1: rows 100-199 (ids 101-200)
        let data_file_path = format!("{table_location}/data.parquet");

        let batch1 = RecordBatch::try_new(arrow_schema.clone(), vec![Arc::new(
            Int32Array::from_iter_values(1..=100),
        )])
        .unwrap();

        let batch2 = RecordBatch::try_new(arrow_schema.clone(), vec![Arc::new(
            Int32Array::from_iter_values(101..=200),
        )])
        .unwrap();

        // Force each batch into its own row group
        let props = WriterProperties::builder()
            .set_compression(Compression::SNAPPY)
            .set_max_row_group_size(100)
            .build();

        let file = File::create(&data_file_path).unwrap();
        let mut writer = ArrowWriter::try_new(file, arrow_schema.clone(), Some(props)).unwrap();
        writer.write(&batch1).expect("Writing batch 1");
        writer.write(&batch2).expect("Writing batch 2");
        writer.close().unwrap();

        // Verify we created 2 row groups
        let verify_file = File::open(&data_file_path).unwrap();
        let verify_reader = SerializedFileReader::new(verify_file).unwrap();
        assert_eq!(
            verify_reader.metadata().num_row_groups(),
            2,
            "Should have 2 row groups"
        );

        // Step 2: Create position delete file that deletes row 0 (id=1, first row in row group 0)
        let delete_file_path = format!("{table_location}/deletes.parquet");

        let delete_schema = Arc::new(ArrowSchema::new(vec![
            Field::new("file_path", DataType::Utf8, false).with_metadata(HashMap::from([(
                PARQUET_FIELD_ID_META_KEY.to_string(),
                FIELD_ID_POSITIONAL_DELETE_FILE_PATH.to_string(),
            )])),
            Field::new("pos", DataType::Int64, false).with_metadata(HashMap::from([(
                PARQUET_FIELD_ID_META_KEY.to_string(),
                FIELD_ID_POSITIONAL_DELETE_POS.to_string(),
            )])),
        ]));

        // Delete row at position 0 (0-indexed, so it's the first row: id=1)
        let delete_batch = RecordBatch::try_new(delete_schema.clone(), vec![
            Arc::new(StringArray::from_iter_values(vec![data_file_path.clone()])),
            Arc::new(Int64Array::from_iter_values(vec![0i64])),
        ])
        .unwrap();

        let delete_props = WriterProperties::builder()
            .set_compression(Compression::SNAPPY)
            .build();

        let delete_file = File::create(&delete_file_path).unwrap();
        let mut delete_writer =
            ArrowWriter::try_new(delete_file, delete_schema, Some(delete_props)).unwrap();
        delete_writer.write(&delete_batch).unwrap();
        delete_writer.close().unwrap();

        // Step 3: Get byte ranges to read ONLY row group 1 (rows 100-199)
        // This exercises the row group selection code path where row group 0 is skipped
        let metadata_file = File::open(&data_file_path).unwrap();
        let metadata_reader = SerializedFileReader::new(metadata_file).unwrap();
        let metadata = metadata_reader.metadata();

        let row_group_0 = metadata.row_group(0);
        let row_group_1 = metadata.row_group(1);

        let rg0_start = 4u64; // Parquet files start with 4-byte magic "PAR1"
        let rg1_start = rg0_start + row_group_0.compressed_size() as u64;
        let rg1_length = row_group_1.compressed_size() as u64;

        let file_io = FileIO::from_path(&table_location).unwrap().build().unwrap();
        let reader = ArrowReaderBuilder::new(file_io).build();

        // Create FileScanTask that reads ONLY row group 1 via byte range filtering
        let task = FileScanTask {
            start: rg1_start,
            length: rg1_length,
            record_count: Some(100), // Row group 1 has 100 rows
            data_file_path: data_file_path.clone(),
            data_file_format: DataFileFormat::Parquet,
            schema: table_schema.clone(),
            project_field_ids: vec![1],
            predicate: None,
            deletes: vec![FileScanTaskDeleteFile {
                file_path: delete_file_path,
                file_type: DataContentType::PositionDeletes,
                partition_spec_id: 0,
                equality_ids: None,
            }],
            partition: None,
            partition_spec: None,
            name_mapping: None,
        };

        let tasks = Box::pin(futures::stream::iter(vec![Ok(task)])) as FileScanTaskStream;
        let result = reader
            .read(tasks)
            .unwrap()
            .try_collect::<Vec<RecordBatch>>()
            .await
            .unwrap();

        // Step 4: Verify we got 100 rows (all of row group 1)
        // The delete at position 0 is in row group 0, which is skipped, so it doesn't affect us
        let total_rows: usize = result.iter().map(|b| b.num_rows()).sum();

        assert_eq!(
            total_rows, 100,
            "Expected 100 rows from row group 1 (delete at position 0 is in skipped row group 0). \
             If this hangs or fails, it indicates the cached delete index was not updated after advance_to()."
        );

        // Verify we have all ids from row group 1 (101-200)
        let all_ids: Vec<i32> = result
            .iter()
            .flat_map(|batch| {
                batch
                    .column(0)
                    .as_primitive::<arrow_array::types::Int32Type>()
                    .values()
                    .iter()
                    .copied()
            })
            .collect();

        let expected_ids: Vec<i32> = (101..=200).collect();
        assert_eq!(
            all_ids, expected_ids,
            "Should have ids 101-200 (all of row group 1)"
        );
    }

    /// Test reading Parquet files without field ID metadata (e.g., migrated tables).
    /// This exercises the position-based fallback path.
    ///
    /// Corresponds to Java's ParquetSchemaUtil.addFallbackIds() + pruneColumnsFallback()
    /// in /parquet/src/main/java/org/apache/iceberg/parquet/ParquetSchemaUtil.java
    #[tokio::test]
    async fn test_read_parquet_file_without_field_ids() {
        let schema = Arc::new(
            Schema::builder()
                .with_schema_id(1)
                .with_fields(vec![
                    NestedField::required(1, "name", Type::Primitive(PrimitiveType::String)).into(),
                    NestedField::required(2, "age", Type::Primitive(PrimitiveType::Int)).into(),
                ])
                .build()
                .unwrap(),
        );

        // Parquet file from a migrated table - no field ID metadata
        let arrow_schema = Arc::new(ArrowSchema::new(vec![
            Field::new("name", DataType::Utf8, false),
            Field::new("age", DataType::Int32, false),
        ]));

        let tmp_dir = TempDir::new().unwrap();
        let table_location = tmp_dir.path().to_str().unwrap().to_string();
        let file_io = FileIO::from_path(&table_location).unwrap().build().unwrap();

        let name_data = vec!["Alice", "Bob", "Charlie"];
        let age_data = vec![30, 25, 35];

        use arrow_array::Int32Array;
        let name_col = Arc::new(StringArray::from(name_data.clone())) as ArrayRef;
        let age_col = Arc::new(Int32Array::from(age_data.clone())) as ArrayRef;

        let to_write = RecordBatch::try_new(arrow_schema.clone(), vec![name_col, age_col]).unwrap();

        let props = WriterProperties::builder()
            .set_compression(Compression::SNAPPY)
            .build();

        let file = File::create(format!("{table_location}/1.parquet")).unwrap();
        let mut writer = ArrowWriter::try_new(file, to_write.schema(), Some(props)).unwrap();

        writer.write(&to_write).expect("Writing batch");
        writer.close().unwrap();

        let reader = ArrowReaderBuilder::new(file_io).build();

        let tasks = Box::pin(futures::stream::iter(
            vec![Ok(FileScanTask {
                start: 0,
                length: 0,
                record_count: None,
                data_file_path: format!("{table_location}/1.parquet"),
                data_file_format: DataFileFormat::Parquet,
                schema: schema.clone(),
                project_field_ids: vec![1, 2],
                predicate: None,
                deletes: vec![],
                partition: None,
                partition_spec: None,
                name_mapping: None,
            })]
            .into_iter(),
        )) as FileScanTaskStream;

        let result = reader
            .read(tasks)
            .unwrap()
            .try_collect::<Vec<RecordBatch>>()
            .await
            .unwrap();

        assert_eq!(result.len(), 1);
        let batch = &result[0];
        assert_eq!(batch.num_rows(), 3);
        assert_eq!(batch.num_columns(), 2);

        // Verify position-based mapping: field_id 1 → position 0, field_id 2 → position 1
        let name_array = batch.column(0).as_string::<i32>();
        assert_eq!(name_array.value(0), "Alice");
        assert_eq!(name_array.value(1), "Bob");
        assert_eq!(name_array.value(2), "Charlie");

        let age_array = batch
            .column(1)
            .as_primitive::<arrow_array::types::Int32Type>();
        assert_eq!(age_array.value(0), 30);
        assert_eq!(age_array.value(1), 25);
        assert_eq!(age_array.value(2), 35);
    }

    /// Test reading Parquet files without field IDs with partial projection.
    /// Only a subset of columns are requested, verifying position-based fallback
    /// handles column selection correctly.
    #[tokio::test]
    async fn test_read_parquet_without_field_ids_partial_projection() {
        use arrow_array::Int32Array;

        let schema = Arc::new(
            Schema::builder()
                .with_schema_id(1)
                .with_fields(vec![
                    NestedField::required(1, "col1", Type::Primitive(PrimitiveType::String)).into(),
                    NestedField::required(2, "col2", Type::Primitive(PrimitiveType::Int)).into(),
                    NestedField::required(3, "col3", Type::Primitive(PrimitiveType::String)).into(),
                    NestedField::required(4, "col4", Type::Primitive(PrimitiveType::Int)).into(),
                ])
                .build()
                .unwrap(),
        );

        let arrow_schema = Arc::new(ArrowSchema::new(vec![
            Field::new("col1", DataType::Utf8, false),
            Field::new("col2", DataType::Int32, false),
            Field::new("col3", DataType::Utf8, false),
            Field::new("col4", DataType::Int32, false),
        ]));

        let tmp_dir = TempDir::new().unwrap();
        let table_location = tmp_dir.path().to_str().unwrap().to_string();
        let file_io = FileIO::from_path(&table_location).unwrap().build().unwrap();

        let col1_data = Arc::new(StringArray::from(vec!["a", "b"])) as ArrayRef;
        let col2_data = Arc::new(Int32Array::from(vec![10, 20])) as ArrayRef;
        let col3_data = Arc::new(StringArray::from(vec!["c", "d"])) as ArrayRef;
        let col4_data = Arc::new(Int32Array::from(vec![30, 40])) as ArrayRef;

        let to_write = RecordBatch::try_new(arrow_schema.clone(), vec![
            col1_data, col2_data, col3_data, col4_data,
        ])
        .unwrap();

        let props = WriterProperties::builder()
            .set_compression(Compression::SNAPPY)
            .build();

        let file = File::create(format!("{table_location}/1.parquet")).unwrap();
        let mut writer = ArrowWriter::try_new(file, to_write.schema(), Some(props)).unwrap();

        writer.write(&to_write).expect("Writing batch");
        writer.close().unwrap();

        let reader = ArrowReaderBuilder::new(file_io).build();

        let tasks = Box::pin(futures::stream::iter(
            vec![Ok(FileScanTask {
                start: 0,
                length: 0,
                record_count: None,
                data_file_path: format!("{table_location}/1.parquet"),
                data_file_format: DataFileFormat::Parquet,
                schema: schema.clone(),
                project_field_ids: vec![1, 3],
                predicate: None,
                deletes: vec![],
                partition: None,
                partition_spec: None,
                name_mapping: None,
            })]
            .into_iter(),
        )) as FileScanTaskStream;

        let result = reader
            .read(tasks)
            .unwrap()
            .try_collect::<Vec<RecordBatch>>()
            .await
            .unwrap();

        assert_eq!(result.len(), 1);
        let batch = &result[0];
        assert_eq!(batch.num_rows(), 2);
        assert_eq!(batch.num_columns(), 2);

        let col1_array = batch.column(0).as_string::<i32>();
        assert_eq!(col1_array.value(0), "a");
        assert_eq!(col1_array.value(1), "b");

        let col3_array = batch.column(1).as_string::<i32>();
        assert_eq!(col3_array.value(0), "c");
        assert_eq!(col3_array.value(1), "d");
    }

    /// Test reading Parquet files without field IDs with schema evolution.
    /// The Iceberg schema has more fields than the Parquet file, testing that
    /// missing columns are filled with NULLs.
    #[tokio::test]
    async fn test_read_parquet_without_field_ids_schema_evolution() {
        use arrow_array::{Array, Int32Array};

        // Schema with field 3 added after the file was written
        let schema = Arc::new(
            Schema::builder()
                .with_schema_id(1)
                .with_fields(vec![
                    NestedField::required(1, "name", Type::Primitive(PrimitiveType::String)).into(),
                    NestedField::required(2, "age", Type::Primitive(PrimitiveType::Int)).into(),
                    NestedField::optional(3, "city", Type::Primitive(PrimitiveType::String)).into(),
                ])
                .build()
                .unwrap(),
        );

        let arrow_schema = Arc::new(ArrowSchema::new(vec![
            Field::new("name", DataType::Utf8, false),
            Field::new("age", DataType::Int32, false),
        ]));

        let tmp_dir = TempDir::new().unwrap();
        let table_location = tmp_dir.path().to_str().unwrap().to_string();
        let file_io = FileIO::from_path(&table_location).unwrap().build().unwrap();

        let name_data = Arc::new(StringArray::from(vec!["Alice", "Bob"])) as ArrayRef;
        let age_data = Arc::new(Int32Array::from(vec![30, 25])) as ArrayRef;

        let to_write =
            RecordBatch::try_new(arrow_schema.clone(), vec![name_data, age_data]).unwrap();

        let props = WriterProperties::builder()
            .set_compression(Compression::SNAPPY)
            .build();

        let file = File::create(format!("{table_location}/1.parquet")).unwrap();
        let mut writer = ArrowWriter::try_new(file, to_write.schema(), Some(props)).unwrap();

        writer.write(&to_write).expect("Writing batch");
        writer.close().unwrap();

        let reader = ArrowReaderBuilder::new(file_io).build();

        let tasks = Box::pin(futures::stream::iter(
            vec![Ok(FileScanTask {
                start: 0,
                length: 0,
                record_count: None,
                data_file_path: format!("{table_location}/1.parquet"),
                data_file_format: DataFileFormat::Parquet,
                schema: schema.clone(),
                project_field_ids: vec![1, 2, 3],
                predicate: None,
                deletes: vec![],
                partition: None,
                partition_spec: None,
                name_mapping: None,
            })]
            .into_iter(),
        )) as FileScanTaskStream;

        let result = reader
            .read(tasks)
            .unwrap()
            .try_collect::<Vec<RecordBatch>>()
            .await
            .unwrap();

        assert_eq!(result.len(), 1);
        let batch = &result[0];
        assert_eq!(batch.num_rows(), 2);
        assert_eq!(batch.num_columns(), 3);

        let name_array = batch.column(0).as_string::<i32>();
        assert_eq!(name_array.value(0), "Alice");
        assert_eq!(name_array.value(1), "Bob");

        let age_array = batch
            .column(1)
            .as_primitive::<arrow_array::types::Int32Type>();
        assert_eq!(age_array.value(0), 30);
        assert_eq!(age_array.value(1), 25);

        // Verify missing column filled with NULLs
        let city_array = batch.column(2).as_string::<i32>();
        assert_eq!(city_array.null_count(), 2);
        assert!(city_array.is_null(0));
        assert!(city_array.is_null(1));
    }

    /// Test reading Parquet files without field IDs that have multiple row groups.
    /// This ensures the position-based fallback works correctly across row group boundaries.
    #[tokio::test]
    async fn test_read_parquet_without_field_ids_multiple_row_groups() {
        use arrow_array::Int32Array;

        let schema = Arc::new(
            Schema::builder()
                .with_schema_id(1)
                .with_fields(vec![
                    NestedField::required(1, "name", Type::Primitive(PrimitiveType::String)).into(),
                    NestedField::required(2, "value", Type::Primitive(PrimitiveType::Int)).into(),
                ])
                .build()
                .unwrap(),
        );

        let arrow_schema = Arc::new(ArrowSchema::new(vec![
            Field::new("name", DataType::Utf8, false),
            Field::new("value", DataType::Int32, false),
        ]));

        let tmp_dir = TempDir::new().unwrap();
        let table_location = tmp_dir.path().to_str().unwrap().to_string();
        let file_io = FileIO::from_path(&table_location).unwrap().build().unwrap();

        // Small row group size to create multiple row groups
        let props = WriterProperties::builder()
            .set_compression(Compression::SNAPPY)
            .set_write_batch_size(2)
            .set_max_row_group_size(2)
            .build();

        let file = File::create(format!("{table_location}/1.parquet")).unwrap();
        let mut writer = ArrowWriter::try_new(file, arrow_schema.clone(), Some(props)).unwrap();

        // Write 6 rows in 3 batches (will create 3 row groups)
        for batch_num in 0..3 {
            let name_data = Arc::new(StringArray::from(vec![
                format!("name_{}", batch_num * 2),
                format!("name_{}", batch_num * 2 + 1),
            ])) as ArrayRef;
            let value_data =
                Arc::new(Int32Array::from(vec![batch_num * 2, batch_num * 2 + 1])) as ArrayRef;

            let batch =
                RecordBatch::try_new(arrow_schema.clone(), vec![name_data, value_data]).unwrap();
            writer.write(&batch).expect("Writing batch");
        }
        writer.close().unwrap();

        let reader = ArrowReaderBuilder::new(file_io).build();

        let tasks = Box::pin(futures::stream::iter(
            vec![Ok(FileScanTask {
                start: 0,
                length: 0,
                record_count: None,
                data_file_path: format!("{table_location}/1.parquet"),
                data_file_format: DataFileFormat::Parquet,
                schema: schema.clone(),
                project_field_ids: vec![1, 2],
                predicate: None,
                deletes: vec![],
                partition: None,
                partition_spec: None,
                name_mapping: None,
            })]
            .into_iter(),
        )) as FileScanTaskStream;

        let result = reader
            .read(tasks)
            .unwrap()
            .try_collect::<Vec<RecordBatch>>()
            .await
            .unwrap();

        assert!(!result.is_empty());

        let mut all_names = Vec::new();
        let mut all_values = Vec::new();

        for batch in &result {
            let name_array = batch.column(0).as_string::<i32>();
            let value_array = batch
                .column(1)
                .as_primitive::<arrow_array::types::Int32Type>();

            for i in 0..batch.num_rows() {
                all_names.push(name_array.value(i).to_string());
                all_values.push(value_array.value(i));
            }
        }

        assert_eq!(all_names.len(), 6);
        assert_eq!(all_values.len(), 6);

        for i in 0..6 {
            assert_eq!(all_names[i], format!("name_{i}"));
            assert_eq!(all_values[i], i as i32);
        }
    }

    /// Test reading Parquet files without field IDs with nested types (struct).
    /// Java's pruneColumnsFallback() projects entire top-level columns including nested content.
    /// This test verifies that a top-level struct field is projected correctly with all its nested fields.
    #[tokio::test]
    async fn test_read_parquet_without_field_ids_with_struct() {
        use arrow_array::{Int32Array, StructArray};
        use arrow_schema::Fields;

        let schema = Arc::new(
            Schema::builder()
                .with_schema_id(1)
                .with_fields(vec![
                    NestedField::required(1, "id", Type::Primitive(PrimitiveType::Int)).into(),
                    NestedField::required(
                        2,
                        "person",
                        Type::Struct(crate::spec::StructType::new(vec![
                            NestedField::required(
                                3,
                                "name",
                                Type::Primitive(PrimitiveType::String),
                            )
                            .into(),
                            NestedField::required(4, "age", Type::Primitive(PrimitiveType::Int))
                                .into(),
                        ])),
                    )
                    .into(),
                ])
                .build()
                .unwrap(),
        );

        let arrow_schema = Arc::new(ArrowSchema::new(vec![
            Field::new("id", DataType::Int32, false),
            Field::new(
                "person",
                DataType::Struct(Fields::from(vec![
                    Field::new("name", DataType::Utf8, false),
                    Field::new("age", DataType::Int32, false),
                ])),
                false,
            ),
        ]));

        let tmp_dir = TempDir::new().unwrap();
        let table_location = tmp_dir.path().to_str().unwrap().to_string();
        let file_io = FileIO::from_path(&table_location).unwrap().build().unwrap();

        let id_data = Arc::new(Int32Array::from(vec![1, 2])) as ArrayRef;
        let name_data = Arc::new(StringArray::from(vec!["Alice", "Bob"])) as ArrayRef;
        let age_data = Arc::new(Int32Array::from(vec![30, 25])) as ArrayRef;
        let person_data = Arc::new(StructArray::from(vec![
            (
                Arc::new(Field::new("name", DataType::Utf8, false)),
                name_data,
            ),
            (
                Arc::new(Field::new("age", DataType::Int32, false)),
                age_data,
            ),
        ])) as ArrayRef;

        let to_write =
            RecordBatch::try_new(arrow_schema.clone(), vec![id_data, person_data]).unwrap();

        let props = WriterProperties::builder()
            .set_compression(Compression::SNAPPY)
            .build();

        let file = File::create(format!("{table_location}/1.parquet")).unwrap();
        let mut writer = ArrowWriter::try_new(file, to_write.schema(), Some(props)).unwrap();

        writer.write(&to_write).expect("Writing batch");
        writer.close().unwrap();

        let reader = ArrowReaderBuilder::new(file_io).build();

        let tasks = Box::pin(futures::stream::iter(
            vec![Ok(FileScanTask {
                start: 0,
                length: 0,
                record_count: None,
                data_file_path: format!("{table_location}/1.parquet"),
                data_file_format: DataFileFormat::Parquet,
                schema: schema.clone(),
                project_field_ids: vec![1, 2],
                predicate: None,
                deletes: vec![],
                partition: None,
                partition_spec: None,
                name_mapping: None,
            })]
            .into_iter(),
        )) as FileScanTaskStream;

        let result = reader
            .read(tasks)
            .unwrap()
            .try_collect::<Vec<RecordBatch>>()
            .await
            .unwrap();

        assert_eq!(result.len(), 1);
        let batch = &result[0];
        assert_eq!(batch.num_rows(), 2);
        assert_eq!(batch.num_columns(), 2);

        let id_array = batch
            .column(0)
            .as_primitive::<arrow_array::types::Int32Type>();
        assert_eq!(id_array.value(0), 1);
        assert_eq!(id_array.value(1), 2);

        let person_array = batch.column(1).as_struct();
        assert_eq!(person_array.num_columns(), 2);

        let name_array = person_array.column(0).as_string::<i32>();
        assert_eq!(name_array.value(0), "Alice");
        assert_eq!(name_array.value(1), "Bob");

        let age_array = person_array
            .column(1)
            .as_primitive::<arrow_array::types::Int32Type>();
        assert_eq!(age_array.value(0), 30);
        assert_eq!(age_array.value(1), 25);
    }

    /// Test reading Parquet files without field IDs with schema evolution - column added in the middle.
    /// When a new column is inserted between existing columns in the schema order,
    /// the fallback projection must correctly map field IDs to output positions.
    #[tokio::test]
    async fn test_read_parquet_without_field_ids_schema_evolution_add_column_in_middle() {
        use arrow_array::{Array, Int32Array};

        let arrow_schema_old = Arc::new(ArrowSchema::new(vec![
            Field::new("col0", DataType::Int32, true),
            Field::new("col1", DataType::Int32, true),
        ]));

        // New column added between existing columns: col0 (id=1), newCol (id=5), col1 (id=2)
        let schema = Arc::new(
            Schema::builder()
                .with_schema_id(1)
                .with_fields(vec![
                    NestedField::optional(1, "col0", Type::Primitive(PrimitiveType::Int)).into(),
                    NestedField::optional(5, "newCol", Type::Primitive(PrimitiveType::Int)).into(),
                    NestedField::optional(2, "col1", Type::Primitive(PrimitiveType::Int)).into(),
                ])
                .build()
                .unwrap(),
        );

        let tmp_dir = TempDir::new().unwrap();
        let table_location = tmp_dir.path().to_str().unwrap().to_string();
        let file_io = FileIO::from_path(&table_location).unwrap().build().unwrap();

        let col0_data = Arc::new(Int32Array::from(vec![1, 2])) as ArrayRef;
        let col1_data = Arc::new(Int32Array::from(vec![10, 20])) as ArrayRef;

        let to_write =
            RecordBatch::try_new(arrow_schema_old.clone(), vec![col0_data, col1_data]).unwrap();

        let props = WriterProperties::builder()
            .set_compression(Compression::SNAPPY)
            .build();

        let file = File::create(format!("{table_location}/1.parquet")).unwrap();
        let mut writer = ArrowWriter::try_new(file, to_write.schema(), Some(props)).unwrap();
        writer.write(&to_write).expect("Writing batch");
        writer.close().unwrap();

        let reader = ArrowReaderBuilder::new(file_io).build();

        let tasks = Box::pin(futures::stream::iter(
            vec![Ok(FileScanTask {
                start: 0,
                length: 0,
                record_count: None,
                data_file_path: format!("{table_location}/1.parquet"),
                data_file_format: DataFileFormat::Parquet,
                schema: schema.clone(),
                project_field_ids: vec![1, 5, 2],
                predicate: None,
                deletes: vec![],
                partition: None,
                partition_spec: None,
                name_mapping: None,
            })]
            .into_iter(),
        )) as FileScanTaskStream;

        let result = reader
            .read(tasks)
            .unwrap()
            .try_collect::<Vec<RecordBatch>>()
            .await
            .unwrap();

        assert_eq!(result.len(), 1);
        let batch = &result[0];
        assert_eq!(batch.num_rows(), 2);
        assert_eq!(batch.num_columns(), 3);

        let result_col0 = batch
            .column(0)
            .as_primitive::<arrow_array::types::Int32Type>();
        assert_eq!(result_col0.value(0), 1);
        assert_eq!(result_col0.value(1), 2);

        // New column should be NULL (doesn't exist in old file)
        let result_newcol = batch
            .column(1)
            .as_primitive::<arrow_array::types::Int32Type>();
        assert_eq!(result_newcol.null_count(), 2);
        assert!(result_newcol.is_null(0));
        assert!(result_newcol.is_null(1));

        let result_col1 = batch
            .column(2)
            .as_primitive::<arrow_array::types::Int32Type>();
        assert_eq!(result_col1.value(0), 10);
        assert_eq!(result_col1.value(1), 20);
    }

    /// Test reading Parquet files without field IDs with a filter that eliminates all row groups.
    /// During development of field ID mapping, we saw a panic when row_selection_enabled=true and
    /// all row groups are filtered out.
    #[tokio::test]
    async fn test_read_parquet_without_field_ids_filter_eliminates_all_rows() {
        use arrow_array::{Float64Array, Int32Array};

        // Schema with fields that will use fallback IDs 1, 2, 3
        let schema = Arc::new(
            Schema::builder()
                .with_schema_id(1)
                .with_fields(vec![
                    NestedField::required(1, "id", Type::Primitive(PrimitiveType::Int)).into(),
                    NestedField::required(2, "name", Type::Primitive(PrimitiveType::String)).into(),
                    NestedField::required(3, "value", Type::Primitive(PrimitiveType::Double))
                        .into(),
                ])
                .build()
                .unwrap(),
        );

        let arrow_schema = Arc::new(ArrowSchema::new(vec![
            Field::new("id", DataType::Int32, false),
            Field::new("name", DataType::Utf8, false),
            Field::new("value", DataType::Float64, false),
        ]));

        let tmp_dir = TempDir::new().unwrap();
        let table_location = tmp_dir.path().to_str().unwrap().to_string();
        let file_io = FileIO::from_path(&table_location).unwrap().build().unwrap();

        // Write data where all ids are >= 10
        let id_data = Arc::new(Int32Array::from(vec![10, 11, 12])) as ArrayRef;
        let name_data = Arc::new(StringArray::from(vec!["a", "b", "c"])) as ArrayRef;
        let value_data = Arc::new(Float64Array::from(vec![100.0, 200.0, 300.0])) as ArrayRef;

        let to_write =
            RecordBatch::try_new(arrow_schema.clone(), vec![id_data, name_data, value_data])
                .unwrap();

        let props = WriterProperties::builder()
            .set_compression(Compression::SNAPPY)
            .build();

        let file = File::create(format!("{table_location}/1.parquet")).unwrap();
        let mut writer = ArrowWriter::try_new(file, to_write.schema(), Some(props)).unwrap();
        writer.write(&to_write).expect("Writing batch");
        writer.close().unwrap();

        // Filter that eliminates all row groups: id < 5
        let predicate = Reference::new("id").less_than(Datum::int(5));

        // Enable both row_group_filtering and row_selection - triggered the panic
        let reader = ArrowReaderBuilder::new(file_io)
            .with_row_group_filtering_enabled(true)
            .with_row_selection_enabled(true)
            .build();

        let tasks = Box::pin(futures::stream::iter(
            vec![Ok(FileScanTask {
                start: 0,
                length: 0,
                record_count: None,
                data_file_path: format!("{table_location}/1.parquet"),
                data_file_format: DataFileFormat::Parquet,
                schema: schema.clone(),
                project_field_ids: vec![1, 2, 3],
                predicate: Some(predicate.bind(schema, true).unwrap()),
                deletes: vec![],
                partition: None,
                partition_spec: None,
                name_mapping: None,
            })]
            .into_iter(),
        )) as FileScanTaskStream;

        // Should no longer panic
        let result = reader
            .read(tasks)
            .unwrap()
            .try_collect::<Vec<RecordBatch>>()
            .await
            .unwrap();

        // Should return empty results
        assert!(result.is_empty() || result.iter().all(|batch| batch.num_rows() == 0));
    }

    /// Test bucket partitioning reads source column from data file (not partition metadata).
    ///
    /// This is an integration test verifying the complete ArrowReader pipeline with bucket partitioning.
    /// It corresponds to TestRuntimeFiltering tests in Iceberg Java (e.g., testRenamedSourceColumnTable).
    ///
    /// # Iceberg Spec Requirements
    ///
    /// Per the Iceberg spec "Column Projection" section:
    /// > "Return the value from partition metadata if an **Identity Transform** exists for the field"
    ///
    /// This means:
    /// - Identity transforms (e.g., `identity(dept)`) use constants from partition metadata
    /// - Non-identity transforms (e.g., `bucket(4, id)`) must read source columns from data files
    /// - Partition metadata for bucket transforms stores bucket numbers (0-3), NOT source values
    ///
    /// Java's PartitionUtil.constantsMap() implements this via:
    /// ```java
    /// if (field.transform().isIdentity()) {
    ///     idToConstant.put(field.sourceId(), converted);
    /// }
    /// ```
    ///
    /// # What This Test Verifies
    ///
    /// This test ensures the full ArrowReader → RecordBatchTransformer pipeline correctly handles
    /// bucket partitioning when FileScanTask provides partition_spec and partition_data:
    ///
    /// - Parquet file has field_id=1 named "id" with actual data [1, 5, 9, 13]
    /// - FileScanTask specifies partition_spec with bucket(4, id) and partition_data with bucket=1
    /// - RecordBatchTransformer.constants_map() excludes bucket-partitioned field from constants
    /// - ArrowReader correctly reads [1, 5, 9, 13] from the data file
    /// - Values are NOT replaced with constant 1 from partition metadata
    ///
    /// # Why This Matters
    ///
    /// Without correct handling:
    /// - Runtime filtering would break (e.g., `WHERE id = 5` would fail)
    /// - Query results would be incorrect (all rows would have id=1)
    /// - Bucket partitioning would be unusable for query optimization
    ///
    /// # References
    /// - Iceberg spec: format/spec.md "Column Projection" + "Partition Transforms"
    /// - Java test: spark/src/test/java/.../TestRuntimeFiltering.java
    /// - Java impl: core/src/main/java/org/apache/iceberg/util/PartitionUtil.java
    #[tokio::test]
    async fn test_bucket_partitioning_reads_source_column_from_file() {
        use arrow_array::Int32Array;

        use crate::spec::{Literal, PartitionSpec, Struct, Transform};

        // Iceberg schema with id and name columns
        let schema = Arc::new(
            Schema::builder()
                .with_schema_id(0)
                .with_fields(vec![
                    NestedField::required(1, "id", Type::Primitive(PrimitiveType::Int)).into(),
                    NestedField::optional(2, "name", Type::Primitive(PrimitiveType::String)).into(),
                ])
                .build()
                .unwrap(),
        );

        // Partition spec: bucket(4, id)
        let partition_spec = Arc::new(
            PartitionSpec::builder(schema.clone())
                .with_spec_id(0)
                .add_partition_field("id", "id_bucket", Transform::Bucket(4))
                .unwrap()
                .build()
                .unwrap(),
        );

        // Partition data: bucket value is 1
        let partition_data = Struct::from_iter(vec![Some(Literal::int(1))]);

        // Create Arrow schema with field IDs for Parquet file
        let arrow_schema = Arc::new(ArrowSchema::new(vec![
            Field::new("id", DataType::Int32, false).with_metadata(HashMap::from([(
                PARQUET_FIELD_ID_META_KEY.to_string(),
                "1".to_string(),
            )])),
            Field::new("name", DataType::Utf8, true).with_metadata(HashMap::from([(
                PARQUET_FIELD_ID_META_KEY.to_string(),
                "2".to_string(),
            )])),
        ]));

        // Write Parquet file with data
        let tmp_dir = TempDir::new().unwrap();
        let table_location = tmp_dir.path().to_str().unwrap().to_string();
        let file_io = FileIO::from_path(&table_location).unwrap().build().unwrap();

        let id_data = Arc::new(Int32Array::from(vec![1, 5, 9, 13])) as ArrayRef;
        let name_data =
            Arc::new(StringArray::from(vec!["Alice", "Bob", "Charlie", "Dave"])) as ArrayRef;

        let to_write =
            RecordBatch::try_new(arrow_schema.clone(), vec![id_data, name_data]).unwrap();

        let props = WriterProperties::builder()
            .set_compression(Compression::SNAPPY)
            .build();
        let file = File::create(format!("{}/data.parquet", &table_location)).unwrap();
        let mut writer = ArrowWriter::try_new(file, to_write.schema(), Some(props)).unwrap();
        writer.write(&to_write).expect("Writing batch");
        writer.close().unwrap();

        // Read the Parquet file with partition spec and data
        let reader = ArrowReaderBuilder::new(file_io).build();
        let tasks = Box::pin(futures::stream::iter(
            vec![Ok(FileScanTask {
                start: 0,
                length: 0,
                record_count: None,
                data_file_path: format!("{table_location}/data.parquet"),
                data_file_format: DataFileFormat::Parquet,
                schema: schema.clone(),
                project_field_ids: vec![1, 2],
                predicate: None,
                deletes: vec![],
                partition: Some(partition_data),
                partition_spec: Some(partition_spec),
                name_mapping: None,
            })]
            .into_iter(),
        )) as FileScanTaskStream;

        let result = reader
            .read(tasks)
            .unwrap()
            .try_collect::<Vec<RecordBatch>>()
            .await
            .unwrap();

        // Verify we got the correct data
        assert_eq!(result.len(), 1);
        let batch = &result[0];

        assert_eq!(batch.num_columns(), 2);
        assert_eq!(batch.num_rows(), 4);

        // The id column MUST contain actual values from the Parquet file [1, 5, 9, 13],
        // NOT the constant partition value 1
        let id_col = batch
            .column(0)
            .as_primitive::<arrow_array::types::Int32Type>();
        assert_eq!(id_col.value(0), 1);
        assert_eq!(id_col.value(1), 5);
        assert_eq!(id_col.value(2), 9);
        assert_eq!(id_col.value(3), 13);

        let name_col = batch.column(1).as_string::<i32>();
        assert_eq!(name_col.value(0), "Alice");
        assert_eq!(name_col.value(1), "Bob");
        assert_eq!(name_col.value(2), "Charlie");
        assert_eq!(name_col.value(3), "Dave");
    }
}<|MERGE_RESOLUTION|>--- conflicted
+++ resolved
@@ -1038,10 +1038,6 @@
                 metadata.insert(PARQUET_FIELD_ID_META_KEY.to_string(), field_id.to_string());
             }
             // If field_id is None, leave the field without an ID (will be filtered by projection)
-<<<<<<< HEAD
-=======
-            // If field not found in mapping, leave it without an ID (will be filtered by projection)
->>>>>>> d78f6567
 
             Field::new(field.name(), field.data_type().clone(), field.is_nullable())
                 .with_metadata(metadata)
