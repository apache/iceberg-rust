--- conflicted
+++ resolved
@@ -582,7 +582,7 @@
                 let this_field_id = field_id_str.parse().map_err(|e| {
                     Error::new(
                         ErrorKind::DataInvalid,
-                        format!("field id not parseable as an i32: {e}"),
+                        format!("field id not parseable as an i32: {}", e),
                     )
                 })?;
 
@@ -647,17 +647,6 @@
                         .with_source(e)
                     })?,
                 ))
-<<<<<<< HEAD
-            }
-            (DataType::Null, _) => Arc::new(NullArray::new(num_rows)),
-            (dt, _) => {
-                return Err(Error::new(
-                    ErrorKind::Unexpected,
-                    format!("unexpected target column type {dt}"),
-                ));
-            }
-        })
-=======
             };
 
             // Create the values array using the helper function
@@ -670,7 +659,6 @@
             // Non-REE type (simple arrays for non-constant fields)
             create_primitive_array_repeated(target_type, prim_lit, num_rows)
         }
->>>>>>> d973fefb
     }
 }
 
