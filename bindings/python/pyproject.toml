--- conflicted
+++ resolved
@@ -43,10 +43,7 @@
 dependencies = [
     "maturin>=1.0,<2.0",
     "pytest>=8.3.2",
-<<<<<<< HEAD
     "pyarrow>=17.0.0",
-=======
->>>>>>> 9778fe6e
 ]
 
 [tool.hatch.envs.dev.scripts]
