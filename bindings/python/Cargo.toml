# Licensed to the Apache Software Foundation (ASF) under one
# or more contributor license agreements.  See the NOTICE file
# distributed with this work for additional information
# regarding copyright ownership.  The ASF licenses this file
# to you under the Apache License, Version 2.0 (the
# "License"); you may not use this file except in compliance
# with the License.  You may obtain a copy of the License at
#
#   http://www.apache.org/licenses/LICENSE-2.0
#
# Unless required by applicable law or agreed to in writing,
# software distributed under the License is distributed on an
# "AS IS" BASIS, WITHOUT WARRANTIES OR CONDITIONS OF ANY
# KIND, either express or implied.  See the License for the
# specific language governing permissions and limitations
# under the License.

[package]
edition = "2024"
homepage = "https://rust.iceberg.apache.org"
name = "pyiceberg_core_rust"
rust-version = "1.87"
version = "0.7.0"
# This crate is used to build python bindings, we don't want to publish it
publish = false

keywords = ["iceberg"]
license = "Apache-2.0"

[lib]
crate-type = ["cdylib"]

[dependencies]
arrow = { version = "57", features = ["pyarrow", "chrono-tz"] }
iceberg = { path = "../../crates/iceberg" }
<<<<<<< HEAD
pyo3 = { version = "0.26", features = ["extension-module", "abi3-py39"] }
iceberg-datafusion = { path = "../../crates/integrations/datafusion" }
datafusion-ffi = { git = "https://github.com/apache/datafusion.git", branch = "branch-51" }
tokio = { version = "1.46.1", default-features = false }
=======
pyo3 = { version = "0.25", features = ["extension-module", "abi3-py310"] }
iceberg-datafusion = { path = "../../crates/integrations/datafusion" }
datafusion-ffi = { version = "50" }
tokio = { version = "1.46.1", default-features = false }

[profile.release]
codegen-units = 1
debug = false
lto = "thin"
opt-level = "z"
strip = true
>>>>>>> 052feaf3
<|MERGE_RESOLUTION|>--- conflicted
+++ resolved
@@ -33,15 +33,9 @@
 [dependencies]
 arrow = { version = "57", features = ["pyarrow", "chrono-tz"] }
 iceberg = { path = "../../crates/iceberg" }
-<<<<<<< HEAD
-pyo3 = { version = "0.26", features = ["extension-module", "abi3-py39"] }
+pyo3 = { version = "0.26", features = ["extension-module", "abi3-py310"] }
 iceberg-datafusion = { path = "../../crates/integrations/datafusion" }
-datafusion-ffi = { git = "https://github.com/apache/datafusion.git", branch = "branch-51" }
-tokio = { version = "1.46.1", default-features = false }
-=======
-pyo3 = { version = "0.25", features = ["extension-module", "abi3-py310"] }
-iceberg-datafusion = { path = "../../crates/integrations/datafusion" }
-datafusion-ffi = { version = "50" }
+datafusion-ffi = { version = "51" }
 tokio = { version = "1.46.1", default-features = false }
 
 [profile.release]
@@ -49,5 +43,4 @@
 debug = false
 lto = "thin"
 opt-level = "z"
-strip = true
->>>>>>> 052feaf3
+strip = true