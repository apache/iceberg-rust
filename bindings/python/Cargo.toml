--- conflicted
+++ resolved
@@ -33,9 +33,5 @@
 [dependencies]
 arrow = { version = "55", features = ["pyarrow", "chrono-tz"] }
 iceberg = { path = "../../crates/iceberg" }
-<<<<<<< HEAD
-pyo3 = { version = "0.23.3", features = ["extension-module", "abi3-py39"] }
-serde_json = "1.0.138"
-=======
 pyo3 = { version = "0.24", features = ["extension-module", "abi3-py39"] }
->>>>>>> f9061cca
+serde_json = "1.0.138"